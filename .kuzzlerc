--- conflicted
+++ resolved
@@ -9,11 +9,7 @@
 
   /*
   */
-<<<<<<< HEAD
-  "lbBroker": {
-=======
   "proxyBroker": {
->>>>>>> 1d78ebf3
     "host": "api",
     "port": 7331,
     "retryInterval": 1000
