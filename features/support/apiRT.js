--- conflicted
+++ resolved
@@ -785,14 +785,14 @@
   return this.send(msg);
 };
 
-<<<<<<< HEAD
 ApiRT.prototype.getAuthenticationStrategies = function () {
   return this.send({
     controller: 'auth',
     action: 'getStrategies',
     body: {}
   });
-=======
+};
+
 ApiRT.prototype.deleteProfiles = function (ids, waitFor = false) {
   const msg = {
     controller: 'security',
@@ -807,7 +807,6 @@
   }
 
   return this.send(msg);
->>>>>>> 3cc3a09a
 };
 
 ApiRT.prototype.getUser = function (id) {
