var
  _ = require('lodash'),
  config = require('./config')(),
  rp = require('request-promise'),
  rewire = require('rewire'),
  RouterController = rewire('../../lib/api/controllers/routerController.js'),
  routes;

var ApiREST = function () {
  this.world = null;
};

ApiREST.prototype.init = function (world) {
  if (routes === undefined) {
    initRoutes.call(this);
  }


  this.world = world;
};

/**
 * @this ApiREST
 */
function initRoutes() {
  var
    context = {},
    Router = function () {},
    routerController = new RouterController({
      pluginsManager: {
        routes: []
      },
      config: {
        apiVersion: '1.0',
        httpRoutes: require('../../lib/config/httpRoutes')
      }
    });

  Router.prototype.use = Router.prototype.get = Router.prototype.post = Router.prototype.delete = Router.prototype.put = function () {};

  routerController.initRouterHttp.call(context);

  this.routes = routes = RouterController.__get__('routes');
}

ApiREST.prototype.getRequest = function (index, collection, controller, action, args) {
  var
    url = '',
    queryString = [],
    verb = 'GET',
    result;

  if (index) {
    url += index + '/';
  }
  if (collection) {
    url += collection + '/';
  }

  if (!args) {
    args = {};
  }
  if (!args.body) {
    args.body = {};
  }

  routes.some(route => {
    var
      hits = [];

    if (route.controller === controller && route.action === action) {
      verb = route.verb.toUpperCase();

      url += route.url.replace(/(:[^/]+)/g, function (match) {
        hits.push(match.substring(1));

        if (match === ':id') {
          if (args._id) {
            return args._id;
          }
          if (args.body._id) {
            return args.body._id;
          }
        }

        if (args.body[match.substring(1)] !== undefined) {
          return args.body[match.substring(1)];
        }

        return '';
      }).substring(1);

      // add extra aguments in the query string
      if (verb === 'GET') {
        _.difference(Object.keys(args.body), hits).forEach(key => {
          var value = args.body[key];

          if (_.isArray(value)) {
            queryString = queryString.concat(value.map(v => key + '=' + encodeURIComponent(v)));
          }
          else {
            queryString.push(key + '=' + encodeURIComponent(args.body[key]));
          }
        });

        if (queryString.length) {
          url += '?' + queryString.join('&');
        }
      }

      url = url
        .replace(/\/\//g, '/')
        .replace(/\/$/, '');

      return true;
    }

    return false;
  });

  result = {
    url: this.apiPath(url),
    method: verb
  };

  if (verb !== 'GET') {
    result.body = { body: args.body };
  }

  // console.log(util.inspect(result, { depth: 6 }));

  return result;
};

ApiREST.prototype.disconnect = function () {};

ApiREST.prototype.apiPath = function (path) {
  return encodeURI(config.url + '/api/1.0/' + path);
};

ApiREST.prototype.apiBasePath = function (path) {
  return encodeURI(config.url + '/api/' + path);
};

ApiREST.prototype.callApi = function (options) {
  if (this.world.currentUser && this.world.currentUser.token) {
    if (!options.headers) {
      options.headers = {};
    }
    options.headers = _.extend(options.headers, {authorization: 'Bearer ' + this.world.currentUser.token});
  }
  options.json = true;
  
  console.log(options);

  return rp(options);
};

ApiREST.prototype.get = function (id, index) {
  var options = {
    url: this.apiPath(((typeof index !== 'string') ? this.world.fakeIndex : index) + '/' + this.world.fakeCollection + '/' + id),
    method: 'GET'
  };

  return this.callApi(options);
};

ApiREST.prototype.search = function (filters, index, collection) {
  var options = {
    url: this.apiPath(((typeof index !== 'string') ? this.world.fakeIndex : index) + '/' +
                        ((typeof collection !== 'string') ? this.world.fakeCollection : collection) + '/_search'),
    method: 'POST',
    body: filters
  };

  return this.callApi(options);
};

ApiREST.prototype.count = function (filters, index, collection) {
  var options = {
    url: this.apiPath(((typeof index !== 'string') ? this.world.fakeIndex : index) + '/' +
                        ((typeof collection !== 'string') ? this.world.fakeCollection : collection) + '/_count'),
    method: 'POST',
    body: filters
  };

  return this.callApi(options);
};

ApiREST.prototype.create = function (body, index, collection, jwtToken) {
  var options = {
    url: this.apiPath(
      ((typeof index !== 'string') ? this.world.fakeIndex : index) +
      '/' +
      ((typeof collection !== 'string') ? this.world.fakeCollection : collection) +
      '/_create'
    ),
    method: 'POST',
    body
  };

  if (jwtToken) {
    options.headers = {
      authorization: 'Bearer ' + jwtToken
    };
  }

  return this.callApi(options);
};

ApiREST.prototype.publish = function (body, index) {
  var options = {
    url: this.apiPath(((typeof index !== 'string') ? this.world.fakeIndex : index) + '/' + this.world.fakeCollection),
    method: 'POST',
    body
  };

  return this.callApi(options);
};

ApiREST.prototype.createOrReplace = function (body, index, collection) {
  var options = {
    url: this.apiPath(((typeof index !== 'string') ? this.world.fakeIndex : index) + '/' + ((typeof collection !== 'string') ? this.world.fakeCollection : collection) + '/' + body._id),
    method: 'PUT',
    body
  };

  return this.callApi(options);
};

ApiREST.prototype.replace = function (body, index, collection) {
  var options = {
    url: this.apiPath(((typeof index !== 'string') ? this.world.fakeIndex : index) + '/' + ((typeof collection !== 'string') ? this.world.fakeCollection : collection) + '/' + body._id + '/_replace'),
    method: 'PUT',
    body
  };

  return this.callApi(options);
};

ApiREST.prototype.update = function (id, body, index) {
  var options = {
    url: this.apiPath(((typeof index !== 'string') ? this.world.fakeIndex : index) + '/' + this.world.fakeCollection + '/' + id + '/_update'),
    method: 'PUT',
    body
  };

  return this.callApi(options);
};

ApiREST.prototype.deleteById = function (id, index) {
  var options = {
    url: this.apiPath(((typeof index !== 'string') ? this.world.fakeIndex : index) + '/' + this.world.fakeCollection + '/' + id),
    method: 'DELETE'
  };

  return this.callApi(options);
};

ApiREST.prototype.deleteByQuery = function (filters, index, collection) {
  var options = {
    url: this.apiPath(((typeof index !== 'string') ? this.world.fakeIndex : index) + '/' + (collection || this.world.fakeCollection) + '/_query'),
    method: 'DELETE',
    body: filters
  };

  return this.callApi(options);
};

ApiREST.prototype.bulkImport = function (bulk, index) {
  var options = {
    url: this.apiPath(((typeof index !== 'string') ? this.world.fakeIndex : index) + '/' + this.world.fakeCollection + '/_bulk'),
    method: 'POST',
    body: bulk
  };

  return this.callApi(options);
};

ApiREST.prototype.globalBulkImport = function (bulk) {
  var options = {
    url: this.apiPath('_bulk'),
    method: 'POST',
    body: bulk
  };

  return this.callApi(options);
};

ApiREST.prototype.updateMapping = function (index) {
  var options = {
    url: this.apiPath(((typeof index !== 'string') ? this.world.fakeIndex : index) + '/' + this.world.fakeCollection + '/_mapping'),
    method: 'PUT',
    body: this.world.schema
  };

  return this.callApi(options);
};

ApiREST.prototype.getStats = function (dates) {
  var options = {
    url: this.apiPath('_getStats'),
    method: 'POST',
    body: dates
  };

  return this.callApi(options);
};

ApiREST.prototype.getLastStats = function () {
  var options = {
    url: this.apiPath('_getLastStats'),
    method: 'GET'
  };

  return this.callApi(options);
};

ApiREST.prototype.getAllStats = function () {
  var options = {
    url: this.apiPath('_getAllStats'),
    method: 'GET'
  };

  return this.callApi(options);
};

ApiREST.prototype.listCollections = function (index, type) {
  var options;

  index = index || this.world.fakeIndex;

  options = {
    url: this.apiPath(index + '/_listCollections'),
    method: 'GET'
  };

  if (type) {
    options.url += '/' + type;
  }

  return this.callApi(options);
};

ApiREST.prototype.now = function () {
  var options = {
    url: this.apiPath('_now'),
    method: 'GET'
  };

  return this.callApi(options);
};

ApiREST.prototype.truncateCollection = function (index, collection) {
  var options = {
    url: this.apiPath(((typeof index !== 'string') ? this.world.fakeIndex : index) + '/' + (collection || this.world.fakeCollection) + '/_truncate'),
    method: 'DELETE'
  };

  return this.callApi(options);
};

ApiREST.prototype.listIndexes = function () {
  var options = {
    url: this.apiPath('_listIndexes'),
    method: 'GET'
  };

  return this.callApi(options);
};

ApiREST.prototype.deleteIndexes = function () {
  var options = {
    url: this.apiPath('_deleteIndexes'),
    method: 'DELETE'
  };

  return this.callApi(options);
};

ApiREST.prototype.createIndex = function (index) {
  var options = {
    url: this.apiPath(index),
    method: 'PUT'
  };

  return this.callApi(options);
};

ApiREST.prototype.deleteIndex = function (index) {
  var options = {
    url: this.apiPath(index),
    method: 'DELETE'
  };

  return this.callApi(options);
};

ApiREST.prototype.getServerInfo = function () {
  var options = {
    url: this.apiBasePath('_serverInfo'),
    method: 'GET'
  };

  return this.callApi(options)
    .then(res => {
<<<<<<< HEAD
      console.log(res);
      apiVersion = res.result.serverInfo.kuzzle.api.version;
=======
>>>>>>> 43af30cd
      return res;
    });
};

ApiREST.prototype.login = function (strategy, credentials) {
  var options = {
    url: this.apiPath('_login'),
    method: 'POST',
    body: {
      strategy: strategy,
      username: credentials.username,
      password: credentials.password
    }
  };

  return this.callApi(options);
};

ApiREST.prototype.logout = function (jwtToken) {
  var options = {
    url: this.apiPath('_logout'),
    method: 'GET',
    headers: {
      authorization: 'Bearer ' + jwtToken
    }
  };

  return this.callApi(options);
};

ApiREST.prototype.createOrReplaceRole = function (id, body) {
  var options = {
    url: this.apiPath('roles/' + id),
    method: 'PUT',
    body
  };

  return this.callApi(options);
};

ApiREST.prototype.getRole = function (id) {
  var options = {
    url: this.apiPath('roles/' + id),
    method: 'GET'
  };

  return this.callApi(options);
};

ApiREST.prototype.mGetRoles = function (body) {
  var options = {
    url: this.apiPath('roles/_mget'),
    method: 'POST',
    body
  };

  return this.callApi(options);
};

ApiREST.prototype.searchRoles = function (body) {
  var options = {
    url: this.apiPath('roles/_search'),
    method: 'POST',
    body
  };

  return this.callApi(options);
};

ApiREST.prototype.deleteRole = function (id) {
  var options = {
    url: this.apiPath('roles/' + id),
    method: 'DELETE'
  };

  return this.callApi(options);
};

ApiREST.prototype.createOrReplaceProfile = function (id, body) {
  var options = {
    url: this.apiPath('profiles/' + id),
    method: 'PUT',
    body
  };

  return this.callApi(options);
};

ApiREST.prototype.getProfile = function (id) {
  var options = {
    url: this.apiPath('profiles/' + id),
    method: 'GET'
  };

  return this.callApi(options);
};

ApiREST.prototype.getProfileRights = function (id) {
  var options = {
    url: this.apiPath('profiles/' + id + '/_rights'),
    method: 'GET'
  };

  return this.callApi(options);
};

ApiREST.prototype.mGetProfiles = function (body) {
  var options = {
    url: this.apiPath('profiles/_mget'),
    method: 'POST',
    body
  };

  return this.callApi(options);
};

ApiREST.prototype.searchProfiles = function (body) {
  var options = {
    url: this.apiPath('profiles/_search'),
    method: 'POST',
    body
  };

  return this.callApi(options);
};

ApiREST.prototype.deleteProfile = function (id) {
  var options = {
    url: this.apiPath('profiles/' + id),
    method: 'DELETE'
  };

  return this.callApi(options);
};

ApiREST.prototype.getUser = function (id) {
  var options = {
    url: this.apiPath('users/' + id),
    method: 'GET'
  };

  return this.callApi(options);
};

ApiREST.prototype.getUserRights = function (id) {
  var options = {
    url: this.apiPath('users/' + id + '/_rights'),
    method: 'GET'
  };

  return this.callApi(options);
};

ApiREST.prototype.getCurrentUser = function () {
  return this.callApi({
    url: this.apiPath('users/_me'),
    method: 'GET'
  });
};

ApiREST.prototype.getMyRights = function () {
  var options = {
    url: this.apiPath('users/_me/_rights'),
    method: 'GET'
  };

  return this.callApi(options);
};

ApiREST.prototype.searchUsers = function (body) {
  return this.callApi({
    url: this.apiPath('users/_search'),
    method: 'POST',
    body: { filter: body }
  });
};

ApiREST.prototype.deleteUser = function (id) {
  return this.callApi({
    url: this.apiPath('users/' + id),
    method: 'DELETE'
  });
};

ApiREST.prototype.createOrReplaceUser = function (body, id) {
  return this.callApi({
    url: this.apiPath('users/' + id),
    method: 'PUT',
    body
  });
};

ApiREST.prototype.createUser = function (body, id) {
  var options = {
    url: this.apiPath('users/_create'),
    method: 'POST',
    body
  };

  if (id !== undefined) {
    if (body.body) {
      options.body.body._id = id;
    }
    else {
      options.body = {
        _id: id,
        body: body
      };
    }
  }

  return this.callApi(options);
};

ApiREST.prototype.updateSelf = function (body) {
  var options = {
    url: this.apiPath('_updateSelf'),
    method: 'PUT',
    body
  };

  return this.callApi(options);
};

ApiREST.prototype.checkToken = function (token) {
  return this.callApi({
    url: this.apiPath('_checkToken'),
    method: 'POST',
    body: {token}
  });
};

ApiREST.prototype.refreshIndex = function (index) {
  return this.callApi({
    url: this.apiPath(index + '/_refresh'),
    method: 'POST'
  });
};

ApiREST.prototype.callMemoryStorage = function (command, args) {
  return this.callApi(this.getRequest(null, null, 'ms', command, args));
};

ApiREST.prototype.getAutoRefresh = function (index) {
  return this.callApi(this.getRequest(index, null, 'admin', 'getAutoRefresh'));
};

ApiREST.prototype.setAutoRefresh = function (index, autoRefresh) {
  return this.callApi(this.getRequest(index, null, 'admin', 'setAutoRefresh', { body: {autoRefresh: autoRefresh }}));
};

module.exports = ApiREST;<|MERGE_RESOLUTION|>--- conflicted
+++ resolved
@@ -151,8 +151,6 @@
   }
   options.json = true;
   
-  console.log(options);
-
   return rp(options);
 };
 
@@ -404,11 +402,6 @@
 
   return this.callApi(options)
     .then(res => {
-<<<<<<< HEAD
-      console.log(res);
-      apiVersion = res.result.serverInfo.kuzzle.api.version;
-=======
->>>>>>> 43af30cd
       return res;
     });
 };
