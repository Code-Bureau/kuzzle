var
  config = require('./config')(),
  rp = require('request-promise'),
  apiVersion = require('../../package.json').apiVersion;
  apiVersion = '1.0';

var ApiREST = function () {
  this.world = null;
};

ApiREST.prototype.init = function (world) {
  this.world = world;
};

ApiREST.prototype.disconnect = function () {};

ApiREST.prototype.apiPath = function (path) {
  return config.url + encodeURI('/api/1.0/' + path);
};

ApiREST.prototype.apiBasePath = function (path) {
  return config.url + encodeURI('/api/' + path);
};

ApiREST.prototype.callApi = function (options) {
  return rp(options);
};

ApiREST.prototype.get = function (id, index) {
  var options = {
    url: this.apiPath(((typeof index !== 'string') ? this.world.fakeIndex : index) + '/' + this.world.fakeCollection + '/' + id),
    method: 'GET',
    json: true
  };

  return this.callApi(options);
};

ApiREST.prototype.search = function (filters, index) {
  var options = {
    url: this.apiPath(((typeof index !== 'string') ? this.world.fakeIndex : index) + '/' + this.world.fakeCollection + '/_search'),
    method: 'POST',
    json: filters
  };

  return this.callApi(options);
};

ApiREST.prototype.count = function (filters, index) {
  var options = {
    url: this.apiPath(((typeof index !== 'string') ? this.world.fakeIndex : index) + '/' + this.world.fakeCollection + '/_count'),
    method: 'POST',
    json: filters
  };

  return this.callApi(options);
};

ApiREST.prototype.create = function (body, index) {
  var options = {
    url: this.apiPath(((typeof index !== 'string') ? this.world.fakeIndex : index) + '/' + this.world.fakeCollection + '/_create'),
    method: 'POST',
    json: body
  };

  return this.callApi(options);
};

ApiREST.prototype.publish = function (body, index) {
  var options = {
    url: this.apiPath(((typeof index !== 'string') ? this.world.fakeIndex : index) + '/' + this.world.fakeCollection),
    method: 'POST',
    json: body
  };

  return this.callApi(options);
};

ApiREST.prototype.createOrUpdate = function (body, index) {
  var options = {
    url: this.apiPath(((typeof index !== 'string') ? this.world.fakeIndex : index) + '/' + this.world.fakeCollection + '/' + body._id),
    method: 'PUT',
    json: body
  };

  return this.callApi(options);
};

ApiREST.prototype.update = function (id, body, index) {
  var options = {
    url: this.apiPath(((typeof index !== 'string') ? this.world.fakeIndex : index) + '/' + this.world.fakeCollection + '/' + id + '/_update'),
    method: 'PUT',
    json: body
  };

  return this.callApi(options);
};

ApiREST.prototype.deleteById = function (id, index) {
  var options = {
    url: this.apiPath(((typeof index !== 'string') ? this.world.fakeIndex : index) + '/' + this.world.fakeCollection + '/' + id),
    method: 'DELETE',
    json: true
  };

  return this.callApi(options);
};

ApiREST.prototype.deleteByQuery = function (filters, index) {
  var options = {
    url: this.apiPath(((typeof index !== 'string') ? this.world.fakeIndex : index) + '/' + this.world.fakeCollection + '/_query'),
    method: 'DELETE',
    json: filters
  };

  return this.callApi(options);
};

ApiREST.prototype.deleteCollection = function (index) {
  var options = {
    url: this.apiPath(((typeof index !== 'string') ? this.world.fakeIndex : index) + '/' + this.world.fakeCollection),
    method: 'DELETE',
    json: true
  };

  return this.callApi(options);
};

ApiREST.prototype.bulkImport = function (bulk, index) {
  var options = {
    url: this.apiPath(((typeof index !== 'string') ? this.world.fakeIndex : index) + '/' + this.world.fakeCollection + '/_bulk'),
    method: 'POST',
    json: bulk
  };

  return this.callApi(options);
};

ApiREST.prototype.globalBulkImport = function (bulk) {
  var options = {
    url: this.apiPath('_bulk'),
    method: 'POST',
    json: bulk
  };

  return this.callApi(options);
};

ApiREST.prototype.putMapping = function (index) {
  var options = {
    url: this.apiPath(((typeof index !== 'string') ? this.world.fakeIndex : index) + '/' + this.world.fakeCollection + '/_mapping'),
    method: 'PUT',
    json: this.world.schema
  };

  return this.callApi(options);
};

ApiREST.prototype.getStats = function (dates) {
  var options = {
    url: this.apiPath('_getStats'),
    method: 'POST',
    json: dates
  };

  return this.callApi(options);
};

ApiREST.prototype.getLastStats = function () {
  var options = {
    url: this.apiPath('_getLastStats'),
    method: 'GET',
    json: {}
  };

  return this.callApi(options);
};

ApiREST.prototype.getAllStats = function () {
  var options = {
    url: this.apiPath('_getAllStats'),
    method: 'GET',
    json: {}
  };

  return this.callApi(options);
};

ApiREST.prototype.listCollections = function (index, type) {
  var options;

  index = index || this.world.fakeIndex;

  options = {
    url: this.apiPath(index + '/_listCollections'),
    method: 'GET',
    json: true
  };

  if (type) {
    options.url += '/' + type;
  }

  return this.callApi(options);
};

ApiREST.prototype.now = function () {
  var options = {
    url: this.apiPath('_now'),
    method: 'GET',
    json: true
  };

  return this.callApi(options);
};

ApiREST.prototype.truncateCollection = function (index, collection) {
  var options = {
    url: this.apiPath(((typeof index !== 'string') ? this.world.fakeIndex : index) + '/' + this.world.fakeCollection + '/_truncate'),
    method: 'DELETE',
    json: true
  };

  return this.callApi(options);
};

ApiREST.prototype.listIndexes = function () {
  var options = {
    url: this.apiPath('_listIndexes'),
    method: 'GET',
    json: true
  };

  return this.callApi(options);
};

ApiREST.prototype.deleteIndexes = function () {
  var options = {
    url: this.apiPath('_deleteIndexes'),
    method: 'DELETE',
    json: true
  };

  return this.callApi(options);
};

ApiREST.prototype.createIndex = function (index) {
  var options = {
    url: this.apiPath(index),
    method: 'PUT',
    json: true
  };

  return this.callApi(options);
};

ApiREST.prototype.deleteIndex = function (index) {
  var options = {
    url: this.apiPath(index),
    method: 'DELETE',
    json: true
  };

  return this.callApi(options);
};

ApiREST.prototype.getServerInfo = function () {
  var options = {
    url: this.apiBasePath('_serverInfo'),
    method: 'GET',
    json: true
  };

  return this.callApi(options)
    .then(res => {
      apiVersion = res.result.serverInfo.kuzzle.api.version;
      return res;
    });
};

ApiREST.prototype.putRole = function (id, body) {
  var options = {
    url: this.apiPath('roles/' + id),
    method: 'PUT',
    json: body
  };

  return this.callApi(options);
};

ApiREST.prototype.getRole = function (id) {
  var options = {
    url: this.apiPath('roles/' + id),
    method: 'GET',
    json: true
  };

  return this.callApi(options);
};

ApiREST.prototype.searchRoles = function (body) {
  var options = {
    url: this.apiPath('roles/_search'),
    method: 'POST',
    json: body
  };

  return this.callApi(options);
};

ApiREST.prototype.deleteRole = function (id) {
  var options = {
    url: this.apiPath('roles/' + id),
    method: 'DELETE',
    json: true
  };

  return this.callApi(options);
};

ApiREST.prototype.putProfile = function (id, body) {
  var options = {
<<<<<<< HEAD
    url: this.pathApi('profiles/' + id),
=======
    url: this.apiPath('profiles/' + id),
>>>>>>> 70a3c8dc
    method: 'PUT',
    json: body
  };

  return this.callApi(options);
};

ApiREST.prototype.getProfile = function (id) {
  var options = {
<<<<<<< HEAD
    url: this.pathApi('profiles/' + id),
=======
    url: this.apiPath('profiles/' + id),
>>>>>>> 70a3c8dc
    method: 'GET',
    json: true
  };

  return this.callApi(options);
};

ApiREST.prototype.searchProfiles = function (body) {
  var options = {
<<<<<<< HEAD
    url: this.pathApi('profiles/_search'),
=======
    url: this.apiPath('profiles/_search'),
>>>>>>> 70a3c8dc
    method: 'POST',
    json: body
  };

  return this.callApi(options);
};

ApiREST.prototype.deleteProfile = function (id) {
  var options = {
<<<<<<< HEAD
    url: this.pathApi('profiles/' + id),
=======
    url: this.apiPath('profiles/' + id),
>>>>>>> 70a3c8dc
    method: 'DELETE',
    json: true
  };

  return this.callApi(options);
};


module.exports = ApiREST;<|MERGE_RESOLUTION|>--- conflicted
+++ resolved
@@ -216,7 +216,7 @@
 
 ApiREST.prototype.truncateCollection = function (index, collection) {
   var options = {
-    url: this.apiPath(((typeof index !== 'string') ? this.world.fakeIndex : index) + '/' + this.world.fakeCollection + '/_truncate'),
+    url: this.apiPath(((typeof index !== 'string') ? this.world.fakeIndex : index) + '/' + (collection || this.world.fakeCollection) + '/_truncate'),
     method: 'DELETE',
     json: true
   };
@@ -320,11 +320,7 @@
 
 ApiREST.prototype.putProfile = function (id, body) {
   var options = {
-<<<<<<< HEAD
-    url: this.pathApi('profiles/' + id),
-=======
     url: this.apiPath('profiles/' + id),
->>>>>>> 70a3c8dc
     method: 'PUT',
     json: body
   };
@@ -334,11 +330,7 @@
 
 ApiREST.prototype.getProfile = function (id) {
   var options = {
-<<<<<<< HEAD
-    url: this.pathApi('profiles/' + id),
-=======
     url: this.apiPath('profiles/' + id),
->>>>>>> 70a3c8dc
     method: 'GET',
     json: true
   };
@@ -348,11 +340,7 @@
 
 ApiREST.prototype.searchProfiles = function (body) {
   var options = {
-<<<<<<< HEAD
-    url: this.pathApi('profiles/_search'),
-=======
     url: this.apiPath('profiles/_search'),
->>>>>>> 70a3c8dc
     method: 'POST',
     json: body
   };
@@ -362,17 +350,54 @@
 
 ApiREST.prototype.deleteProfile = function (id) {
   var options = {
-<<<<<<< HEAD
-    url: this.pathApi('profiles/' + id),
-=======
     url: this.apiPath('profiles/' + id),
->>>>>>> 70a3c8dc
-    method: 'DELETE',
-    json: true
-  };
-
-  return this.callApi(options);
-};
-
+    method: 'DELETE',
+    json: true
+  };
+
+  return this.callApi(options);
+};
+
+ApiREST.prototype.getUser = function (id) {
+  var options = {
+    url: this.apiPath('users/' + id),
+    method: 'GET',
+    json: true
+  };
+
+  return this.callApi(options);
+};
+
+ApiREST.prototype.getCurrentUser = function () {
+  return this.callApi({
+    url: this.apiPath('users/me'),
+    method: 'GET',
+    json: true
+  });
+};
+
+ApiREST.prototype.searchUsers = function (body) {
+  return this.callApi({
+    url: this.apiPath('users/_search'),
+    method: 'POST',
+    json: body
+  });
+};
+
+ApiREST.prototype.deleteUser = function (id) {
+  return this.callApi({
+    url: this.apiPath('users/' + id),
+    method: 'DELETE',
+    json: true
+  });
+};
+
+ApiREST.prototype.putUser = function (id, body) {
+  return this.callApi({
+    url: this.apiPath('users/' + id),
+    method: 'PUT',
+    json: body
+  });
+};
 
 module.exports = ApiREST;