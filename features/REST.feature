--- conflicted
+++ resolved
@@ -121,14 +121,6 @@
     Then I'm not able to find the index named "my-undefined-index" in index list
     Then I'm able to delete the index named "my-new-index"
 
-<<<<<<< HEAD
-  @usingREST
-  Scenario: login user
-    When I send a login request with test:testpwd user
-    Then I write the document with auth token
-    Then I send a logout request with previously received token
-    Then I can't write the document with auth token
-=======
   @usingREST @cleanSecurity
   Scenario: Create/get/search/update/delete role
     When I create a new role "role1" with id "test"
@@ -143,4 +135,10 @@
     And I create a new role "role1" with id "test3"
     Then I'm able to find "3" role by searching index corresponding to role "role1"
     Then I'm able to find "1" role by searching index corresponding to role "role1" from "0" to "1"
->>>>>>> c123e523
+
+  @usingREST
+  Scenario: login user
+    When I send a login request with test:testpwd user
+    Then I write the document with auth token
+    Then I send a logout request with previously received token
+    Then I can't write the document with auth token