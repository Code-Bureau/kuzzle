/**
 * /!\ DO NOT MODIFY THIS FILE
 *
 * To customize your Kuzzle installation, create a
 * ".kuzzlerc" file and put your overrides there.
 * Please check the ".kuzzlerc.sample" file to get
 * started.
 *
 * @class KuzzleConfiguration
 */
module.exports = {
  // @deprecated
  realtime: {
    pcreSupport: false
  },

  dump: {
    enabled: false,
    history: {
      coredump: 3,
      reports: 5
    },
    path: './dump/',
    gcore: 'gcore',
    dateFormat: 'YYYYMMDD-HHmmss',
    handledErrors: {
      enabled: true,
      whitelist: [
        'RangeError',
        'TypeError',
        'KuzzleError',
        'InternalError'
      ],
      minInterval: 10 * 60 * 1000
    }
  },

  /*
   routes: list of Kuzzle API exposed HTTP routes
   accessControlAllowOrigin: sets the Access-Control-Allow-Origin header used to
       send responses to the client
       (see https://developer.mozilla.org/en-US/docs/Web/HTTP/Access_control_CORS)
   */
  http: {
    routes: require('./lib/config/httpRoutes'),
    accessControlAllowOrigin: '*',
    accessControlAllowMethods: 'GET,POST,PUT,DELETE,OPTIONS,HEAD',
    accessControlAllowHeaders: 'Content-Type, Access-Control-Allow-Headers, Authorization, X-Requested-With, Content-Encoding, Content-Length, X-Kuzzle-Volatile'
  },

  limits: {
    concurrentRequests: 100,
    documentsFetchCount: 10000,
    documentsWriteCount: 200,
    requestsBufferSize: 50000,
    requestsBufferWarningThreshold: 5000,
    subscriptionConditionsCount: 16,
    subscriptionMinterms: 0,
    subscriptionRooms: 1000000,
    subscriptionDocumentTTL: 259200
  },

  plugins: {
    common: {
      bootstrapLockTimeout: 5000,
      pipeWarnTime: 500,
      pipeTimeout: 5000,
      initTimeout: 10000,
    }
  },

  queues: {
    cliQueue: 'cli-queue'
  },

  repositories: {
    common: {
      cacheTTL: 1440
    }
  },

  security: {
    restrictedProfileIds: ['default'],
    jwt: {
      algorithm: 'HS256',
      expiresIn: '1h',
      gracePeriod: 1000,
      maxTTL: -1,
      secret: null
    },
    default: {
      role: {
        controllers: {
          '*': {
            actions: {
              '*': true
            }
          }
        }
      }
    },
    standard: {
      profiles: {
        admin: {
          policies: [ { roleId: 'admin'} ]
        },
        default: {
          policies: [ { roleId: 'default'} ]
        },
        anonymous: {
          policies: [ { roleId: 'anonymous'} ]
        }
      },
      roles: {
        admin: {
          controllers: {
            '*': {
              actions: {
                '*': true
              }
            }
          }
        },
        default: {
          controllers: {
            auth: {
              actions: {
                checkToken: true,
                getCurrentUser: true,
                getMyRights: true,
                logout: true,
                updateSelf: true
              }
            },
            server: {
              actions: {
                publicApi: true
              }
            }
          }
        },
        anonymous: {
          controllers: {
            auth: {
              actions: {
                checkToken: true,
                getCurrentUser: true,
                getMyRights: true,
                login: true
              }
            },
            server: {
              actions: {
                publicApi: true
              }
            }
          }
        }
      }
    }
  },

  server: {
    logs: {
      transports: [
        {
          transport: 'console',
          level: 'info',
          stderrLevels: [],
          silent: true
        }
      ],
      accessLogFormat: 'combined',
      accessLogIpOffset: 0
    },
    maxRequestSize: '1MB',
    port: 7512,
    protocols: {
      http: {
        enabled: true,
        maxFormFileSize: '1MB',
        maxEncodingLayers: 3,
        allowCompression: true
      },
      mqtt: {
        enabled: false,
        allowPubSub: false,
        developmentMode: false,
        disconnectDelay: 250,
        requestTopic: 'Kuzzle/request',
        responseTopic: 'Kuzzle/response',
        server: {
          port: 1883
        }
      },
      websocket: {
        enabled: true,
        idleTimeout: 0,
        heartbeat: 60000
      }
    }
  },

  services: {
    common: {
      defaultInitTimeout: 10000,
      retryInterval: 1000
    },
    internalCache: {
      backend: 'redis',
      node: {
        host: 'localhost',
        port: 6379
      }
    },
    memoryStorage: {
      backend: 'redis',
      database: 5,
      node: {
        host: 'localhost',
        port: 6379
      }
    },
    internalIndex: {
      bootstrapLockTimeout: 5000
    },
    storageEngine: {
      aliases: ['storageEngine'],
      backend: 'postgresql',
      client: {
        user: 'kuzzle',
        host: 'localhost',
        database: 'kuzzle',
        password: 'kuzzle',
        port: 5432
      },
      commonSchema: {
        columns: {
          _kuzzle_info: { type: 'jsonb' }
        }
      },
      internalIndex: {
        name: 'kuzzle',
        collections: {
          users: {
            columns: {
              content: { type: 'jsonb' }
            },
            indices: ['content.profileIds']
          },
          profiles: {
            columns: {
              policies: { type: 'jsonb' }
            },
            indices: ['policies.roleId']
          },
          roles: {
            columns: {
              controllers: { type: 'jsonb' }
            }
          },
          validations: {
            columns: {
              index: { type: 'varchar(20)' },
              collection: { type: 'varchar(20)' },
              validations: { type: 'jsonb' }
            },
            indices: []
          },
          config: {
<<<<<<< HEAD
            columns: {
              content: { type: 'jsonb' }
            },
            indices: []
=======
            dynamic: 'false',
            properties: {}
          },
          'api-keys': {
            dynamic: 'false',
            properties: {
              userId: { type: 'keyword' },
              hash: { type: 'keyword' },
              description: { type: 'text' },
              expiresAt: { type: 'long' },
              ttl: { type: 'keyword' },
              token: { type: 'keyword' }
            }
>>>>>>> 7107f499
          }
        }
      },
      defaults: {
      }
    }
  },

  stats: {
    ttl: 3600,
    statsInterval: 10
  },

  /** @type {DocumentSpecification} */
  validation: {
  }

};<|MERGE_RESOLUTION|>--- conflicted
+++ resolved
@@ -261,33 +261,28 @@
           },
           validations: {
             columns: {
-              index: { type: 'varchar(20)' },
-              collection: { type: 'varchar(20)' },
+              index: { type: 'varchar(50)' },
+              collection: { type: 'varchar(50)' },
               validations: { type: 'jsonb' }
             },
             indices: []
           },
           config: {
-<<<<<<< HEAD
             columns: {
               content: { type: 'jsonb' }
             },
             indices: []
-=======
-            dynamic: 'false',
-            properties: {}
           },
           'api-keys': {
-            dynamic: 'false',
-            properties: {
-              userId: { type: 'keyword' },
-              hash: { type: 'keyword' },
+            columns: {
+              userId: { type: 'varchar(50)' },
+              hash: { type: 'varchar(50)' },
               description: { type: 'text' },
               expiresAt: { type: 'long' },
-              ttl: { type: 'keyword' },
-              token: { type: 'keyword' }
-            }
->>>>>>> 7107f499
+              ttl: { type: 'varchar(50)' },
+              token: { type: 'varchar(50)' }
+            },
+            indices: []
           }
         }
       },
