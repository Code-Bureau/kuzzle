/**
 * @class KuzzleConfiguration
 */
module.exports = {
  hooks: require('./lib/config/hooks'),

  httpRoutes: require('./lib/config/httpRoutes'),

  plugins: {
    common: {
      workerPrefix: 'kpw:',
      pipeWarnTime: 40,
      pipeTimeout: 250
    },

    'kuzzle-plugin-logger': {
      version: '2.0.5',
      activated: true
    },
    'kuzzle-plugin-auth-passport-local': {
      version: '2.0.4',
      activated: true
    }
  },

  queues: {
    cliQueue: 'cli-queue'
  },

  repositories: {
    common: {
      cacheTTL: 1440
    }
  },

  security: {
    restrictedProfileIds: ['default'],
    jwt: {
      algorithm: 'HS256',
      expiresIn: '1h',
      secret: 'Kuzzle rocks'
    },
    default: {
      role: {
        controllers: {
          '*': {
            actions: {
              '*': true
            }
          }
        }
      }
    },
    standard: {
      profiles: {
        admin: {
          policies: [ {roleId: 'admin', allowInternalIndex: true} ]
        },
        default: {
          policies: [ {roleId: 'default'} ]
        },
        anonymous: {
          policies: [ {roleId: 'anonymous'} ]
        }
      },
      roles: {
        admin: {
          controllers: {
            '*': {
              actions: {
                '*': true
              }
            }
          }
        },
        default: {
          controllers: {
            auth: {
              actions: {
                checkToken: true,
                getCurrentUser: true,
                getMyRights: true,
                login: true,
                logout: true,
                updateSelf: true
              }
            },
            read: {
              actions: {
                serverInfo: true
              }
            }
          }
        },
        anonymous: {
          controllers: {
            auth: {
              actions: {
                checkToken: true,
                getCurrentUser: true,
                getMyRights: true,
                login: true,
                logout: true
              }
            },
            read: {
              actions: {
                serverInfo: true
              }
            }
          }
        }
      }
    }
  },

  server: {
<<<<<<< HEAD
=======
    http: {
      maxRequestSize: '1MB'
    },
    maxRequestHistorySize: 50,
>>>>>>> cc1cf3f0
    maxConcurrentRequests: 50,
    maxRetainedRequests: 50000,
    warningRetainedRequestsLimit: 5000
  },

  services: {
    common: {
      defaultInitTimeout: 10000,
      retryInterval: 1000
    },

    internalCache: {
      backend: 'redis',
      node: {
        host: 'localhost',
        port: 6379
      }
    },
    memoryStorage: {
      backend: 'redis',
      database: 5,
      node: {
        host: 'localhost',
        port: 6379
      }
    },
    internalBroker: {
      aliases: ['broker'],
      host: 'localhost',
      port: 7911,
      retryInterval: 1000
    },
    proxyBroker: {
      host: 'localhost',
      port: 7331,
      retryInterval: 1000
    },
    db: {
      aliases: ['storageEngine'],
      backend: 'elasticsearch',
      host: 'localhost',
      port: 9200,
      apiVersion: '5.0'
    }

  },

  stats: {
    ttl: 3600,
    statsInterval: 10
  },

  /** @type {DocumentSpecification} */
  validation: {
  },

  dump: {
    enabled: false,
    path: './dump/',
    dateFormat: 'YYYYMMDD-HHmm',
    handledErrors: {
      enabled: true,
      whitelist: [
        // 'Error',
        'RangeError',
        'TypeError',
        'KuzzleError',
        'InternalError',
        'PluginImplementationError'
      ]
    }
  }

};<|MERGE_RESOLUTION|>--- conflicted
+++ resolved
@@ -115,13 +115,7 @@
   },
 
   server: {
-<<<<<<< HEAD
-=======
-    http: {
-      maxRequestSize: '1MB'
-    },
     maxRequestHistorySize: 50,
->>>>>>> cc1cf3f0
     maxConcurrentRequests: 50,
     maxRetainedRequests: 50000,
     warningRetainedRequestsLimit: 5000
@@ -194,5 +188,4 @@
       ]
     }
   }
-
 };