--- conflicted
+++ resolved
@@ -162,13 +162,18 @@
       port: 9200,
       apiVersion: '2.3'
     }
+
   },
 
   stats: {
     ttl: 3600,
     statsInterval: 10
   },
-<<<<<<< HEAD
+
+  /** @type {DocumentSpecification} */
+  validation: {
+  },
+
   dump: {
     path: './dump/',
     dateFormat: 'YYYYMMDD-HHmm',
@@ -183,9 +188,6 @@
         'PluginImplementationError'
       ]
     }
-=======
-  /** @type {DocumentSpecification} */
-  validation: {
->>>>>>> d734c3f5
   }
+
 };