version: '3'

services:
  # nginx:
  #   image: nginx:1.15-alpine
  #   depends_on:
  #     - kuzzle
  #   ports:
  #     - "7443:7443"
  #   volumes:
  #     - ./docker-compose/nginx:/etc/nginx/conf.d

<<<<<<< HEAD
  # kuzzle:
  #   image: kuzzleio/core-dev:2.x
  #   command: sh -c 'chmod 755 /run.sh && /run.sh'
  #   volumes:
  #     - ".:/var/app"
  #     - "./docker-compose/scripts/run-dev.sh:/run.sh"
  #     - "./docker-compose/config/pm2-dev.json:/config/pm2.json"
  #     - "./docker-compose/fixtures:/fixtures"
  #   cap_add:
  #     - SYS_PTRACE
  #   ulimits:
  #     nofile: 65536
  #   sysctls:
  #     - net.core.somaxconn=8192
  #   depends_on:
  #     - redis
  #     - postgres
  #   ports:
  #     - "7512:7512"
  #     - "1883:1883"
  #     - "9229:9229"
  #   environment:
  #     - kuzzle_services__storageEngine__client__node=http://elasticsearch:9200
  #     - kuzzle_services__storageEngine__commonMapping__dynamic=true
  #     - kuzzle_services__internalCache__node__host=redis
  #     - kuzzle_services__memoryStorage__node__host=redis
  #     - kuzzle_server__protocols__mqtt__enabled=true
  #     - kuzzle_server__protocols__mqtt__developmentMode=false
  #     - NODE_ENV=${NODE_ENV:-development}
  #     # - DEBUG=kuzzle:*,-kuzzle:entry-point:protocols:websocket
  #     - DEBUG=${DEBUG:-none}
  #     - DEBUG_DEPTH=${DEBUG_DEPTH:-0}
  #     - DEBUG_MAX_ARRAY_LENGTH=${DEBUG_MAX_ARRAY:-100}
  #     - DEBUG_EXPAND=${DEBUG_EXPAND:-off}
  #     - DEBUG_SHOW_HIDDEN={$DEBUG_SHOW_HIDDEN:-on}
  #     - DEBUG_COLORS=${DEBUG_COLORS:-on}
  #     - KUZZLE_VAULT_KEY=${KUZZLE_VAULT_KEY}
  #     - NODE_10_VERSION=10.16.0
  #     - WITHOUT_KUZZLE=${WITHOUT_KUZZLE}
=======
  kuzzle:
    image: kuzzleio/core-dev:2
    command: sh -c 'chmod 755 /run.sh && /run.sh'
    volumes:
      - ".:/var/app"
      - "./docker-compose/scripts/run-dev.sh:/run.sh"
      - "./docker-compose/config/pm2-dev.json:/config/pm2.json"
      - "./docker-compose/fixtures:/fixtures"
    cap_add:
      - SYS_PTRACE
    ulimits:
      nofile: 65536
    sysctls:
      - net.core.somaxconn=8192
    depends_on:
      - redis
      - elasticsearch
    ports:
      - "7512:7512"
      - "1883:1883"
      - "9229:9229"
    environment:
      - kuzzle_services__storageEngine__client__node=http://elasticsearch:9200
      - kuzzle_services__storageEngine__commonMapping__dynamic=true
      - kuzzle_services__internalCache__node__host=redis
      - kuzzle_services__memoryStorage__node__host=redis
      - kuzzle_server__protocols__mqtt__enabled=true
      - kuzzle_server__protocols__mqtt__developmentMode=false
      - NODE_ENV=${NODE_ENV:-development}
      - DEBUG=kuzzle:*,-kuzzle:entry-point:protocols:websocket
      # - DEBUG=${DEBUG:-none}
      - DEBUG_DEPTH=${DEBUG_DEPTH:-0}
      - DEBUG_MAX_ARRAY_LENGTH=${DEBUG_MAX_ARRAY:-100}
      - DEBUG_EXPAND=${DEBUG_EXPAND:-off}
      - DEBUG_SHOW_HIDDEN={$DEBUG_SHOW_HIDDEN:-on}
      - DEBUG_COLORS=${DEBUG_COLORS:-on}
      - KUZZLE_VAULT_KEY=${KUZZLE_VAULT_KEY:-secret-password}
      - KUZZLE_SECRETS_FILE=${KUZZLE_SECRETS_FILE:-/var/app/features-sdk/fixtures/secrets.enc.json}
      # Variables used by the development scripts
      - NODE_12_VERSION=12.13.0
      - WITHOUT_KUZZLE # Run only Elasticsearch and Redis
      - REBUILD # Force a rebuild of npm modules
>>>>>>> 7107f499

  redis:
    image: redis:5
    ports:
      - "6379:6379"

  postgres:
    image: "postgres"
    environment:
      - POSTGRES_USER=kuzzle
      - POSTGRES_PASSWORD=kuzzle
      - POSTGRES_DB=kuzzle
    ports:
      - "5432:5432"

  # elasticsearch:
  #   image: kuzzleio/elasticsearch:7.4.0
  #   ports:
  #     - "9200:9200"
  #   ulimits:
  #     nofile: 65536<|MERGE_RESOLUTION|>--- conflicted
+++ resolved
@@ -1,56 +1,15 @@
 version: '3'
 
 services:
-  # nginx:
-  #   image: nginx:1.15-alpine
-  #   depends_on:
-  #     - kuzzle
-  #   ports:
-  #     - "7443:7443"
-  #   volumes:
-  #     - ./docker-compose/nginx:/etc/nginx/conf.d
+  nginx:
+    image: nginx:1.15-alpine
+    depends_on:
+      - kuzzle
+    ports:
+      - "7443:7443"
+    volumes:
+      - ./docker-compose/nginx:/etc/nginx/conf.d
 
-<<<<<<< HEAD
-  # kuzzle:
-  #   image: kuzzleio/core-dev:2.x
-  #   command: sh -c 'chmod 755 /run.sh && /run.sh'
-  #   volumes:
-  #     - ".:/var/app"
-  #     - "./docker-compose/scripts/run-dev.sh:/run.sh"
-  #     - "./docker-compose/config/pm2-dev.json:/config/pm2.json"
-  #     - "./docker-compose/fixtures:/fixtures"
-  #   cap_add:
-  #     - SYS_PTRACE
-  #   ulimits:
-  #     nofile: 65536
-  #   sysctls:
-  #     - net.core.somaxconn=8192
-  #   depends_on:
-  #     - redis
-  #     - postgres
-  #   ports:
-  #     - "7512:7512"
-  #     - "1883:1883"
-  #     - "9229:9229"
-  #   environment:
-  #     - kuzzle_services__storageEngine__client__node=http://elasticsearch:9200
-  #     - kuzzle_services__storageEngine__commonMapping__dynamic=true
-  #     - kuzzle_services__internalCache__node__host=redis
-  #     - kuzzle_services__memoryStorage__node__host=redis
-  #     - kuzzle_server__protocols__mqtt__enabled=true
-  #     - kuzzle_server__protocols__mqtt__developmentMode=false
-  #     - NODE_ENV=${NODE_ENV:-development}
-  #     # - DEBUG=kuzzle:*,-kuzzle:entry-point:protocols:websocket
-  #     - DEBUG=${DEBUG:-none}
-  #     - DEBUG_DEPTH=${DEBUG_DEPTH:-0}
-  #     - DEBUG_MAX_ARRAY_LENGTH=${DEBUG_MAX_ARRAY:-100}
-  #     - DEBUG_EXPAND=${DEBUG_EXPAND:-off}
-  #     - DEBUG_SHOW_HIDDEN={$DEBUG_SHOW_HIDDEN:-on}
-  #     - DEBUG_COLORS=${DEBUG_COLORS:-on}
-  #     - KUZZLE_VAULT_KEY=${KUZZLE_VAULT_KEY}
-  #     - NODE_10_VERSION=10.16.0
-  #     - WITHOUT_KUZZLE=${WITHOUT_KUZZLE}
-=======
   kuzzle:
     image: kuzzleio/core-dev:2
     command: sh -c 'chmod 755 /run.sh && /run.sh'
@@ -93,7 +52,6 @@
       - NODE_12_VERSION=12.13.0
       - WITHOUT_KUZZLE # Run only Elasticsearch and Redis
       - REBUILD # Force a rebuild of npm modules
->>>>>>> 7107f499
 
   redis:
     image: redis:5
