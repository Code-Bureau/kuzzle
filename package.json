{
  "name": "kuzzle",
  "author": "The Kuzzle Team <support@kuzzle.io>",
  "version": "1.0.0",
  "description": "Kuzzle is an open-source solution that handles all the data management through a secured API, with a large choice of protocols.",
  "main": "./lib/index.js",
  "bin": {
    "kuzzle": "./bin/kuzzle"
  },
  "scripts": {
    "test": "npm run --silent lint && npm run unit-testing && npm run functional-testing",
    "unit-testing": "nyc --reporter=text-summary --reporter=lcov mocha",
    "functional-testing": "npm run cucumber",
    "cucumber": "cucumber.js --fail-fast",
    "codecov": "codecov",
    "lint": "eslint --max-warnings=0 ./lib ./bin ./test ./features"
  },
  "directories": {
    "lib": "lib"
  },
  "dependencies": {
    "async": "2.4.1",
    "bluebird": "^3.5.0",
    "boost-geospatial-index": "^1.0.3",
    "bufferutil": "^3.0.1",
    "cli-color": "^1.2.0",
    "commander": "2.9.0",
    "compare-versions": "^3.0.1",
    "debug": "^2.6.6",
    "denque": "^1.1.1",
    "dumpme": "^1.0.1",
    "easy-circular-list": "^1.0.13",
    "elasticsearch": "13.1.1",
    "espresso-logic-minimizer": "^2.0.1",
    "eventemitter2": "^4.1.0",
    "fs-extra": "^3.0.1",
    "glob": "^7.1.2",
    "highwayhash": "^2.1.1",
    "ioredis": "^3.1.1",
    "js-combinatorics": "^0.5.2",
    "json-stable-stringify": "1.0.1",
    "json2yaml": "^1.1.0",
    "jsonwebtoken": "^7.4.1",
    "kuzzle-common-objects": "3.0.4",
    "lodash": "4.17.4",
    "moment": "2.18.1",
    "ms": "^2.0.0",
    "ngeohash": "0.6.0",
    "node-interval-tree": "^1.1.4",
    "node-units": "0.1.7",
    "passport": "0.3.2",
    "pm2": "^2.5.0",
    "rc": "1.2.1",
    "readline-sync": "^1.4.7",
    "reify": "^0.11.24",
    "sorted-array": "^2.0.1",
    "utf-8-validate": "^3.0.2",
<<<<<<< HEAD
    "validator": "^7.1.0",
=======
    "uuid": "^3.1.0",
    "validator": "^7.0.0",
>>>>>>> 3b593cbf
    "ws": "3.0.0"
  },
  "repository": {
    "type": "git",
    "url": "git://github.com/kuzzleio/kuzzle.git"
  },
  "devDependencies": {
    "codecov": "2.2.0",
    "cucumber": "^1.3.2",
    "eslint": "^3.19.0",
    "mocha": "3.4.2",
    "mock-require": "^2.0.2",
    "nyc": "^11.0.3",
    "request": "^2.81.0",
    "request-promise": "^4.2.1",
    "rewire": "2.5.2",
    "should": "11.2.1",
    "should-sinon": "0.0.5",
    "sinon": "^2.3.5",
    "socket.io-client": "^2.0.3"
  },
  "engines": {
    "node": ">= 6.9.1"
  },
  "license": "Apache-2.0"
}<|MERGE_RESOLUTION|>--- conflicted
+++ resolved
@@ -55,12 +55,8 @@
     "reify": "^0.11.24",
     "sorted-array": "^2.0.1",
     "utf-8-validate": "^3.0.2",
-<<<<<<< HEAD
+    "uuid": "^3.1.0",
     "validator": "^7.1.0",
-=======
-    "uuid": "^3.1.0",
-    "validator": "^7.0.0",
->>>>>>> 3b593cbf
     "ws": "3.0.0"
   },
   "repository": {
