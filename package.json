--- conflicted
+++ resolved
@@ -13,12 +13,9 @@
     "functional-testing": "npm run cucumber",
     "cucumber": "cucumber.js",
     "crawl-coverage": "node coverage/scripts/feature-coverage-download.js",
-<<<<<<< HEAD
     "enable": "node bin/kuzzle enable",
     "disable": "node bin/kuzzle disable"
-=======
     "coveralls": "cat ./coverage/lcov.info | ./node_modules/.bin/coveralls"
->>>>>>> 35995e9e
   },
   "directories": {
     "lib": "lib"
