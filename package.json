{
  "name": "kuzzle",
  "author": "The Kuzzle Team <support@kuzzle.io>",
<<<<<<< HEAD
  "version": "0.18",
=======
  "version": "0.18.1",
>>>>>>> 58c13683
  "apiVersion": "1.0",
  "description": "Kuzzle is an open-source solution that handles all the data management through a secured API, with a large choice of protocols.",
  "main": "./lib/index.js",
  "bin": {
    "kuzzle": "./bin/kuzzle.js"
  },
  "scripts": {
    "test": "npm run unit-testing --coverage && npm run functional-testing && npm run crawl-coverage && grunt",
    "unit-testing": "istanbul test _mocha",
    "functional-testing": "npm run cucumber",
    "cucumber": "cucumber.js",
    "crawl-coverage": "node coverage/scripts/feature-coverage-download.js",
    "codecov": "cat ./coverage/lcov.info | ./node_modules/.bin/codecov",
    "enable": "node bin/kuzzle enable",
    "disable": "node bin/kuzzle disable",
    "preversion": "git checkout master && git pull",
    "postversion": "git push && git push --tags"
  },
  "directories": {
    "lib": "lib"
  },
  "dependencies": {
    "amqplib": "0.4.0",
    "async": "1.5.2",
    "big.js": "3.1.3",
    "body-parser": "1.14.2",
    "bunyan": "^1.5.1",
    "cli-color": "^1.1.0",
    "commander": "2.9.0",
    "elasticsearch": "10.1.2",
    "eventemitter2": "^0.4.14",
    "finalhandler": "0.4.1",
    "geolib": "j33f/Geolib",
    "json-stable-stringify": "1.0.0",
    "jsonwebtoken": "^5.4.0",
    "lodash": "3.10.1",
    "ms": "^0.7.1",
    "newrelic": "1.24.1",
    "ngeohash": "0.6.0",
    "node-units": "0.1.5",
    "node-uuid": "1.4.7",
    "passport": "0.3.2",
    "portfinder": "^0.4.0",
    "proper-lockfile": "^1.1.1",
    "q": "2.0.3",
    "rc": "1.1.6",
    "readline-sync": "^1.3.0",
    "redis": "2.4.2",
    "request-promise": "^1.0.2",
    "router": "1.1.3",
    "walk": "2.3.9",
    "ws": "1.0.1"
  },
  "repository": {
    "type": "git",
    "url": "git://github.com/kuzzleio/kuzzle.git"
  },
  "devDependencies": {
    "codecov.io": "^0.1.6",
    "cucumber": "0.9.2",
    "eslint": "1.10.3",
    "grunt": "^0.4.5",
    "grunt-contrib-jshint": "^0.11.3",
    "gruntify-eslint": "^1.0.1",
    "istanbul": "0.4.2",
    "istanbul-middleware": "0.2.2",
    "mocha": "2.3.4",
    "mqtt": "1.6.3",
    "rewire": "2.5.1",
    "should": "8.1.1",
    "socket.io-client": "1.4.4",
    "stomp-client": "0.8.1"
  },
  "engines": {
    "node": ">= 4.1.1",
    "npm": ">= 2.14.4"
  },
  "license": "Apache-2.0"
}<|MERGE_RESOLUTION|>--- conflicted
+++ resolved
@@ -1,11 +1,7 @@
 {
   "name": "kuzzle",
   "author": "The Kuzzle Team <support@kuzzle.io>",
-<<<<<<< HEAD
-  "version": "0.18",
-=======
   "version": "0.18.1",
->>>>>>> 58c13683
   "apiVersion": "1.0",
   "description": "Kuzzle is an open-source solution that handles all the data management through a secured API, with a large choice of protocols.",
   "main": "./lib/index.js",
