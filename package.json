--- conflicted
+++ resolved
@@ -13,13 +13,8 @@
     "unit-testing": "istanbul cover ./node_modules/mocha/bin/_mocha --report lcovonly -- -R spec",
     "functional-testing": "npm run cucumber",
     "cucumber": "cucumber.js --fail-fast",
-<<<<<<< HEAD
-    "crawl-coverage": "node coverage/scripts/feature-coverage-download.js",
+    "crawl-coverage": "node docker-compose/scripts/feature-coverage-download.js",
     "codecov": "codecov",
-=======
-    "crawl-coverage": "node docker-compose/scripts/feature-coverage-download.js",
-    "codecov": "istanbul cover ./node_modules/mocha/bin/_mocha -- -R spec && ./node_modules/.bin/codecov",
->>>>>>> 3e45631b
     "lint": "eslint --max-warnings=0 ./lib ./bin ./test ./features",
     "preversion": "git checkout master && git pull",
     "postversion": "git push && git push --tags"
@@ -46,12 +41,8 @@
     "eventemitter2": "^2.1.0",
     "finalhandler": "0.5.0",
     "freeport": "^1.0.5",
-<<<<<<< HEAD
     "fs-extra": "0.30.0",
     "gcore": "0.0.3",
-    "geolib": "j33f/Geolib",
-=======
->>>>>>> 3e45631b
     "ioredis": "^2.2.0",
     "js-combinatorics": "^0.5.2",
     "json-stable-stringify": "1.0.1",
