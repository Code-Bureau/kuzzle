var
  q = require('q'),
  captainsLog = require('captains-log'),
<<<<<<< HEAD
  ResponseObject = require('../api/core/models/responseObject');

module.exports = function (kuzzle) {
  kuzzle.services.list.broker.listen(kuzzle.config.queues.workerWriteTaskQueue, onListenCB.bind(kuzzle));
=======
  KuzzleServices = require('../services'),
  ResponseObject = require('../api/core/models/responseObject'),
  util = require('util');

module.exports = function (kuzzleConfig) {
  var
    that = {
      kuzzleConfig: JSON.parse(kuzzleConfig),
      services: null,
      log: captainsLog()
    };

  that.services = new KuzzleServices(that.kuzzleConfig);
  that.services.init();
  that.services.list.broker.listen(that.kuzzleConfig.queues.workerWriteTaskQueue, onListenCB.bind(that));
>>>>>>> d2a79edc
};

function onListenCB (serializedRequestObject) {
  if (typeof this.services.list.writeEngine[serializedRequestObject.action] !== 'function') {
    this.log.error('Unknown action', serializedRequestObject.action, 'in writeEngine');
    return false;
  }

  this.emit('worker:write:' + serializedRequestObject.protocol + ':start', serializedRequestObject);

  this.services.list.writeEngine[serializedRequestObject.action](serializedRequestObject)
    .then(function (result) {
      var responseObject = new ResponseObject(serializedRequestObject, result);

      this.emit('worker:write:' + serializedRequestObject.protocol + ':stop', responseObject);

      // when we have the response from writeEngine, add it to the internal broker
      this.services.list.broker.add(this.config.queues.workerWriteResponseQueue, responseObject);

      // notify rooms for the created/updated/deleted document
      this.services.list.broker.add(this.config.queues.coreNotifierTaskQueue, responseObject);

    }.bind(this))
    .catch(function (error) {
      var responseObject = new ResponseObject(serializedRequestObject, new Error(error));
      this.services.list.broker.add(this.config.queues.workerWriteResponseQueue, responseObject.toJson());
    }.bind(this));
}<|MERGE_RESOLUTION|>--- conflicted
+++ resolved
@@ -1,12 +1,6 @@
 var
   q = require('q'),
   captainsLog = require('captains-log'),
-<<<<<<< HEAD
-  ResponseObject = require('../api/core/models/responseObject');
-
-module.exports = function (kuzzle) {
-  kuzzle.services.list.broker.listen(kuzzle.config.queues.workerWriteTaskQueue, onListenCB.bind(kuzzle));
-=======
   KuzzleServices = require('../services'),
   ResponseObject = require('../api/core/models/responseObject'),
   util = require('util');
@@ -18,11 +12,9 @@
       services: null,
       log: captainsLog()
     };
-
   that.services = new KuzzleServices(that.kuzzleConfig);
   that.services.init();
   that.services.list.broker.listen(that.kuzzleConfig.queues.workerWriteTaskQueue, onListenCB.bind(that));
->>>>>>> d2a79edc
 };
 
 function onListenCB (serializedRequestObject) {
