--- conflicted
+++ resolved
@@ -436,16 +436,10 @@
    * Access to the underlaying storage engine client.
    * (Currently Elasticsearch)
    */
-<<<<<<< HEAD
   get client(): Client {
     if (!this._client) {
-      this._client = Elasticsearch.buildClient(this._kuzzle.storageEngine.config.client);
-=======
-  get client (): Client {
-    if (! this._client) {
       this._client = Elasticsearch
         .buildClient(this._kuzzle.config.services.storageEngine.client);
->>>>>>> 45a86694
     }
 
     return this._client;
