/*
 * Kuzzle, a backend software, self-hostable and ready to use
 * to power modern apps
 *
 * Copyright 2015-2020 Kuzzle
 * mailto: support AT kuzzle.io
 * website: http://kuzzle.io
 *
 * Licensed under the Apache License, Version 2.0 (the "License");
 * you may not use this file except in compliance with the License.
 * You may obtain a copy of the License at
 *
 * https://www.apache.org/licenses/LICENSE-2.0
 *
 * Unless required by applicable law or agreed to in writing, software
 * distributed under the License is distributed on an "AS IS" BASIS,
 * WITHOUT WARRANTIES OR CONDITIONS OF ANY KIND, either express or implied.
 * See the License for the specific language governing permissions and
 * limitations under the License.
 */

'use strict';

const kerror = require('../../kerror').wrap('services', 'storage');

class IndexCache {
  /**
   * @param  {storeScopeEnum} scope
   */
  constructor (scope) {
    this.scope = scope;

    /**
     * Index map: each entry holds a set of collection names
     * @type {Map.<String, Set>}
     */
    this.indexes = new Map();
  }

  /**
   * Cache a new index
   * @param {string} index
   * @return {boolean} true if an index was added, false if there is no
   *                   modification
   */
  addIndex (index) {
    if (this.indexes.has(index)) {
      return false;
    }

    this.indexes.set(index, new Set());

<<<<<<< HEAD
=======
    if (notify) {
      global.kuzzle.emit('core:storage:cache:add:after', {
        index,
        scope: this.scope,
      });
    }

>>>>>>> b1ca63b2
    return true;
  }

  /**
   * Cache a new collection
   * @param {string} index
   * @param {string} collection
   */
  addCollection (index, collection) {
    this.addIndex(index);
    const collections = this.indexes.get(index);

    collections.add(collection);
<<<<<<< HEAD
=======

    if (added && notify) {
      global.kuzzle.emit('core:storage:cache:add:after', {
        collection,
        index,
        scope: this.scope,
      });
    }
>>>>>>> b1ca63b2
  }

  /**
   * Check an index existence
   * @param {string} index
   * @returns {boolean}
   */
  hasIndex (index) {
    return this.indexes.has(index);
  }

  /**
   * Check a collection existence
   * @param {string} index
   * @param {string} collection
   * @returns {boolean}
   */
  hasCollection (index, collection) {
    const collections = this.indexes.get(index);

    if (!collections) {
      return false;
    }

    return collections.has(collection);
  }

  /**
   * Return the list of cached indexes
   * @returns {string[]}
   */
  listIndexes () {
    return Array.from(this.indexes.keys());
  }

  /**
   * Return the list of an index' collections
   * @param {string} index
   * @returns {string[]}
   * @throws If the provided index does not exist
   */
  listCollections (index) {
    this.assertIndexExists(index);

    return Array.from(this.indexes.get(index));
  }

  /**
   * Remove an index from the cache
   * @param  {string} index
   */
<<<<<<< HEAD
  removeIndex (index) {
    this.indexes.delete(index);
=======
  removeIndex (index, { notify = true } = {}) {
    const removed = this.indexes.delete(index);

    if (removed && notify) {
      global.kuzzle.emit('core:storage:cache:remove:after', {
        index,
        scope: this.scope,
      });
    }
>>>>>>> b1ca63b2
  }

  /**
   * Remove a collection from the cache
   * @param {string} index
   * @param {string} collection
   */
  removeCollection (index, collection) {
    const collections = this.indexes.get(index);

<<<<<<< HEAD
    if (collections) {
      collections.delete(collection);
=======
    if (!collections) {
      return;
    }

    const removed = collections.delete(collection);

    if (removed && notify) {
      global.kuzzle.emit('core:storage:cache:remove:after', {
        collection,
        index,
        scope: this.scope,
      });
>>>>>>> b1ca63b2
    }
  }

  /**
   * Assert that the provided index exists
   * @param  {string} index
   * @throws If the index does not exist
   */
  assertIndexExists (index) {
    if (!this.indexes.has(index)) {
      throw kerror.get('unknown_index', index);
    }
  }

  /**
   * Assert that the provided index and collection exist
   * @param {string} index
   * @param {string} collection
   */
  assertCollectionExists (index, collection) {
    this.assertIndexExists(index);

    if (!this.indexes.get(index).has(collection)) {
      throw kerror.get('unknown_collection', index, collection);
    }
  }
}

module.exports = IndexCache;<|MERGE_RESOLUTION|>--- conflicted
+++ resolved
@@ -50,16 +50,6 @@
 
     this.indexes.set(index, new Set());
 
-<<<<<<< HEAD
-=======
-    if (notify) {
-      global.kuzzle.emit('core:storage:cache:add:after', {
-        index,
-        scope: this.scope,
-      });
-    }
-
->>>>>>> b1ca63b2
     return true;
   }
 
@@ -73,17 +63,6 @@
     const collections = this.indexes.get(index);
 
     collections.add(collection);
-<<<<<<< HEAD
-=======
-
-    if (added && notify) {
-      global.kuzzle.emit('core:storage:cache:add:after', {
-        collection,
-        index,
-        scope: this.scope,
-      });
-    }
->>>>>>> b1ca63b2
   }
 
   /**
@@ -135,20 +114,8 @@
    * Remove an index from the cache
    * @param  {string} index
    */
-<<<<<<< HEAD
   removeIndex (index) {
     this.indexes.delete(index);
-=======
-  removeIndex (index, { notify = true } = {}) {
-    const removed = this.indexes.delete(index);
-
-    if (removed && notify) {
-      global.kuzzle.emit('core:storage:cache:remove:after', {
-        index,
-        scope: this.scope,
-      });
-    }
->>>>>>> b1ca63b2
   }
 
   /**
@@ -159,23 +126,8 @@
   removeCollection (index, collection) {
     const collections = this.indexes.get(index);
 
-<<<<<<< HEAD
     if (collections) {
       collections.delete(collection);
-=======
-    if (!collections) {
-      return;
-    }
-
-    const removed = collections.delete(collection);
-
-    if (removed && notify) {
-      global.kuzzle.emit('core:storage:cache:remove:after', {
-        collection,
-        index,
-        scope: this.scope,
-      });
->>>>>>> b1ca63b2
     }
   }
 
