/*
 * Kuzzle, a backend software, self-hostable and ready to use
 * to power modern apps
 *
 * Copyright 2015-2020 Kuzzle
 * mailto: support AT kuzzle.io
 * website: http://kuzzle.io
 *
 * Licensed under the Apache License, Version 2.0 (the "License");
 * you may not use this file except in compliance with the License.
 * You may obtain a copy of the License at
 *
 * https://www.apache.org/licenses/LICENSE-2.0
 *
 * Unless required by applicable law or agreed to in writing, software
 * distributed under the License is distributed on an "AS IS" BASIS,
 * WITHOUT WARRANTIES OR CONDITIONS OF ANY KIND, either express or implied.
 * See the License for the specific language governing permissions and
 * limitations under the License.
 */

'use strict';

const { models: { RequestContext } } = require('kuzzle-common-objects');
const SortedArray = require('sorted-array');
const Token = require('../../model/security/token');

/*
 Maximum delay of a setTimeout call. If larger than this value,
 it's replaced by 1 (see setTimeout documentation)
 Since this behavior is harmful to this garbage collector,
 TIMEOUT_MAX is used as an upper limit to the calculated GC delay.

 Until this constant is exposed in NodeJS' API, we have to manually set it.
 */
const TIMEOUT_MAX = Math.pow(2, 31) - 1;

/**
 * Maintains a list of valid tokens used by real-time subscriptions
 * When a token expires, this module cleans up the corresponding connection's
 * subscriptions, and notify the user
 *
 * @class TokenManager
 * @param {Kuzzle} kuzzle
 */
class TokenManager {
  constructor (kuzzle) {
    /** @type Kuzzle */
    this.kuzzle = kuzzle;

    /*
     * Tokens are sorted by their expiration date
     *
     * The token id is added to the key to handle
     * equality between different tokens sharing
     * the exact same expiration date
     */
    this.tokens = new SortedArray([], (a, b) => {
      if (a.idx === b.idx) {
        return 0;
      }

      return a.idx < b.idx ? -1 : 1;
    });
    this.tokensByConnectedUser = new Map();

    this.timer = null;
  }

  runTimer () {
    if (this.tokens.array.length > 0) {
      const delay = Math.min(this.tokens.array[0].expiresAt - Date.now(), TIMEOUT_MAX);

      if (this.timer) {
        clearTimeout(this.timer);
      }

      this.timer = setTimeout(this.checkTokensValidity.bind(this), delay);
    }
  }

  /**
   * Link a real-time room identifier with a connection and its associated
   * token. If one or another expires, associated subscriptions are cleaned up
   *
   * @param {Token} token
   * @param {String} connectionId
   * @param {String} roomId
   */
  link (token, connectionId, roomId) {
    if (token._id === this.kuzzle.repositories.token.anonymous()._id) {
      return;
    }

    const
      idx = getTokenIndex(token),
      pos = this.tokens.search({idx});

    if (pos === -1) {
      this._add(token, connectionId, [roomId]);
    }
    else {
      this.tokens.array[pos].rooms.add(roomId);
    }
  }

  /**
   * Unlink a real-time identifier from its associated token
   *
   * @param  {Token} token
   * @param  {String} roomId
   */
  unlink (token, roomId) {
    if (token._id === this.kuzzle.repositories.token.anonymous()._id) {
      return;
    }

    const
      idx = getTokenIndex(token),
      pos = this.tokens.search({idx});

    if (pos > -1) {
      this.tokens.array[pos].rooms.delete(roomId);

      if (this.tokens.array[pos].rooms.size === 0) {
        this._deleteByIndex(pos);
      }
    }
  }

  /**
   * Called when a token expires before its time (e.g. following a
   * auth:logout action)
   * This method removes all maintained links and cleans up the
   * hotel clerk
   *
   * @param token
   */
  expire (token) {
    if (token._id === this.kuzzle.repositories.token.anonymous()._id) {
      return;
    }

    const
      idx = getTokenIndex(token),
      searchResult = this.tokens.search({idx});

    if (searchResult > -1) {
      const connectionId = this.tokens.array[searchResult].connectionId;
      this.kuzzle.hotelClerk.removeCustomerFromAllRooms(new RequestContext({
        connection: {
          id: connectionId
        }
      }));
      this._deleteByIndex(searchResult);
    }
  }

  /**
   * Refresh an existing token with a new one
   *
   * @param  {Token} oldToken
   * @param  {Token} newToken
   */
  refresh (oldToken, newToken) {
    const
      oldIndex = getTokenIndex(oldToken),
      pos = this.tokens.search({idx: oldIndex});

    // If the old token has been created and then refreshed within the same
    // second, then it has the exact same characteristics than the new one.
    // This should never happen, though, especially if we add at least 1
    // real-time subscribe in the middle of the login+refresh sequence (all
    // within the same second) but, oh, well... it costs nothing to fix a
    // potentially very, very, very hard to debug random problem before it
    // occurs
    if (pos > -1 && oldToken._id !== newToken._id) {
      this._add(
        newToken,
        this.tokens.array[pos].connectionId,
        [...this.tokens.array[pos].rooms]);

      this._deleteByIndex(pos);
    }
  }

  async checkTokensValidity() {
    const arr = this.tokens.array;

<<<<<<< HEAD
=======
    // API key can never expire (-1)
>>>>>>> 55f42a65
    if (arr.length > 0 && (arr[0].expiresAt > 0 && arr[0].expiresAt < Date.now())) {
      const connectionId = arr[0].connectionId;

      arr.shift();

      // Send a token expiration notification to the user
      const customer = this.kuzzle.hotelClerk.customers.get(connectionId);
      if (customer) {
        const rooms = Array.from(customer.keys());

        await this.kuzzle.notifier.notifyServer(
          rooms,
          connectionId,
          'TokenExpired',
          'Authentication Token Expired');

        await this.kuzzle.hotelClerk.removeCustomerFromAllRooms(
          new RequestContext({ connection: { id: connectionId } }));
      }

      setImmediate(() => this.checkTokensValidity());
      return;
    }

    if (arr.length > 0) {
      this.runTimer();
    }
  }

  /**
   * Gets the token matching user & connection if any
   *
   * @param {string} userId
   * @param {string} connectionId
   * @returns {Token}
   */
  getConnectedUserToken(userId, connectionId) {
    const data = this.tokensByConnectedUser.get(`${userId}#${connectionId}`);

    return data ? new Token(data) : null;
  }

  /**
   * Adds token to internal collections
   *
   * @param {Token} token
   * @param {string} connectionId
   * @param {Array<string>} roomIds
   * @private
   */
  _add(token, connectionId, roomIds = []) {
    const data = Object.assign({}, token, {
      connectionId,
      idx: getTokenIndex(token),
      rooms: new Set(roomIds)
    });

    this.tokens.insert(data);
    this.tokensByConnectedUser.set(`${data.userId}#${data.connectionId}`, data);

    if (this.tokens.array[0].idx === data.idx) {
      this.runTimer();
    }
  }

  _deleteByIndex(index) {
    const data = this.tokens.array[index];

    if (!data) {
      return;
    }

    this.tokensByConnectedUser.delete(`${data.userId}#${data.connectionId}`);
    this.tokens.array.splice(index, 1);
  }
}

/**
 * Calculate a simple sortable token index
 * @param token
 * @return {string}
 */
function getTokenIndex(token) {
  return `${token.expiresAt};${token._id}`;
}

module.exports = TokenManager;<|MERGE_RESOLUTION|>--- conflicted
+++ resolved
@@ -187,10 +187,7 @@
   async checkTokensValidity() {
     const arr = this.tokens.array;
 
-<<<<<<< HEAD
-=======
     // API key can never expire (-1)
->>>>>>> 55f42a65
     if (arr.length > 0 && (arr[0].expiresAt > 0 && arr[0].expiresAt < Date.now())) {
       const connectionId = arr[0].connectionId;
 
