/*
 * Kuzzle, a backend software, self-hostable and ready to use
 * to power modern apps
 *
 * Copyright 2015-2020 Kuzzle
 * mailto: support AT kuzzle.io
 * website: http://kuzzle.io
 *
 * Licensed under the Apache License, Version 2.0 (the "License");
 * you may not use this file except in compliance with the License.
 * You may obtain a copy of the License at
 *
 * https://www.apache.org/licenses/LICENSE-2.0
 *
 * Unless required by applicable law or agreed to in writing, software
 * distributed under the License is distributed on an "AS IS" BASIS,
 * WITHOUT WARRANTIES OR CONDITIONS OF ANY KIND, either express or implied.
 * See the License for the specific language governing permissions and
 * limitations under the License.
 */

'use strict';

const Bluebird = require('bluebird');
const Koncorde = require('koncorde');
const {
  BadRequestError,
  ExternalServiceError,
  ForbiddenError,
  GatewayTimeoutError,
  InternalError: KuzzleInternalError,
  KuzzleError,
  NotFoundError,
  PartialError,
  PluginImplementationError,
  PreconditionError,
  ServiceUnavailableError,
  SizeLimitError,
  TooManyRequestsError,
  UnauthorizedError,
  RequestContext,
  RequestInput,
  Request,
} = require('kuzzle-common-objects');

const EmbeddedSDK = require('../shared/sdk/embeddedSdk');
const PluginRepository = require('./pluginRepository');
const Store = require('../shared/store');
const Elasticsearch = require('../../service/storage/elasticsearch');
const { isPlainObject } = require('../../util/safeObject');
const Promback = require('../../util/promback');
const kerror = require('../../kerror');
const storeScopeEnum = require('../storage/storeScopeEnum');

const contextError = kerror.wrap('plugin', 'context');

/**
 * @class PluginContext
 * @property {object} accessors
 * @property {KuzzleConfiguration} config
 * @property {object} constructors
 * @property {object} errors
 */
class PluginContext {
  /**
   * @param {Kuzzle} kuzzle
   * @param {string} pluginName
   * @constructor
   */
  constructor(kuzzle, pluginName) {
    // we have a circular dependency between Kuzzle and the plugins.
    // We cannot get Kuzzle constructor from the global scope
    const Kuzzle = require('../../kuzzle');

    this.accessors = {};
    this.config = JSON.parse(JSON.stringify(kuzzle.config));
    this.constructors = {
      BaseValidationType: require('../validation/baseType'),
      Koncorde,
      Request: instantiateRequest,
      RequestContext,
      RequestInput
    };

    this.errors = {
      BadRequestError,
      ExternalServiceError,
      ForbiddenError,
      GatewayTimeoutError,
      InternalError: KuzzleInternalError,
      KuzzleError,
      NotFoundError,
      PartialError,
      PluginImplementationError,
      PreconditionError,
      ServiceUnavailableError,
      SizeLimitError,
      TooManyRequestsError,
      UnauthorizedError,
    };
    this.kerror = kerror.wrap('plugin', pluginName);

    // @deprecated - backward compatibility only
    this.errorsManager = this.kerror;

    this.secrets = JSON.parse(JSON.stringify(kuzzle.vault.secrets));

    if (kuzzle instanceof Kuzzle) {
      // uppercase are forbidden by ES
      const pluginIndex = `plugin-${pluginName}`.toLowerCase();

      const pluginStore = new Store(
        kuzzle,
        pluginIndex,
        storeScopeEnum.PRIVATE);

      /**
       * @param {string} collection
       * @param {?function} ObjectConstructor
       */
      this.constructors.Repository = function PluginContextRepository (
        collection,
        ObjectConstructor = null
      ) {
        if (! collection) {
          throw contextError.get('missing_collection');
        }
        const pluginRepository = new PluginRepository(kuzzle, pluginStore);

        pluginRepository.init({ ObjectConstructor });

        return {
          create: (...args) => pluginRepository.create(...args),
          createOrReplace: (...args) => pluginRepository.createOrReplace(...args),
          delete: (...args) => pluginRepository.delete(...args),
          get: (...args) => pluginRepository.load(...args),
          mGet: (...args) => pluginRepository.loadMultiFromDatabase(...args),
          replace: (...args) => pluginRepository.replace(...args),
          search: (...args) => pluginRepository.search(...args),
          update: (...args) => pluginRepository.update(...args)
        };
      };

      this.constructors.ESClient = function PluginContextESClient () {
        return Elasticsearch
          .buildClient(kuzzle.config.services.storageEngine.client);
      };

      /* context.log ======================================================== */
      Reflect.defineProperty(this, 'log', {
        enumerable: true,
        value: {
          debug: msg => kuzzle.log.debug(`[${pluginName}] ${msg}`),
          error: msg => kuzzle.log.error(`[${pluginName}] ${msg}`),
          info: msg => kuzzle.log.info(`[${pluginName}] ${msg}`),
          silly: msg => kuzzle.log.silly(`[${pluginName}] ${msg}`),
          verbose: msg => kuzzle.log.verbose(`[${pluginName}] ${msg}`),
          warn: msg => kuzzle.log.warn(`[${pluginName}] ${msg}`)
        }
      });

      /* context.accessors ================================================== */

      Reflect.defineProperty(this.accessors, 'storage', {
        enumerable: true,
<<<<<<< HEAD
        get: () => {
          return {
            bootstrap: collections => pluginStore.init(collections),
            createCollection: (collection, mappings) => (
              pluginStore.createCollection(collection, { mappings })
            )
          };
=======
        value: {
          bootstrap: collections => pluginIndexStorage.init(collections),
          createCollection: (collection, mappings) => (
            pluginIndexStorage.createCollection(collection, { mappings })
          )
>>>>>>> 8043a4ae
        }
      });

      Reflect.defineProperty(this.accessors, 'execute', {
        enumerable: true,
        value: (...args) => execute(kuzzle, ...args)
      });

      Reflect.defineProperty(this.accessors, 'validation', {
        enumerable: true,
        value: {
          addType: kuzzle.validation.addType.bind(kuzzle.validation),
          validate: kuzzle.validation.validate.bind(kuzzle.validation)
        }
      });

      Reflect.defineProperty(this.accessors, 'strategies', {
        enumerable: true,
        value: {
          add: curryAddStrategy(kuzzle, pluginName),
          remove: curryRemoveStrategy(kuzzle, pluginName)
        }
      });

      Reflect.defineProperty(this.accessors, 'trigger', {
        enumerable: true,
        value: (eventName, payload) => (
          kuzzle.pipe(`plugin-${pluginName}:${eventName}`, payload)
        )
      });

      Reflect.defineProperty(this.accessors, 'sdk', {
        enumerable: true,
        value: new EmbeddedSDK(kuzzle)
      });
    }
  }
}

/**
 * @param {Kuzzle} kuzzle
 * @param {Request} request
 * @param {Function} [callback]
 */
function execute (kuzzle, request, callback) {
  if (callback && typeof callback !== 'function') {
    const error = contextError.get('invalid_callback', typeof callback);
    kuzzle.log.error(error);
    return Bluebird.reject(error);
  }

  const promback = new Promback(callback);

  if (!request || !(request instanceof Request)) {
    return promback.reject(contextError.get('missing_request'));
  }

  if ( request.input.controller === 'realtime'
    && ['subscribe', 'unsubscribe'].includes(request.input.action)
  ) {
    return promback.reject(
      contextError.get('unavailable_realtime', request.input.action));
  }

  request.clearError();
  request.status = 102;

  kuzzle.funnel.executePluginRequest(request)
    .then(result => {
      request.setResult(
        result,
        {
          status: request.status === 102 ? 200 : request.status
        }
      );

      promback.resolve(request);
    })
    .catch(err => {
      promback.reject(err);
    });

  return promback.deferred;
}

/**
 * Instantiates a new Request object, using the provided one
 * to set the context informations
 *
 * @throws
 * @param {Request} request
 * @param {Object} data
 * @param {Object} [options]
 * @returns {Request}
 */
function instantiateRequest(request, data, options = {}) {
  let
    _request = request,
    _data = data,
    _options = options;

  if (!_request) {
    throw contextError.get('missing_request_data');
  }

  if (!(_request instanceof Request)) {
    if (_data) {
      _options = _data;
    }

    _data = _request;
    _request = null;
  } else {
    Object.assign(_options, _request.context.toJSON());
  }

  const target = new Request(_data, _options);

  // forward informations if a request object was supplied
  if (_request) {
    for (const resource of ['_id', 'index', 'collection']) {
      if (!target.input.resource[resource]) {
        target.input.resource[resource] = _request.input.resource[resource];
      }
    }

    for (const arg of Object.keys(_request.input.args)) {
      if (target.input.args[arg] === undefined) {
        target.input.args[arg] = _request.input.args[arg];
      }
    }

    if (!_data || _data.jwt === undefined) {
      target.input.jwt = _request.input.jwt;
    }

    if (_data) {
      target.input.volatile = Object.assign(
        {},
        _request.input.volatile,
        _data.volatile);
    } else {
      target.input.volatile = _request.input.volatile;
    }
  }

  return target;
}

/**
 * Returns a currified function of pluginsManager.registerStrategy
 *
 * @param  {Kuzzle} kuzzle
 * @param  {string} pluginName
 * @returns {function} function taking a strategy name and properties,
 *                    registering it into kuzzle, and returning
 *                    a promise
 */
function curryAddStrategy(kuzzle, pluginName) {
  return async function addStrategy(name, strategy) {
    // strategy constructors cannot be used directly to dynamically
    // add new strategies, because they cannot
    // be serialized and propagated to other cluster nodes
    // so if a strategy is not defined using an authenticator, we have
    // to reject the call
    if ( !isPlainObject(strategy)
      || !isPlainObject(strategy.config)
      || typeof strategy.config.authenticator !== 'string'
    ) {
      throw contextError.get('missing_authenticator', pluginName, name);
    }
    // @todo use Plugin.checkName to ensure format
    kuzzle.pluginsManager.registerStrategy(pluginName, name, strategy);

    return kuzzle.pipe(
      'core:auth:strategyAdded',
      {name, pluginName, strategy});
  };
}

/**
 * Returns a currified function of pluginsManager.unregisterStrategy
 *
 * @param  {Kuzzle} kuzzle
 * @param  {string} pluginName
 * @returns {function} function taking a strategy name and properties,
 *                    registering it into kuzzle, and returning
 *                    a promise
 */
function curryRemoveStrategy(kuzzle, pluginName) {
  // either async or catch unregisterStrategy exceptions + return a rejected
  // promise
  return async function removeStrategy(name) {
    kuzzle.pluginsManager.unregisterStrategy(pluginName, name);
    return kuzzle.pipe('core:auth:strategyRemoved', {name, pluginName});
  };
}

module.exports = PluginContext;<|MERGE_RESOLUTION|>--- conflicted
+++ resolved
@@ -163,21 +163,11 @@
 
       Reflect.defineProperty(this.accessors, 'storage', {
         enumerable: true,
-<<<<<<< HEAD
-        get: () => {
-          return {
-            bootstrap: collections => pluginStore.init(collections),
-            createCollection: (collection, mappings) => (
-              pluginStore.createCollection(collection, { mappings })
-            )
-          };
-=======
         value: {
-          bootstrap: collections => pluginIndexStorage.init(collections),
+          bootstrap: collections => pluginStore.init(collections),
           createCollection: (collection, mappings) => (
-            pluginIndexStorage.createCollection(collection, { mappings })
+            pluginStore.createCollection(collection, { mappings })
           )
->>>>>>> 8043a4ae
         }
       });
 
