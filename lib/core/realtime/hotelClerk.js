/*
 * Kuzzle, a backend software, self-hostable and ready to use
 * to power modern apps
 *
 * Copyright 2015-2020 Kuzzle
 * mailto: support AT kuzzle.io
 * website: http://kuzzle.io
 *
 * Licensed under the Apache License, Version 2.0 (the "License");
 * you may not use this file except in compliance with the License.
 * You may obtain a copy of the License at
 *
 * https://www.apache.org/licenses/LICENSE-2.0
 *
 * Unless required by applicable law or agreed to in writing, software
 * distributed under the License is distributed on an "AS IS" BASIS,
 * WITHOUT WARRANTIES OR CONDITIONS OF ANY KIND, either express or implied.
 * See the License for the specific language governing permissions and
 * limitations under the License.
 */

'use strict';

const Bluebird = require('bluebird');
const { Request, RequestContext } = require('kuzzle-common-objects');

const kerror = require('../../kerror');
const debug = require('../../util/debug')('kuzzle:realtime:hotelClerk');

const realtimeError = kerror.wrap('core', 'realtime');

const CHANNEL_ALLOWED_VALUES = ['all', 'in', 'out', 'none'];

class Channel {
  constructor (kuzzle, roomId, { scope='all', users='none', propagate=true } = {}) {
    this.scope = scope;
    this.users = users;
    this.cluster = propagate;

    if (! CHANNEL_ALLOWED_VALUES.includes(this.scope)) {
      throw realtimeError.get('invalid_scope');
    }

    if (! CHANNEL_ALLOWED_VALUES.includes(this.users)) {
      throw realtimeError.get('invalid_users');
    }

    this.name = `${roomId}-${kuzzle.hash(this)}`;
  }
}

class HotelClerk {
  constructor (kuzzle, realtimeModule) {
    this.kuzzle = kuzzle;
    this.module = realtimeModule;

    /**
     * Number of created rooms. Used with the "subscriptionRooms"
     * configuration limit
     */
    this.roomsCount = 0;

    /**
     * A simple list of rooms, containing their associated filter and how many
     * users have subscribed to it
     *
     * Example: subscribing to a chat room where the subject is Kuzzle
     *  rooms = Map<roomId, room>
     *
     * Where:
     *   - the room ID is the filter ID (e.g. 'f45de4d8ef4f3ze4ffzer85d4fgkzm41')
     *   - room is an object with the following properties:
     *   {
     *      // list of users subscribing to this room
     *      customers: Set([ 'connectionId' ]),
     *
     *      // room channels
     *      channels: {
     *
     *        // channel ID
     *        'roomId-<configurationHash>': {
     *
     *          // request scope filter, default: 'all'
     *          scope: 'all|in|out|none',
     *
     *          // filter users notifications, default: 'none'
     *          users: 'all|in|out|none',
     *
     *          // should propagate notification to the cluster
     *          // (used for plugin subscriptions)
     *          cluster: true|false
     *        }
     *      },
     *      index: 'index',
     *      collection: 'collection',
     *      // the room unique identifier
     *      id: 'id',
     *    }
     *  }
     */
    this.rooms = new Map();

    /**
     * In addition to this.rooms, this.customers allows managing users and their rooms
     * Example for a customer who subscribes to the room 'chat-room-kuzzle'
     * customers = Map.<connection id, customer rooms>
     *
     * Where a customer room is an object with the following properties:
     *   Map.<customer ID, Map.<room Id, volatile data>>
     */
    this.customers = new Map();
  }

  async init () {
    /**
     * Create a new, empty room.
     * @param {string} index
     * @param {string} collection
     * @param {string} roomId
     * @returns {boolean} status indicating if the room was created or not
     */
    this.kuzzle.onAsk(
      'core:realtime:room:create',
      (index, collection, roomId) => this.newRoom(index, collection, roomId));

    /**
     * Returns the number of connections listening to a given room
     *
     * @param  {string} roomId
     * @return {number}
     * @throws {NotFoundError} If the roomId does not exist
     */
    this.kuzzle.onAsk(
      'core:realtime:room:size:get',
      roomId => this.getRoomSize(roomId));


    /**
     * Joins an existing room.
     * @param  {Request} request
     * @returns {Promise}
     */
    this.kuzzle.onAsk(
      'core:realtime:join', request => this.join(request));

    /**
     * Return the list of index, collection, rooms (+ their users count)
     * on all index/collection pairs that the requesting user is allowed to
     * subscribe
     *
     * @param  {User} user
     * @return {number}
     * @throws {NotFoundError} If the roomId does not exist
     */
    this.kuzzle.onAsk('core:realtime:list', user => this.list(user));

    /**
     * Given an index, returns the list of collections having subscriptions
     * on them.
     * @param  {string} index
     * @return {Array.<string>}
     */
    this.kuzzle.onAsk(
      'core:realtime:collections:get',
      index => this.listCollections(index));

    /**
     * Removes a user and all their subscriptions.
     * @param  {string} connectionId
     */
    this.kuzzle.onAsk(
      'core:realtime:user:remove',
      connectionId => this.removeUser(connectionId));

    /**
     * Adds a new user subscription
     * @param  {Request} request
     * @return {Object|null}
     */
    this.kuzzle.onAsk(
      'core:realtime:subscribe',
      request => this.subscribe(request));

    /**
     * Unsubscribes a user from a room
     * @param {string} connectionId
     * @param {string} roomId
     * @param {boolean} [notify]
     */
    this.kuzzle.onAsk(
      'core:realtime:unsubscribe',
      (connectionId, roomId, notify) => {
        return this.unsubscribe(connectionId, roomId, notify);
      });
  }

  /**
   * Link a user connection to a room.
   * Create a new room if one doesn't already exist.
   * Notify other subscribers on this room about this new subscription
   *
   * @param {Request} request
   * @return {Promise.<UserNotification|null>}
   * @throws Throws if the user has already subscribed to this room name
   *         (just for rooms with same name, there is no error if the room
   *         has a different name with same filter) or if there is an error
   *         during room creation
   */
  async subscribe (request) {
    const diff = {};

    /*
     * /!\ This check is a duplicate to the one already made by the
     * funnel controller. THIS IS INTENTIONAL.
     *
     * This is to prevent subscriptions to be made on dead
     * connections. And between the funnel and here, there is
     * time for a connection to drop, so while the check
     * on the funnel is useful for many use cases, this one
     * is made on the very last moment and is essential to ensure
     * that no zombie subscription can be performed
     */
    if (!this.kuzzle.router.isConnectionAlive(request.context)) {
      return null;
    }

    const response = await this._createRoom(
      request.input.resource.index,
      request.input.resource.collection,
      request.input.body);

    Object.assign(diff, response.diff);

    const subResponse = await this._subscribeToRoom(response.roomId, request);

    if (subResponse.diff && subResponse.cluster) {
      Object.assign(diff, subResponse.diff);

      await this.kuzzle.pipe('core:realtime:user:subscribe:after', diff);

      // @deprecated -- to be removed in next major version
      await this.kuzzle.pipe('core:hotelClerk:addSubscription', diff);
    }

    return subResponse.data;
  }

  /**
   * Return the subscribers count on a given room
   *
   * @param {string} roomId
   * @returns {number}
   */
  getRoomSize (roomId) {
    const room = this.rooms.get(roomId);

    if (! room) {
      throw realtimeError.get('room_not_found', roomId);
    }

    return room.customers.size;
  }

  /**
   * Given an index, returns an array of collections on which some filters are
   * registered
   * @param {string} index
   * @returns {Array.<string>}
   */
  listCollections (index) {
    return this.kuzzle.koncorde.getCollections(index);
  }

  /**
   * Joins an existing room.
   *
   * @param {Request} request
   * @returns {Promise.<Object>}
   */
  async join (request) {
    const roomId = request.input.body.roomId;

    if (! this.rooms.has(roomId)) {
      throw realtimeError.get('room_not_found', roomId);
    }

    const response = await this._subscribeToRoom(roomId, request);

    if (response.cluster) {
      await this.kuzzle.pipe('core:realtime:user:join:after', response.diff);
    }

    return response.data;
  }

  /**
   * Return the list of index, collection, rooms (+ their number of subscribers)
   * on all index/collection pairs that the requesting user is allowed to
   * subscribe
   *
   * Returned object looks like this:
   *   {
   *     <index>: {
   *       <collection>: {
   *         <roomId>: <number of subscribers>
   *       }
   *     }
   *   }
   *
   * @param {User} user
   * @returns {Promise.<Object>} resolve an object listing all rooms subscribed
   *                             by the connected user
   */
  async list (user) {
    const list = {};
    const promises = [];

    for (const index of this.kuzzle.koncorde.getIndexes()) {
      for (const collection of this.kuzzle.koncorde.getCollections(index)) {
        const isAllowedRequest = new Request({
          action: 'subscribe',
          collection,
          controller: 'realtime',
          index,
        });

        promises.push(user.isActionAllowed(isAllowedRequest)
          .then(isAllowed => {
            if (!isAllowed) {
              return;
            }

            for (const roomId of this.kuzzle.koncorde.getFilterIds(index, collection)) {
              const room = this.rooms.get(roomId);

              // filter: rooms can exist in the real-time engine,
              // and not in the hotel clerk (e.g. sync from cluster)
              if (room) {
                if (!list[index]) {
                  list[index] = {};
                }
                if (!list[index][collection]) {
                  list[index][collection] = {};
                }

                list[index][collection][roomId] = room.customers.size;
              }
            }
          }));
      }
    }

    await Bluebird.all(promises);

    return list;
  }

  /**
   * This function will delete a user from this.customers, and
   * decrement the subscribers count in all rooms where he has subscribed to
   * Usually called on a user disconnection event
   *
   * @param {string} connectionId
   */
  async removeUser (connectionId) {
    const customer = this.customers.get(connectionId);

    if (!customer) {
      // No need to raise an error if the connection has already been cleaned up
      return;
    }

    await Bluebird.map(customer.keys(), roomId => {
      return this.unsubscribe(connectionId, roomId)
        .catch(err => this.kuzzle.log.error(err));
    });
  }

  /**
   * Associate the room to the connection id in this.clients
   * Allow to manage later disconnection and delete socket/rooms/...
   *
   * @param {string} connectionId
   * @param {string} roomId
   * @param {object} volatile
   */
  _addRoomForCustomer (connectionId, roomId, volatile) {
    debug('Add room %s for customer %s', roomId, connectionId);

    let customer = this.customers.get(connectionId);

    if (! customer) {
      customer = new Map();
      this.customers.set(connectionId, customer);
    }

    this.rooms.get(roomId).customers.add(connectionId);
    customer.set(roomId, volatile);
  }

  /**
   * Create new room if needed
   *
   * @this HotelClerk
   * @param {string} index
   * @param {string} collection
   * @param {object} filters
   * @returns {Promise} promise
   */
  async _createRoom (index, collection, filters) {
    if (! index) {
      return kerror.reject('api', 'assert', 'missing_argument', 'index');
    }

    if (! collection) {
      return kerror.reject('api', 'assert', 'missing_argument', 'collection');
    }

    const normalized = await this.kuzzle.koncorde.normalize(
      index,
      collection,
      filters);

    if (this.rooms.has(normalized.id)) {
      return {
        diff: {
          collection,
          filters: normalized.normalized,
          index
        },
        roomId: normalized.id
      };
    }

    const termsLimit = this.kuzzle.config.limits.subscriptionMinterms;

    if ( termsLimit > 0 && normalized.normalized.length > termsLimit ) {
      throw realtimeError.get(
        'too_many_terms',
        termsLimit,
        normalized.normalized.length);
    }

    const roomsLimit = this.kuzzle.config.limits.subscriptionRooms;

    if ( roomsLimit > 0 && this.roomsCount >= roomsLimit ) {
      throw realtimeError.get('too_many_rooms');
    }

    const response = this.kuzzle.koncorde.store(normalized);
    const roomId = response.id;

    this.kuzzle.emit('core:realtime:room:create:after', {
<<<<<<< HEAD
      collection,
      index,
      roomId: response.id,
    });

    // @deprecated -- to be removed in the next major version of kuzzle
    this.kuzzle.emit('room:new', {
=======
>>>>>>> 150d11f8
      collection,
      index,
      roomId,
    });

    // @deprecated -- to be removed in the next major version of kuzzle
    this.kuzzle.emit('room:new', { collection, index, roomId });

    /*
      In some very rare cases, the room may have been created between
      the beginning of the function executed at the end of normalize,
      and this one

      Before incrementing the rooms count, we have to make sure this
      is not the case to ensure our counter is right
      */
    if (this.newRoom(index, collection, roomId)) {
      this.roomsCount++;
    }

    return { diff: response.diff, roomId };
  }

  /**
   * Remove the room from subscribed room from the user
   * Return the roomId in user mapping
   *
   * @this HotelClerk
   * @param {string} connectionId
   * @param {string} roomId
   * @param {Boolean} [notify]
   * @returns {Promise}
   */
  async unsubscribe (connectionId, roomId, notify = true) {
    const customer = this.customers.get(connectionId);
    const requestContext = new RequestContext({
      connection: { id: connectionId }
    });

    if (! customer) {
      throw realtimeError.get('not_subscribed', connectionId, roomId);
    }

    const volatile = customer.get(roomId);

    if (volatile === undefined) {
      throw realtimeError.get('not_subscribed', connectionId, roomId);
    }

    if (customer.size > 1) {
      customer.delete(roomId);
    }
    else {
      this.customers.delete(connectionId);
    }

    const room = this.rooms.get(roomId);

    if (! room) {
      this.kuzzle.log.error(`[hotelClerk] Cannot remove room "${roomId}": room not found`);
      throw realtimeError.get('room_not_found', roomId);
    }

    for (const channel of Object.keys(room.channels)) {
      this.kuzzle.entryPoint.leaveChannel(channel, connectionId);
    }

    if (room.customers.size === 1) {
      this.roomsCount--;
      this.rooms.delete(roomId);

      await this._removeRoomFromRealtimeEngine(roomId);

      room.customers = new Set();
    }
    else {
      room.customers.delete(connectionId);
    }

    // even if the room is deleted for this node, another one may need the
    // notification
    const request = new Request(
      {
        action: 'unsubscribe',
        collection: room.collection,
        controller: 'realtime',
        index: room.index,
        volatile,
      },
      requestContext);

    await this.module.notifier.notifyUser(roomId, request, 'out', {
      count: room.customers.size
    });

    if (notify && Object.keys(room.channels).length > 0) {
      // If we have local channels, then do not propagate them
      const roomPayload = { ...room };

      if (Object.values(room.channels).some(channel => ! channel.cluster)) {
        roomPayload.channels = Object.entries(room.channels)
          .reduce((channels, [name, channel]) => {
            if (channel.cluster) {
              channels[name] = channel;
            }
            return channels;
          }, {});
      }

      await this.kuzzle.pipe('core:realtime:user:unsubscribe:after', {
        requestContext,
        room: roomPayload,
      });

      // @deprecated -- to be removed in next major version
      await this.kuzzle.pipe('core:hotelClerk:removeRoomForCustomer', {
        requestContext,
        room: roomPayload,
      });
    }
  }

  /**
   * Deletes a room if no user has subscribed to it, and removes it also from the
   * real-time engine
   *
   * @param {string} roomId
   */
  async _removeRoomFromRealtimeEngine (roomId) {
    try {
      let id = await this.kuzzle
        .pipe('core:realtime:room:remove:before', roomId);

      // @deprecated -- to be removed in the next major version
      id = await this.kuzzle.pipe('room:remove', id);

      this.kuzzle.koncorde.remove(id);
    }
    catch (e) {
      debug(
        'A pipe plugged to "core:realtime:room:remove" refused the deletion of the room "%s": %s',
        roomId,
        e.message);
    }
  }

  /**
   * Subscribes a user to an existing room.
   *
   * @param {string} roomId
   * @param {Request} request
   * @returns {Promise.<Object>}
   */
  async _subscribeToRoom (roomId, request) {
    let changed = false;
    let notifyPromise;
    const channel = new Channel(this.kuzzle, roomId, request.input.args);
    const connectionId = request.context.connection.id;
    const customer = this.customers.get(connectionId);
    const room = this.rooms.get(roomId);
    const diff = {
      collection: room.collection,
      connectionId,
      index: room.index,
      roomId
    };

    if ( !customer || !customer.has(roomId)) {
      changed = true;
      this._addRoomForCustomer(connectionId, roomId, request.input.volatile);

      notifyPromise = this.module.notifier.notifyUser(
        roomId,
        request,
        'in',
        { count: room.customers.size });
    }
    else {
      notifyPromise = Bluebird.resolve();
    }

    this.kuzzle.entryPoint.joinChannel(channel.name, connectionId);

    if (! room.channels[channel.name]) {
      changed = true;
      room.channels[channel.name] = channel;
    }

    diff.changed = changed;

    await notifyPromise;

    return {
      cluster: channel.cluster,
      data: {
        channel: channel.name,
        roomId
      },
      diff
    };
  }

  /**
   * Return the rooms a user has subscribed to.
   * @param  {connectionId} connectionId
   * @returns {Array.<string>}
   */
  getUserRooms (connectionId) {
    const rooms = this.customers.get(connectionId);

    if (rooms) {
      return Array.from(rooms.keys());
    }

    return [];
  }

  /**
   * Create an empty room in the RAM cache
   * @param  {string} index
   * @param  {string  } collection
   * @param  {string} roomId
   * @returns {boolean}
   */
  newRoom (index, collection, roomId) {
    if (!this.rooms.has(roomId)) {
      this.rooms.set(roomId, {
        channels: {},
        collection,
        customers: new Set(),
        id: roomId,
        index,
      });

      return true;
    }

    return false;
  }
}

module.exports = HotelClerk;<|MERGE_RESOLUTION|>--- conflicted
+++ resolved
@@ -450,17 +450,7 @@
     const response = this.kuzzle.koncorde.store(normalized);
     const roomId = response.id;
 
-    this.kuzzle.emit('core:realtime:room:create:after', {
-<<<<<<< HEAD
-      collection,
-      index,
-      roomId: response.id,
-    });
-
-    // @deprecated -- to be removed in the next major version of kuzzle
-    this.kuzzle.emit('room:new', {
-=======
->>>>>>> 150d11f8
+    this.kuzzle.emit('core:realtime:room:created', {
       collection,
       index,
       roomId,
