--- conflicted
+++ resolved
@@ -9,15 +9,10 @@
   'data:createCollection': ['write:add'],
   'data:deleteCollection': ['write:add'],
   'data:truncateCollection': ['write:add'],
-<<<<<<< HEAD
+  'data:publish': [],
   'data:listIndexes': [],
   'data:createIndex': ['write:add'],
   'data:deleteIndex': ['write:add'],
   'data:deleteIndexes': ['write:add'],
   'data:putRole': []
 };
-=======
-  'data:putRole': [],
-  'data:publish': []
-};
->>>>>>> 77d83887
