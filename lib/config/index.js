module.exports = function (params) {
  return {
    services: require('./services')(params),
    writeEngine: require('./models/writeEngine')(params),
    readEngine: require('./models/readEngine')(params),
    loggerEngine: require('./models/logEngine'),
    broker: require('./models/internalbroker')(params),
    mqBroker: require('./models/rabbit')(params),
    hooks: require('./hooks'),
    queues: require('./queues'),
    workers: require('./workers'),
<<<<<<< HEAD
    notificationCache: require('./models/cache')(params),
    userCache: require('./models/cache')(params),
    internalCache: require('./models/cache')(params),
    jsonWebToken: require('./models/jsonWebToken')(params),
    defaultUserProfiles: params.userProfiles,
    defaultUserRoles: params.userRoles
=======
    cache: require('./models/cache')(params),
    stats: require('./stats')
>>>>>>> 38507cda
  };
};<|MERGE_RESOLUTION|>--- conflicted
+++ resolved
@@ -1,4 +1,5 @@
 module.exports = function (params) {
+
   return {
     services: require('./services')(params),
     writeEngine: require('./models/writeEngine')(params),
@@ -9,16 +10,10 @@
     hooks: require('./hooks'),
     queues: require('./queues'),
     workers: require('./workers'),
-<<<<<<< HEAD
-    notificationCache: require('./models/cache')(params),
-    userCache: require('./models/cache')(params),
-    internalCache: require('./models/cache')(params),
+    cache: require('./models/cache')(params),
+    stats: require('./stats'),
     jsonWebToken: require('./models/jsonWebToken')(params),
     defaultUserProfiles: params.userProfiles,
     defaultUserRoles: params.userRoles
-=======
-    cache: require('./models/cache')(params),
-    stats: require('./stats')
->>>>>>> 38507cda
   };
 };