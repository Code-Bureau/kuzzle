{
  "code": 3,
  "subdomains": {
    "http": {
      "code": 1,
      "errors": {
        "request_too_large": {
          "description": "The size of the request exceeds the server configured limit",
          "code": 1,
          "message": "Maximum HTTP request size exceeded.",
          "class": "SizeLimitError"
        },
        "unexpected_error": {
          "description": "Caught an unexpected HTTP parsing error",
          "code": 2,
          "message": "Caught an unexpected HTTP error: %s",
          "class": "BadRequestError"
        },
        "too_many_encodings": {
          "description": "The number of encodings exceeds the server configured limit",
          "code": 3,
          "message": "Too many encodings.",
          "class": "BadRequestError"
        },
        "unsupported_compression": {
          "description": "The request has been compressed using an unsupported compression algorithm",
          "code": 4,
          "message": "Unsupported compression algorithm \"%s\".",
          "class": "BadRequestError"
        },
        "compression_disabled": {
          "description": "The server has been configured to refuse compressed requests",
          "code": 5,
          "message": "Compression support is disabled.",
          "class": "BadRequestError"
        },
        "unsupported_verb": {
          "description": "An HTTP request has been submitted using an unsupported verb",
          "code": 6,
          "message": "Unsupported HTTP verb \"%s\".",
          "class": "BadRequestError"
        },
        "url_not_found": {
          "description": "API URL not found",
          "code": 7,
          "message": "API URL not found: %s.",
          "class": "NotFoundError"
        },
        "unsupported_content": {
          "description": "The content described in the content-type header is not supported",
          "code": 8,
          "message": "Invalid request content-type. Expected \"application/json\", got: \"%s\".",
          "class": "BadRequestError"
        },
        "unsupported_charset": {
          "description": "Unsupported content charset",
          "code": 9,
          "message": "Unsupported request charset. Expected \"utf-8\", got: \"%s\".",
          "class": "BadRequestError"
        },
        "duplicate_url": {
          "description": "Triggered when an attempt is made to register a duplicate URL in the HTTP router",
          "code": 10,
          "message": "Unable to attach URL %s: this path already exists.",
          "class": "InternalError"
        },
        "volatile_parse_failed": {
          "description": "The x-kuzzle-volatile header received is not in JSON format",
          "code": 11,
          "message": "Unable to convert the \"x-kuzzle-volatile\" HTTP header to JSON: %s",
          "class": "BadRequestError"
        },
        "body_parse_failed": {
          "description": "The request body is not in JSON format",
          "code": 12,
          "message": "Unable to convert the HTTP body to JSON: %s",
          "class": "BadRequestError"
        },
        "file_too_large": {
          "description": "The submitted file exceeds the server configured limit",
          "code": 13,
          "message": "Maximum HTTP file size exceeded",
          "class": "SizeLimitError"
        }
      }
    },
    "mqtt": {
      "code": 2,
      "errors": {
        "unexpected_error": {
          "description": "Caught an unexpected MQTT error",
          "code": 1,
          "message": "Caught an unexpected MQTT error: %s",
          "class": "BadRequestError"
        }
      }
    },
    "websocket": {
      "code": 3,
      "errors": {
        "unexpected_error": {
          "description": "Caught an unexpected WebSocket error",
          "code": 1,
          "message": "Caught an unexpected WebSocket error: %s",
          "class": "BadRequestError"
        }
      }
    },
    "entrypoint": {
      "code": 4,
      "errors": {
        "unexpected_event": {
          "description": "Received an erroneous network event",
          "code": 1,
          "message": "Unexpected event received: %s.",
          "class": "InternalError"
        },
        "invalid_port": {
          "description": "Invalid network port",
          "code": 2,
          "message": "Invalid network port number: %s.",
          "class": "InternalError"
<<<<<<< HEAD
=======
        },
        "shutting_down": {
          "description": "Request rejected because this instance is shutting down",
          "code": 3,
          "message": "Rejected: instance is shutting down",
          "class": "ServiceUnavailableError"
>>>>>>> 5fba725c
        }
      }
    }
  }
}<|MERGE_RESOLUTION|>--- conflicted
+++ resolved
@@ -120,15 +120,12 @@
           "code": 2,
           "message": "Invalid network port number: %s.",
           "class": "InternalError"
-<<<<<<< HEAD
-=======
         },
         "shutting_down": {
           "description": "Request rejected because this instance is shutting down",
           "code": 3,
           "message": "Rejected: instance is shutting down",
           "class": "ServiceUnavailableError"
->>>>>>> 5fba725c
         }
       }
     }
