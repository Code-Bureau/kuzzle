{
  "code": 2,
  "subdomains": {
    "base": {
<<<<<<< HEAD
      "code": 1,
      "errors": {
        "invalid_value_type": {
          "code": 1,
          "message": "Invalid '%s' value (%s).",
          "class": "BadRequestError"
        }
      }
    },
    "server": {
=======
>>>>>>> 5c87d792
      "code": 1,
      "errors": {
        "invalid_value_type": {
          "code": 1,
          "message": "Invalid '%s' value (%s).",
          "class": "BadRequestError"
        }
      }
    },
    "server": {
      "code": 2,
      "errors": {
        "elasticsearch_down": {
          "code": 1,
          "message": "ElasticSearch is down: %s.",
          "class": "ExternalServiceError"
        },
        "service_unavailable": {
          "code": 2,
          "message": "Error : %s.",
          "class": "ServiceUnavailableError"
        }
      }
    },
    "document": {
      "code": 3,
      "errors": {
        "not_found": {
          "code": 1,
          "message": "The document does not exist: %s.",
          "class": "NotFoundError"
        },
        "search_on_multiple_indexes": {
          "code": 2,
          "message": "Search on multiple indexes is not available.",
          "class": "BadRequestError"
        },
        "search_on_multiple_collections": {
          "code": 3,
          "message": "Search on multiple collections is not available.",
          "class": "BadRequestError"
        },
        "missing_scroll_id": {
          "code": 4,
          "message": "Missing 'scrollId' argument.",
          "class": "BadRequestError"
        },
        "get_limit_reached": {
          "code": 5,
          "message": "Number of gets to perform exceeds the server configured value ( %s ).",
          "class": "SizeLimitError"
        },
        "creation_failed": {
          "code": 6,
          "message": "Some document creations failed : %s.",
          "class": "PartialError"
        },
        "deletion_failed": {
<<<<<<< HEAD
          "code": 6,
=======
          "code": 7,
>>>>>>> 5c87d792
          "message": "Some document deletions failed : %s.",
          "class": "PartialError"
        }
      }
    },
    "admin": {
      "code": 4,
      "errors": {
        "database_not_found": {
          "code": 1,
          "message": "Database %s not found.",
          "class": "NotFoundError"
        },
        "action_locked": {
          "code": 2,
          "message": "Lock action error: %s.",
          "class": "PreconditionError"
        }
      }
    },
    "auth": {
      "code": 5,
      "errors": {
        "token_force_expire": {
          "code": 1,
          "message": "Error while forcing token expiration.",
          "class": "InternalError"
        },
        "invalid_token": {
          "code": 2,
          "message": "Invalid token.",
<<<<<<< HEAD
=======
          "class": "UnauthorizedError"
        },
        "unknown_authentication_strategy": {
          "code": 3,
          "message": "Unknown authentication strategy \"%s\"",
          "class": "BadRequestError"
        },
        "cannot_generate_token_with_unknown_user": {
          "code": 4,
          "message": "Unknown User : cannot generate token",
          "class": "InternalError"
        },
        "cannot_generate_token_with_unknown_context": {
          "code": 5,
          "message": "Unknown context : cannot generate token",
          "class": "InternalError"
        },
        "expiresIn_limit_reached": {
          "code": 6,
          "message": "expiresIn value exceeds maximum allowed value",
          "class": "BadRequestError"
        },
        "generate_token_error": {
          "code": 7,
          "message": "Error while generating token",
          "class": "InternalError"
        },
        "token_expired": {
          "code": 8,
          "message": "Token expired",
          "class": "UnauthorizedError"
        },
        "json_web_token_error": {
          "code": 9,
          "message": "Json Web Token Error",
>>>>>>> 5c87d792
          "class": "UnauthorizedError"
        },
        "error_verifying_token": {
          "code": 10,
          "message": "Error verifying token",
          "class": "InternalError"
        }
      }
    },
    "collection": {
      "code": 6,
      "errors": {
        "index_does_not_exist": {
          "code": 1,
          "message": "The index %s does not exist.",
          "class": "PreconditionError"
        },
        "collection_does_not_exist": {
          "code": 2,
          "message": "The collection %s does not exist.",
          "class": "PreconditionError"
        },
        "search_page_size": {
          "code": 3,
          "message": "Search page size exceeds server configured documents limit ( %s ).",
          "class": "SizeLimitError"
        },
        "invalid_type_argument": {
          "code": 4,
          "message": "Must specify a valid type argument; Expected: 'all', 'stored' or 'realtime'; Received: %s.",
          "class": "BadRequestError"
        },
        "update_specifications": {
          "code": 5,
          "message": "%s",
          "class": "BadRequestError"
        }
      }
    },
    "funnel": {
      "code": 7,
      "errors": {
        "server_overloaded": {
          "code": 1,
          "message": "Request discarded: Kuzzle Server is temporarily overloaded.",
          "class": "ServiceUnavailableError"
        },
        "anonymous_user_permissions": {
          "code": 2,
          "message": "Unauthorized action [ %s / %s / %s / %s ] for anonymous user.",
          "class": "UnauthorizedError"
        },
        "insufficient_permissions": {
          "code": 3,
          "message": "Forbidden action [ %s / %s / %s / %s ] for user %s.",
          "class": "ForbiddenError"
        },
        "unknown_controller": {
          "code": 4,
          "message": "Unknown controller %s.",
          "class": "BadRequestError"
        },
        "unknown_action": {
          "code": 5,
          "message": "No corresponding action %s in controller %s.",
          "class": "BadRequestError"
        },
        "unauthorized_action": {
          "code": 6,
          "message": "Unauthorized action %s for anonymous user.",
          "class": "UnauthorizedError"
        },
        "forbidden_action": {
<<<<<<< HEAD
          "code": 6,
          "message": "Forbidden action %s for user %s.",
          "class": "ForbiddenError"
=======
          "code": 7,
          "message": "Forbidden action %s for user %s.",
          "class": "ForbiddenError"
        },
        "client_connection_dropped": {
          "code": 8,
          "message": "Client connection dropped",
          "class": "BadRequestError"
>>>>>>> 5c87d792
        }
      }
    },
    "bulk": {
<<<<<<< HEAD
      "code": 7,
=======
      "code": 8,
>>>>>>> 5c87d792
      "errors": {
        "document_creations_failed": {
          "code": 1,
          "message": "Some document creations failed: %s.",
          "class": "PartialError"
        },
        "data_not_imported": {
          "code": 2,
          "message": "Some data was not imported: %s.",
          "class": "PartialError"
        }
      }
    },
    "security": {
<<<<<<< HEAD
      "code": 8,
=======
      "code": 9,
>>>>>>> 5c87d792
      "errors": {
        "role_not_found": {
          "code": 1,
          "message": "Role with id %s not found.",
          "class": "NotFoundError"
        },
        "profile_not_found": {
          "code": 2,
          "message": "Profile with id %s not found.",
          "class": "NotFoundError"
        },
        "user_not_found": {
          "code": 3,
          "message": "User with id %s not found.",
          "class": "NotFoundError"
        },
        "admin_exists": {
          "code": 4,
          "message": "Admin user is already set.",
          "class": "PreconditionError"
        },
        "cant_create_creds": {
          "code": 5,
          "message": "Cannot create credentials: unknown kuid %s.",
          "class": "BadRequestError"
        },
        "cant_update_creds": {
          "code": 6,
          "message": "Cannot update credentials: unknown kuid %s.",
          "class": "BadRequestError"
        },
        "delete_limit_reached": {
          "code": 7,
          "message": "The number of deletes to perform exceeds the server configured value %s.",
          "class": "BadRequestError"
        },
        "mdelete": {
          "code": 8,
          "message": "security:mDelete %s Error(s) deleting %s items, %s.",
          "class": "PartialError"
        },
        "search_page_size_limit_reached": {
          "code": 9,
          "message": "Search page size exceeds server configured documents limit %s.",
          "class": "SizeLimitError"
        },
        "cant_update_non_existing": {
          "code": 10,
          "message": "Cannot update non-existing %s %s.",
          "class": "NotFoundError"
        },
        "user_already_exists": {
          "code": 11,
          "message": "User %s already exists.",
          "class": "PreconditionError"
        },
        "unknown_strategy": {
          "code": 12,
          "message": "Strategy %s is not a known strategy.",
          "class": "BadRequestError"
        },
        "creds_on_non_existing_user": {
          "code": 13,
          "message": "Internal database inconsistency detected: existing credentials found on non-existing user %s.",
          "class": "InternalError"
<<<<<<< HEAD
=======
        },
        "validate_method": {
          "code": 14,
          "message": "%s.",
          "class": "BadRequestError"
        },
        "missing_profile_id": {
          "code": 15,
          "message": "Missing profileId",
          "class": "BadRequestError"
        },
        "missing_profile_ids": {
          "code": 16,
          "message": "Missing profileIds",
          "class": "BadRequestError"
        },
        "profile_ids_must_be_array_of_string": {
          "code": 17,
          "message": "An array of strings must be provided as profileIds",
          "class": "BadRequestError"
        },
        "expected_profile_id_to_be_a_string": {
          "code": 18,
          "message": "Invalid argument: Expected profile id to be a string, received \"%s\"",
          "class": "BadRequestError"
        },
        "cannot_delete_basic_profile": {
          "code": 19,
          "message": "%s is one of the basic profiles of Kuzzle, you cannot delete it, but you can edit it.",
          "class": "BadRequestError"
        },
        "cannot_delete_profile_being_used": {
          "code": 20,
          "message": "The profile \"%s\" cannot be deleted since it is used by some users.",
          "class": "ForbiddenError"
        },
        "missing_anonymous_role": {
          "code": 21,
          "message": "Anonymous profile must include the anonymous role",
          "class": "BadRequestError"
        },
        "unable_to_hydrate_profile": {
          "code": 22,
          "message": "Unable to hydrate the profile %s: missing role(s) in the database",
          "class": "NotFoundError"
        },
        "unable_to_find_collection_with_id": {
          "code": 23,
          "message": "Unable to find %s with id '%s'",
          "class": "NotFoundError"
        },
        "ids_must_be_an_array": {
          "code": 24,
          "message": "Bad argument: %s is not an array.",
          "class": "InternalError"
        },
        "load_from_cache": {
          "code": 25,
          "message": "%s",
          "class": "InternalError"
        },
        "nothing_to_delete_in_repository": {
          "code": 26,
          "message": "Repository %s: nothing to delete",
          "class": "InternalError"
        },
        "missing_id_in_repository": {
          "code": 27,
          "message": "Repository %s: missing _id",
          "class": "InternalError"
        },
        "missing_role_id": {
          "code": 28,
          "message": "Missing role id",
          "class": "BadRequestError"
        },
        "expected_role_id_to_be_a_string": {
          "code": 29,
          "message": "Invalid argument: Expected role id to be a string, received \"%s\"",
          "class": "BadRequestError"
        },
        "cannot_remove_login_permission_from_anonymous_role": {
          "code": 30,
          "message": "Cannot remove login permission from anonymous role",
          "class": "BadRequestError"
        },
        "cannot_delete_basic_role": {
          "code": 31,
          "message": "%s is one of the basic roles of Kuzzle, you cannot delete it, but you can edit it.",
          "class": "BadRequestError"
        },
        "cannot_delete_role_being_used": {
          "code": 32,
          "message": "The role \"%s\" cannot be deleted since it is used by some profile.",
          "class": "BadRequestError"
        },
        "unable_remove_bad_credentials": {
          "code": 33,
          "message": "was not able to remove bad credentials of user '%s'",
          "class": "PartialError"
        },
        "anonymous_user_not_assigned_to_anonymous_profile": {
          "code": 34,
          "message": "Anonymous user must be assigned the anonymous profile",
          "class": "BadRequestError"
        },
        "unable_to_hydrate_user": {
          "code": 35,
          "message": "Unable to hydrate the user %s: missing profile(s) in the database",
          "class": "NotFoundError"
        },
        "cannot_get_roles_for_uninitialized_profile": {
          "code": 36,
          "message": "Cannot get roles for uninitialized profile %s",
          "class": "PreconditionError"
        },
        "missing_mandatory_policies_attribute": {
          "code": 37,
          "message": "The \"policies\" attribute is mandatory and must be an array",
          "class": "BadRequestError"
        },
        "empty_policies_attribute": {
          "code": 38,
          "message": "The \"policies\" attribute array cannot be empty",
          "class": "BadRequestError"
        },
        "missing_mandatory_roleId_attribute": {
          "code": 39,
          "message": "policies[%s] Missing mandatory attribute \"roleId\"",
          "class": "BadRequestError"
        },
        "unexpected_attribute_in_policies": {
          "code": 40,
          "message": "policies[%s] Unexpected attribute \"%s\". Valid attributes are \"roleId\" and \"restrictedTo\"",
          "class": "BadRequestError"
        },
        "attribute_restrictedTo_not_an_array_of_objects": {
          "code": 41,
          "message": "policies[%s] Expected \"restrictedTo\" to be an array of objects",
          "class": "BadRequestError"
        },
        "restrictedTo_field_must_be_an_object": {
          "code": 42,
          "message": "policies[%s].restrictedTo[%s] should be an object",
          "class": "BadRequestError"
        },
        "missing_mandatory_index_attribute_in_restrictedTo_array": {
          "code": 43,
          "message": "policies[%s].restrictedTo[%s] Missing mandatory attribute \"index\"",
          "class": "BadRequestError"
        },
        "index_attribute_is_empty_string": {
          "code": 44,
          "message": "policies[%s].restrictedTo[%s] Attribute \"index\" must be a non-empty string value",
          "class": "BadRequestError"
        },
        "attribute_collections_not_an_array_in_retrictedTo": {
          "code": 45,
          "message": "policies[%s].restrictedTo[%s] Attribute \"collections\" must be of type \"array\"",
          "class": "BadRequestError"
        },
        "attribute_collections_not_contains_not_only_non_empty_strings": {
          "code": 46,
          "message": "policies[%s].restrictedTo[%s] Attribute \"collections\" can only contain non-empty string values",
          "class": "BadRequestError"
        },
        "unexptected_attribute_in_restrictedTo_array": {
          "code": 47,
          "message": "policies[%s].restrictedTo[%s] Unexpected attribute \"%s\". Valid attributes are \"index\" and \"collections\"",
          "class": "BadRequestError"
        },
        "cannot_get_profiles_for_uninitialized_user": {
          "code": 48,
          "message": "Cannot get profiles for uninitialized user %s",
          "class": "PreconditionError"
        },
        "cannot_check_permissions_on_uninitialized_role": {
          "code": 49,
          "message": "Cannot check permissions on uninitialized role %s",
          "class": "PreconditionError"
        },
        "invalid_rights_given": {
          "code": 50,
          "message": "Invalid rights given for role %s(%s) : %s",
          "class": "InternalError"
        },
        "controllers_definition_not_an_object": {
          "code": 51,
          "message": "The \"controllers\" definition must be an object",
          "class": "BadRequestError"
        },
        "empty_controllers_definition": {
          "code": 52,
          "message": "The \"controllers\" definition cannot be empty",
          "class": "BadRequestError"
        },
        "controller_definition_not_an_object": {
          "code": 53,
          "message": "Invalid definition for [%s]: must be an object",
          "class": "BadRequestError"
        },
        "empty_controller_definition": {
          "code": 54,
          "message": "Invalid definition for [%s]: cannot be empty",
          "class": "BadRequestError"
        },
        "actions_attribute_missing_in_controller_definition": {
          "code": 55,
          "message": "Invalid definition for [%s]: \"actions\" attribute missing",
          "class": "BadRequestError"
        },
        "actions_attribute_not_an_object_in_controller_definition": {
          "code": 56,
          "message": "Invalid definition for [%s]: \"actions\" attribute must be an object",
          "class": "BadRequestError"
        },
        "actions_attribute_empty_in_controller_definition": {
          "code": 57,
          "message": "Invalid definition for [%s]: \"actions\" attribute cannot be empty",
          "class": "BadRequestError"
        },
        "invalid_type_in_definition_for_controller_action": {
          "code": 58,
          "message": "Invalid definition for [%s, %s]: must be a boolean or an object",
          "class": "BadRequestError"
        },
        "missing_test_element_for_controller_action": {
          "code": 59,
          "message": "Invalid definition for [%s, %s]. Permissions defined as closures must have a \"test\" element.",
          "class": "BadRequestError"
        },
        "error_executing_function_for_controller_action": {
          "code": 60,
          "message": "Invalid definition for [%s, %s]: error executing function",
          "class": "BadRequestError"
        },
        "parsing_rights_for_role": {
          "code": 61,
          "message": "Error parsing rights for role %s (%s) : %s",
          "class": "BadRequestError"
        },
        "parsing_closure_rights_for_role": {
          "code": 62,
          "message": "%s",
          "class": "BadRequestError"
        },
        "rights_action_closure_execution": {
          "code": 63,
          "message": "%s",
          "class": "BadRequestError"
>>>>>>> 5c87d792
        }
      }
    },
    "memory_storage": {
<<<<<<< HEAD
      "code": 9,
=======
      "code": 10,
>>>>>>> 5c87d792
      "errors": {
        "match_parameter": {
          "code": 1,
          "message": "Invalid match parameter.",
          "class": "BadRequestError"
        },
        "limit_parameter": {
          "code": 2,
          "message": "Invalid limit parameter.",
          "class": "BadRequestError"
        },
        "add_empty_points_list": {
          "code": 3,
          "message": "Cannot add an empty points list.",
          "class": "BadRequestError"
        },
        "points_parameter": {
          "code": 4,
          "message": "Invalid points parameter.",
          "class": "BadRequestError"
        },
        "entries_parameter": {
          "code": 5,
          "message": "Invalid entries parameter.",
          "class": "BadRequestError"
        },
        "aggregate_parameter": {
          "code": 6,
          "message": "Invalid aggregate parameter.",
          "class": "BadRequestError"
        },
        "float_expected": {
          "code": 7,
          "message": "Invalid value for parameter %s: float expected.",
          "class": "BadRequestError"
        },
        "integer_expected": {
          "code": 8,
          "message": "Invalid value for parameter %s: integer expected.",
          "class": "BadRequestError"
        },
        "no_source_key": {
          "code": 9,
          "message": "At least 1 source key must be provided.",
          "class": "BadRequestError"
        },
        "no_score_member_pair": {
          "code": 10,
          "message": "At least 1 score/member pair must be provided.",
          "class": "BadRequestError"
        },
        "too_many_score_member_pairs": {
          "code": 11,
          "message": "No more than 1 score/member pair can be specified when the 'incr' option is set.",
          "class": "BadRequestError"
        },
        "invalid_score_member_pair": {
          "code": 12,
          "message": "Invalid score/member pair argument.",
          "class": "BadRequestError"
        },
        "missing_argument": {
          "code": 13,
          "message": "Missing argument %s.",
          "class": "BadRequestError"
        },
        "non_scalar_value": {
          "code": 14,
          "message": "Accepts only scalar values (number, string).",
          "class": "BadRequestError"
        },
        "nx_xx_exclusive_opts": {
          "code": 15,
          "message": "NX and XX options are mutually exclusive.",
          "class": "BadRequestError"
        },
        "ex_px_exclusive_opts": {
          "code": 16,
          "message": "EX and PX options are mutually exclusive.",
          "class": "BadRequestError"
        },
        "direction_argument": {
          "code": 17,
          "message": "Invalid direction argument (expected: ASC or DESC).",
          "class": "BadRequestError"
        }
      }
    }
  }
}<|MERGE_RESOLUTION|>--- conflicted
+++ resolved
@@ -2,19 +2,6 @@
   "code": 2,
   "subdomains": {
     "base": {
-<<<<<<< HEAD
-      "code": 1,
-      "errors": {
-        "invalid_value_type": {
-          "code": 1,
-          "message": "Invalid '%s' value (%s).",
-          "class": "BadRequestError"
-        }
-      }
-    },
-    "server": {
-=======
->>>>>>> 5c87d792
       "code": 1,
       "errors": {
         "invalid_value_type": {
@@ -73,11 +60,7 @@
           "class": "PartialError"
         },
         "deletion_failed": {
-<<<<<<< HEAD
-          "code": 6,
-=======
           "code": 7,
->>>>>>> 5c87d792
           "message": "Some document deletions failed : %s.",
           "class": "PartialError"
         }
@@ -109,8 +92,6 @@
         "invalid_token": {
           "code": 2,
           "message": "Invalid token.",
-<<<<<<< HEAD
-=======
           "class": "UnauthorizedError"
         },
         "unknown_authentication_strategy": {
@@ -146,7 +127,6 @@
         "json_web_token_error": {
           "code": 9,
           "message": "Json Web Token Error",
->>>>>>> 5c87d792
           "class": "UnauthorizedError"
         },
         "error_verifying_token": {
@@ -220,11 +200,6 @@
           "class": "UnauthorizedError"
         },
         "forbidden_action": {
-<<<<<<< HEAD
-          "code": 6,
-          "message": "Forbidden action %s for user %s.",
-          "class": "ForbiddenError"
-=======
           "code": 7,
           "message": "Forbidden action %s for user %s.",
           "class": "ForbiddenError"
@@ -233,16 +208,11 @@
           "code": 8,
           "message": "Client connection dropped",
           "class": "BadRequestError"
->>>>>>> 5c87d792
         }
       }
     },
     "bulk": {
-<<<<<<< HEAD
-      "code": 7,
-=======
       "code": 8,
->>>>>>> 5c87d792
       "errors": {
         "document_creations_failed": {
           "code": 1,
@@ -257,11 +227,7 @@
       }
     },
     "security": {
-<<<<<<< HEAD
-      "code": 8,
-=======
       "code": 9,
->>>>>>> 5c87d792
       "errors": {
         "role_not_found": {
           "code": 1,
@@ -327,8 +293,6 @@
           "code": 13,
           "message": "Internal database inconsistency detected: existing credentials found on non-existing user %s.",
           "class": "InternalError"
-<<<<<<< HEAD
-=======
         },
         "validate_method": {
           "code": 14,
@@ -579,16 +543,11 @@
           "code": 63,
           "message": "%s",
           "class": "BadRequestError"
->>>>>>> 5c87d792
         }
       }
     },
     "memory_storage": {
-<<<<<<< HEAD
-      "code": 9,
-=======
       "code": 10,
->>>>>>> 5c87d792
       "errors": {
         "match_parameter": {
           "code": 1,
