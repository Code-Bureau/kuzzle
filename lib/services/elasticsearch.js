--- conflicted
+++ resolved
@@ -183,31 +183,9 @@
 
     // todo add condition once the 'trash' feature has been implemented
     addActiveFilter(data);
-<<<<<<< HEAD
-    return this.client.search(data)
-      .then(result => {
-        // remove depth in object (replace hits.hits<array>, with hits<array>)
-        if (result.hits) {
-          result = _.extend(result, result.hits);
-        }
-
-        result.hits = result.hits.map(o => {
-          if (o._source._kuzzle_info) {
-            // Move _kuzzle_info from the document body to the root
-            o._kuzzle_info = o._source._kuzzle_info;
-            delete o._source._kuzzle_info;
-          }
-
-          return o;
-        });
-
-        return result;
-      })
-=======
 
     return this.client.search(data)
       .then(result => flattenSearchResults(result))
->>>>>>> a00f0d98
       .catch(error => Promise.reject(this.formatESError(error)));
   };
 
@@ -293,10 +271,7 @@
       }
     }
 
-<<<<<<< HEAD
-=======
     // todo add condition once the 'trash' feature has been implemented
->>>>>>> a00f0d98
     addActiveFilter(data);
     return this.client.count(data)
       .catch(error => Promise.reject(this.formatESError(error)));
@@ -313,16 +288,6 @@
     var
       data = cleanData.call(this, requestObject);
 
-<<<<<<< HEAD
-    // Add metadata
-    data.body._kuzzle_info = {
-      author: requestObject.userId ? String(requestObject.userId) : null,
-      createdAt: new Date(),
-      updatedAt: null,
-      updater: null,
-      active: true,
-      deletedAt: null
-=======
     if (data.body._routing) {
       Promise.reject(new BadRequestError('Kuzzle does not support "_routing" in create action.'));
     }
@@ -333,8 +298,8 @@
       createdAt: Date.now(),
       updatedAt: null,
       updater: null,
-      active: true
->>>>>>> a00f0d98
+      active: true,
+      deletedAt: null
     };
 
     // Check if the document exists and has not been deleted (active: false)
@@ -353,21 +318,6 @@
                 return Promise.reject(this.formatESError(error));
               });
           }
-<<<<<<< HEAD
-          // Go into the catch without error to create the new document
-          return Promise.reject();
-        })
-        .catch((err) => {
-          if (err && err.displayName !== 'NotFound') {
-            return Promise.reject(err);
-          }
-          // The document doesn't exist, we create it
-          return this.client.create(data)
-            .then(result => refreshIndexIfNeeded.call(this, data, _.extend(result, {_source: requestObject.data.body})))
-            .catch(error => {
-              return Promise.reject(this.formatESError(error));
-            });
-=======
 
           return Promise.resolve(true);
         })
@@ -390,7 +340,6 @@
           }
 
           return Promise.resolve();
->>>>>>> a00f0d98
         });
     }
     return this.client.create(data)
@@ -410,12 +359,6 @@
     var
       data = cleanData.call(this, requestObject);
 
-<<<<<<< HEAD
-    // Add metadata
-    data.body._kuzzle_info = {
-      author: requestObject.userId ? String(requestObject.userId) : null,
-      createdAt: new Date(),
-=======
     if (data.body._routing) {
       Promise.reject(new BadRequestError('Kuzzle does not support "_routing" in createOrReplace action.'));
     }
@@ -424,10 +367,10 @@
     data.body._kuzzle_info = {
       author: requestObject.userId ? String(requestObject.userId) : null,
       createdAt: Date.now(),
->>>>>>> a00f0d98
       updatedAt: null,
       updater: null,
-      active: true
+      active: true,
+      deletedAt: null
     };
 
     return this.client.index(data)
@@ -446,11 +389,6 @@
     var
       data = cleanData.call(this, requestObject);
 
-<<<<<<< HEAD
-    // Add metadata
-    data.body._kuzzle_info = {
-      updatedAt: new Date(),
-=======
     if (data.body._routing) {
       Promise.reject(new BadRequestError('Kuzzle does not support "_routing" in update action.'));
     }
@@ -458,7 +396,6 @@
     // Add metadata
     data.body._kuzzle_info = {
       updatedAt: Date.now(),
->>>>>>> a00f0d98
       updater: requestObject.userId ? String(requestObject.userId) : null
     };
 
@@ -484,16 +421,6 @@
         id: data.id
       };
 
-<<<<<<< HEAD
-    // Add metadata
-    data.body._kuzzle_info = {
-      author: requestObject.userId ? String(requestObject.userId) : null,
-      createdAt: new Date(),
-      updatedAt: null,
-      updater: null,
-      active: true,
-      deletedAt: null
-=======
     if (data.body._routing) {
       Promise.reject(new BadRequestError('Kuzzle does not support "_routing" in replace action.'));
     }
@@ -504,8 +431,8 @@
       createdAt: Date.now(),
       updatedAt: null,
       updater: null,
-      active: true
->>>>>>> a00f0d98
+      active: true,
+      deletedAt: null
     };
     // extends the response with the source from requestObject
     // When we write in ES, the response from it doesn't contain the initial document content
@@ -530,18 +457,8 @@
     var
       data = cleanData.call(this, requestObject);
 
-<<<<<<< HEAD
-    data.body.doc = {
-      _kuzzle_info: {
-        active: false,
-        deletedAt: new Date()
-      }
-    };
-    return this.client.update(data)
-=======
     // todo do not delete the document but pass active to false
     return this.client.delete(data)
->>>>>>> a00f0d98
       .then(result => refreshIndexIfNeeded.call(this, data, result))
       .catch(error => Promise.reject(this.formatESError(error)));
   };
@@ -589,7 +506,7 @@
    * Delete all document that match the given filter from the trash
    * @param requestObject
    */
-  this.deleteByQueryFromTrash = function (requestObject) {
+  this.deleteByQueryFromTrash = function elasticsearchDeleteByQueryFromTrash (requestObject) {
     var
       data = cleanData.call(this, requestObject),
       bodyBulk = [];
@@ -884,8 +801,6 @@
       data = cleanData.call(this, requestObject);
 
     return this.client.indices.refresh({index: data.index})
-<<<<<<< HEAD
-=======
       .catch(error => Promise.reject(this.formatESError(error)));
   };
 
@@ -900,7 +815,6 @@
     var data = cleanData.call(this, requestobject);
 
     return this.client.indices.existsType(data)
->>>>>>> a00f0d98
       .catch(error => Promise.reject(this.formatESError(error)));
   };
 
@@ -934,11 +848,7 @@
       .then(() => this.getAutoRefresh(requestObject));
   };
 
-<<<<<<< HEAD
-  this.formatESError = function (error) {
-=======
   this.formatESError = function elasticsearchFormatESError (error) {
->>>>>>> a00f0d98
     var
       kuzzleError,
       messageReplaced,
@@ -1058,7 +968,6 @@
     ids = [];
 
   return new Promise((resolve, reject) => {
-
     this.client.search(data, function getMoreUntilDone(error, response) {
       if (error) {
         return reject(error);
@@ -1082,7 +991,6 @@
 }
 
 /**
-<<<<<<< HEAD
  * Scroll index in elasticsearch and return all document ids that match the filter
  *
  * @this ElasticSearch
@@ -1100,7 +1008,7 @@
         return reject(error);
       }
 
-      response.hits.hits.forEach(function (hit) {
+      response.hits.hits.forEach(hit => {
         ids.push(hit._id);
       });
 
@@ -1110,43 +1018,10 @@
 }
 
 /**
-=======
->>>>>>> a00f0d98
  * Add filter to get only the active documents
  * @param data
  */
 function addActiveFilter(data) {
-<<<<<<< HEAD
-  var inputFilter = (data && data.body ? data.body.query : null);
-
-  if (!data.body) {
-    data.body = {};
-  }
-  data.body.query = {
-    bool: {
-      must: [
-        {
-          bool: {
-            should: [
-              {
-                term: {
-                  '_kuzzle_info.active': true
-                }
-              },
-              {
-                missing: {
-                  'field': '_kuzzle_info'
-                }
-              }
-            ]
-          }
-        }
-      ]
-    }
-  };
-  if (inputFilter) {
-    data.body.query.bool.must.push(inputFilter);
-=======
   var
     queryObject = {
       bool: {
@@ -1165,7 +1040,6 @@
     data.body = {
       query: queryObject
     };
->>>>>>> a00f0d98
   }
 }
 
