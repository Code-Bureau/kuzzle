--- conflicted
+++ resolved
@@ -9,15 +9,6 @@
  *
  * @param brokerType
  * @param options
-<<<<<<< HEAD
- * @param kuzzle
- * @constructor
- */
-function WSBrokerServer (brokerType, options, kuzzle) {
-  this.server = null;
-  this.rooms = {};
-  this.handlers = {};
-=======
  * @param pluginsManager
  * @constructor
  */
@@ -26,7 +17,6 @@
   this.rooms = {};
   this.handlers = {};
   this.pluginsManager = pluginsManager;
->>>>>>> 0fb9ee4f
   this.eventName = brokerType;
 
   this.options = {
