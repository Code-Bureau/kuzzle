--- conflicted
+++ resolved
@@ -42,7 +42,80 @@
   this.client.connected = q.defer();
   this.client.state = 'pending';
 
-<<<<<<< HEAD
+  this._connect();
+
+  return this.client.connected.promise;
+};
+
+/**
+ * Attaches a callback to a given room.
+ *
+ * @param {string} room
+ * @param {function} cb The callback
+ */
+WSBrokerClient.prototype.listen = function (room, cb) {
+  if (!this.client.socket) {
+    this.pluginsManager.trigger('log:error', `No socket for broker ${this.eventName}`);
+    return false;
+  }
+
+  if (this.handlers[room] === undefined) {
+    this.handlers[room] = [];
+  }
+  this.handlers[room].push(cb);
+
+  if (this.notifyOnListen !== false) {
+    this.client.socket.send(JSON.stringify({
+      action: 'listen',
+      room: room
+    }));
+  }
+};
+
+/**
+ * Stops listening to `room` notifications.
+ *
+ * @param {string} room
+ */
+WSBrokerClient.prototype.unsubscribe = function (room) {
+  if (!this.client.socket) {
+    this.pluginsManager.trigger('log:error', `No socket for broker ${this.eventName}`);
+    return false;
+  }
+
+  if (this.handlers[room]) {
+    delete this.handlers[room];
+  }
+  this.client.socket.send(JSON.stringify({
+    action: 'unsubscribe',
+    room: room
+  }));
+};
+
+/**
+ * Closes the underlying Websocket.
+ */
+WSBrokerClient.prototype.close = function () {
+  if (!this.client.socket) {
+    this.pluginsManager.trigger('log:error', `No socket for broker ${this.eventName}`);
+    return false;
+  }
+  
+  if (this.client.state === 'connected') {
+    this.client.state = 'disconnected';
+    this.client.socket.close();
+    this.client.socket = null;
+    this.client.connected = null;
+  }
+};
+
+/**
+ * Initiates the connection to the server.
+ * Resolves the promise once connected.
+ * 
+ * @private
+ */
+WSBrokerClient.prototype._connect = function () {
   this.client.socket = this.ws();
 
   this.client.socket.on('message', msg => {
@@ -55,11 +128,10 @@
 
   this.client.socket.on('open', () => {
     this.pluginsManager.trigger(this.eventName+':connected', 'Connected to Kuzzle server');
-    this.pluginsManager.trigger('log:info', `[${this.eventName}] connected to Kuzzle server`);
 
     // if we were already listening to some rooms, subscribe again to the server
     Object.keys(this.handlers).forEach(room => {
-      this.pluginsManager.trigger(this.eventName+':reregistering', `Re-registering room ${room}`);
+      this.pluginsManager.trigger(this.eventName+':reregistering', 'Re-registering room: ' + room);
 
       if (this.notifyOnListen !== false) {
         this.client.socket.send(JSON.stringify({
@@ -70,6 +142,7 @@
     });
 
     this.client.state = 'connected';
+    
     return this.client.connected.resolve(this.client.socket);
   });
 
@@ -86,161 +159,6 @@
       ==> RECONNECTING IN ${this.client.retryInterval}ms`
     );
 
-    setTimeout(() => {
-      this.init();
-    }, this.client.retryInterval);
-  });
-
-  this.client.socket.on('error', err => {
-    this.client.state = 'error';
-    this.close();
-
-    this.pluginsManager.trigger('log:error',
-      `[${this.eventName}] Error while trying to connect to ws://${this.server.host}:${this.server.port} [${err.message}]
-      ==> RECONNECTING IN ${this.client.retryInterval}ms`
-
-    );
-    this.pluginsManager.trigger(this.eventName+':error', {host: this.server.host, port: this.server.port, message: err.message, retry: this.client.retryInterval});
-
-    this.client.state = 'retrying';
-
-    setTimeout(() => {
-      this.init();
-    }, this.client.retryInterval);
-
-  });
-  
-=======
-  this._connect();
->>>>>>> 4305d595
-
-  return this.client.connected.promise;
-};
-
-/**
- * Attaches a callback to a given room.
- *
- * @param {string} room
- * @param {function} cb The callback
- */
-WSBrokerClient.prototype.listen = function (room, cb) {
-  if (!this.client.socket) {
-    this.pluginsManager.trigger('log:error', `No socket for broker ${this.eventName}`);
-    return false;
-  }
-
-  if (this.handlers[room] === undefined) {
-    this.handlers[room] = [];
-  }
-  this.handlers[room].push(cb);
-
-  if (this.notifyOnListen !== false) {
-    this.client.socket.send(JSON.stringify({
-      action: 'listen',
-      room: room
-    }));
-  }
-};
-
-/**
- * Stops listening to `room` notifications.
- *
- * @param {string} room
- */
-WSBrokerClient.prototype.unsubscribe = function (room) {
-  if (!this.client.socket) {
-    this.pluginsManager.trigger('log:error', `No socket for broker ${this.eventName}`);
-    return false;
-  }
-
-  if (this.handlers[room]) {
-    delete this.handlers[room];
-  }
-  this.client.socket.send(JSON.stringify({
-    action: 'unsubscribe',
-    room: room
-  }));
-};
-
-/**
- * Closes the underlying Websocket.
- */
-WSBrokerClient.prototype.close = function () {
-  if (!this.client.socket) {
-    this.pluginsManager.trigger('log:error', `No socket for broker ${this.eventName}`);
-    return false;
-  }
-<<<<<<< HEAD
-
-  if (['connected', 'error'].indexOf(this.client.state) > -1) {
-=======
-  
-  if (this.client.state === 'connected') {
->>>>>>> 4305d595
-    this.client.state = 'disconnected';
-    this.client.socket.close();
-    this.client.socket = null;
-    this.client.connected = null;
-  }
-};
-
-/**
-<<<<<<< HEAD
- * Returns the underlying Websocket
- * @returns {Websocket}
- */
-WSBrokerClient.prototype.socket = function () {
-  return this.client.socket;
-=======
- * Initiates the connection to the server.
- * Resolves the promise once connected.
- * 
- * @private
- */
-WSBrokerClient.prototype._connect = function () {
-  this.client.socket = this.ws();
-
-  this.client.socket.on('message', msg => {
-    msg = JSON.parse(msg);
-
-    if (msg.room && this.handlers[msg.room]) {
-      this.handlers[msg.room].forEach(cb => cb(msg.data));
-    }
-  });
-
-  this.client.socket.on('open', () => {
-    this.pluginsManager.trigger(this.eventName+':connected', 'Connected to Kuzzle server');
-
-    // if we were already listening to some rooms, subscribe again to the server
-    Object.keys(this.handlers).forEach(room => {
-      this.pluginsManager.trigger(this.eventName+':reregistering', 'Re-registering room: ' + room);
-
-      if (this.notifyOnListen !== false) {
-        this.client.socket.send(JSON.stringify({
-          action: 'listen',
-          room: room
-        }));
-      }
-    });
-
-    this.client.state = 'connected';
-    
-    return this.client.connected.resolve(this.client.socket);
-  });
-
-  this.client.socket.on('close', code => {
-    // Automatically reconnect except if this.close() was called
-    if (this.client.state === 'disconnected') {
-      return false;
-    }
-
-    this.close();
-
-    this.pluginsManager.trigger(this.eventName+':socketClosed',
-      `Socket closed with code ${code}
-      ==> RECONNECTING IN ${this.client.retryInterval}ms`
-    );
-
     setTimeout(this._connect.bind(this), this.client.retryInterval);
   });
 
@@ -258,7 +176,6 @@
     setTimeout(this._connect.bind(this), this.client.retryInterval);
   });
   
->>>>>>> 4305d595
 };
 
 /**
