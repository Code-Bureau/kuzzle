--- conflicted
+++ resolved
@@ -108,14 +108,10 @@
    */
   this.start = function kuzzleStart () {
     return this.internalEngine.init()
-<<<<<<< HEAD
-      .then(() => this.validation.init())
-      .then(() => this.pluginsManager.init())
-=======
       .then(() => this.internalEngine.bootstrap.all())
       .then(() => this.pluginsManager.packages.bootstrap())
+      .then(() => this.validation.init())
       .then(() => this.pluginsManager.init(true))
->>>>>>> 4654ebcd
       .then(() => this.pluginsManager.run())
       .then(() => this.services.init())
       .then(() => this.indexCache.init())
