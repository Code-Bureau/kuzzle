var
  _ = require('lodash'),
  async = require('async'),
  q = require('q'),
  stringify = require('json-stable-stringify'),
  RequestObject = require('../core/models/requestObject'),
  RealTimeResponseObject = require('../core/models/realTimeResponseObject'),
  // module to manage md5 hash
  crypto = require('crypto');


module.exports = function HotelClerk (kuzzle) {

  this.kuzzle = kuzzle;
  /**
   * A simple list of rooms, containing their associated filter and how many users have subscribed to it
   *
   * Example: subscribing to a chat room where the subject is Kuzzle
   *  rooms = {
   *    'f45de4d8ef4f3ze4ffzer85d4fgkzm41' : { // -> the room id (according to filters and collection)
   *      names: [ 'chat-room-kuzzle' ], // -> real room name list to notify
   *      count: 100 // -> how many users have subscribed to this room
   *      collection: 'message', // -> the collection name
   *      filters: {
   *        and : {
   *          'message.subject.termSubjectKuzzle': filtersTree.message.subject.termSubjectKuzzle.fn
   *        }
   *      }
   *    }
   *  }
   */
  this.rooms = {};
  /**
   * In addition to this.rooms, this.customers allows managing users and their rooms
   * Example for a customer who subscribes to the room 'chat-room-kuzzle'
   * customers = {
   *  '87fd-gre7ggth544z' : { // -> connection id (like socket id)
   *    'chat-room-kuzzle' : 'fr4fref4f8fre47fe' // -> mapping between user room and roomId
   *  }
   * }
   */
  this.customers = {};

  /**
   * Link a user connection to a room.
   * Create a new room if one doesn't already exist.
   * Notify other subscribers on this room about this new subscription
   *
   * @param {RequestObject} requestObject
   * @param {Object} connection
   *
   * @return {Promise} promise. Return a RealTimeResponseObject on success. Reject with error if the
   * user has already subscribed to this room name (just for rooms with same name, there is no error
   * if the room has a different name with same filter) or if there is an error during room creation
   */
  this.addSubscription = function (requestObject, connection) {
    var deferred = q.defer();

    if (!_.isString(requestObject.requestId)) {
      requestObject.requestId = requestObject.requestId.toString();
    }

    if (this.customers[connection.id] && this.customers[connection.id][requestObject.requestId]) {
      deferred.reject(new Error('User ' + connection.id + ' has already subscribed to the room ' + requestObject.requestId));
      return deferred.promise;
    }

    createRoom.call(this, requestObject.requestId, requestObject.collection, requestObject.data.body)
      .then(function (roomId) {
        // Add the room for the customer
        addRoomForCustomer.call(this, connection, requestObject.requestId, roomId);
        this.rooms[roomId].count++;

        kuzzle.notifier.notify(roomId, {
          error: null,
          result: new RealTimeResponseObject(roomId, requestObject, this.rooms[roomId].count)
        });

        deferred.resolve(new RealTimeResponseObject(roomId, requestObject));
      }.bind(this))
      .catch(function (error) {
        deferred.reject(error);
      });

    return deferred.promise;
  };

  /**
   * Remove the connection.id from the room and delete it if there is no subscriber left in it
   *
   * @param {RequestObject} requestObject
   * @param {Object} connection
   *
   * @returns {Promise} promise
   */
  this.removeSubscription = function (requestObject, connection) {
    var deferred = q.defer();

    // Remove the room for the customer, don't wait for delete before continue
    removeRoomForCustomer.call(this, connection, requestObject.requestId)
      .then(function (roomId) {
        this.rooms[roomId].count--;
        return cleanUpRooms.call(this, roomId);
      }.bind(this))
      .then(function (roomId) {
        if (this.rooms[roomId]) {

          kuzzle.notifier.notify(roomId, {
            error: null,
            result: new RealTimeResponseObject(roomId, requestObject, this.rooms[roomId].count)
          });
        }

        deferred.resolve(new RealTimeResponseObject(roomId, requestObject));
      }.bind(this))
      .catch(function (error) {
        kuzzle.emit('remsub:error', {error: error});
        deferred.reject(error);
      });

    return deferred.promise;
  };

  /**
   * Return the subscribers count on a given room
   *
   * @param {RequestObject} requestObject
   *
   * @returns {Promise} promise
   */
  this.countSubscription = function (requestObject) {
    var deferred = q.defer();

    if (requestObject.data.body && !requestObject.data.body.roomId) {
      deferred.reject(new Error('The room Id is mandatory for count subscription'));
      return deferred.promise;
    }

    if (!this.rooms[requestObject.data.body.roomId]) {
      deferred.reject(new Error('The room Id ' + requestObject.data.body.roomId + ' is unknown'));
      return deferred.promise;
    }

    deferred.resolve(new RealTimeResponseObject(requestObject.data.body.roomId, requestObject, this.rooms[requestObject.data.body.roomId].count));

    return deferred.promise;
  };

  /**
   * This function will delete a user from this.customers, and
   * decrement the subscribers count in all rooms where he has subscribed to
   * Call the cleanUpRooms function to manage empty rooms
   * Usually called on a user disconnection event
   *
   * @param {Object} connection information
   * @returns {Promise} reject an error or resolve nothing
   */
  this.removeCustomerFromAllRooms = function (connection) {
    var
      deferred = q.defer(),
      requestObject = new RequestObject({controller: 'subscribe', action: 'off'}, null, connection.type),
      rooms;

    if (!this.customers[connection.id]) {
      deferred.reject(new Error('Unknown user with connection id ' + connection.id));
      return deferred.promise;
    }

    rooms = this.customers[connection.id];
    async.each(Object.keys(rooms), function (roomName, callback) {
      var roomId = rooms[roomName];

      this.rooms[roomId].count--;

      cleanUpRooms.call(this, roomId)
        .then(function () {
          var count = this.rooms[roomId] ? this.rooms[roomId].count : 0;

          if (count > 0) {
            requestObject.requestId = roomName;

            kuzzle.notifier.notify(roomId, {
              error: null,
              result: new RealTimeResponseObject(roomId, requestObject, count)
            });
          }

          callback();
        }.bind(this));
    }.bind(this), function () {
      delete this.customers[connection.id];
      deferred.resolve();
    }.bind(this));

    return deferred.promise;
  };
};

/** MANAGE ROOMS **/

/**
 * Create new room if needed
 *
 * @param {String} room
 * @param {String} collection
 * @param {Object} filters
 * @returns {Promise} promise
 */
function createRoom (room, collection, filters) {
  var
    deferred = q.defer(),
    stringifyObject = stringify({collection: collection, filters: filters}),
    roomId = crypto.createHash('md5').update(stringifyObject).digest('hex');

  if (!this.rooms[roomId]) {
<<<<<<< HEAD
    this.kuzzle.log.debug('Create room: ' + roomId, {collection: collection, filters: filters});

=======
>>>>>>> f13bc7fd
    // If it's a new room, we have to calculate filters to apply on the future documents
    addRoomAndFilters.call(this, roomId, collection, filters)
      .then(function (formattedFilters) {
        if (!this.rooms[roomId]) {

          this.kuzzle.pluginsManager.trigger('room:new', {roomId: roomId, collection: collection, filters: filters});

          this.rooms[roomId] = {
            id: roomId,
            names: [],
            count: 0,
            collection: collection
          };

          // In case the user subscribe on the whole collection, there is no formattedFilters
          if (formattedFilters) {
            this.rooms[roomId].filters = formattedFilters;
          }
        }

        deferred.resolve(roomId);
      }.bind(this))
      .catch(function (error) {
        deferred.reject(error);
      });
  }
  else {
    deferred.resolve(roomId);
  }

  return deferred.promise;
}

/**
 * Associate the room to the connectionId in this.clients
 * Allow to manage later disconnection and delete socket/rooms/...
 *
 * @param {Object} connection
 * @param {String} roomName
 * @param {String} roomId
 */
function addRoomForCustomer (connection, roomName, roomId) {
  if (!this.customers[connection.id]) {
    this.customers[connection.id] = {};
  }

  if (connection.type === 'websocket') {
    this.kuzzle.io.sockets.connected[connection.id].join(roomId);
  }

  this.rooms[roomId].names = _.uniq(this.rooms[roomId].names.concat([roomName]));
  this.customers[connection.id][roomName] = roomId;
}

/**
 * Delete room if no user has subscribed to it, and remove also the room in the
 * filterTree object
 *
 * @param roomId
 * @returns {Promise}
 */
function cleanUpRooms (roomId) {
  var deferred = q.defer();

  if (this.rooms[roomId].count === 0) {
    this.kuzzle.dsl.removeRoom(this.rooms[roomId])
      .then(function () {

        this.kuzzle.pluginsManager.trigger('room:remove', roomId);

        delete this.rooms[roomId];
        deferred.resolve(roomId);
      }.bind(this))
      .catch(function (error) {
        this.kuzzle.pluginsManager.trigger('log:error', error);
      }.bind(this));
  }
  else {
    deferred.resolve(roomId);
  }

  return deferred.promise;
}


/** MANAGE CUSTOMERS **/

/**
 * Remove the room from subscribed room from the user
 * Return the roomId in user mapping
 *
 * @param {Object} connection
 * @param {String} roomName
 * @return {Promise} promise
 */
function removeRoomForCustomer (connection, roomName) {
  var
    deferred = q.defer(),
    roomId;

  if (!this.customers[connection.id]) {
    deferred.reject(new Error('The user with connection ' + connection.id + ' doesn\'t exist'));
    return deferred.promise;
  }

  if (!this.customers[connection.id][roomName]) {
    deferred.reject(new Error('The user with connectionId ' + connection.id + ' doesn\'t listen the room ' + roomName));
    return deferred.promise;
  }

  roomId = this.customers[connection.id][roomName];
  deferred.resolve(roomId);

  if (connection.type === 'websocket') {
    this.kuzzle.io.sockets.connected[connection.id].leave(roomId);
  }

  delete this.customers[connection.id][roomName];
  cleanUpCustomers.call(this, connection.id);

  return deferred.promise;
}

/**
 * Remove the user if he didn't has subscribed to a room
 *
 * @param {String} connectionId
 */
function cleanUpCustomers (connectionId) {
  if (_.isEmpty(this.customers[connectionId])) {
    delete this.customers[connectionId];
  }
}

/** MANAGE FILTERS TREE **/

/**
 * Create curried filters function and add collection/field/filters/room to the filtersTree object
 *
 * Transform something like:
 * {
 *  term: { 'subject': 'kuzzle' }
 * }
 *
 * Into something like:
 * {
 *  subject: { 'termSubjectKuzzle' : { fn: function () {}, rooms: [] } },
 * }
 * And inject it in the right place in filtersTree according to the collection and field
 *
 * @param {String} roomId
 * @param {String} collection
 * @param {Object} filters
 * @return {promise} promise. Resolve a list of path that points to filtersTree object
 */
function addRoomAndFilters (roomId, collection, filters) {
  if (!filters || _.isEmpty(filters)) {
    return this.kuzzle.dsl.addCollectionSubscription(roomId, collection);
  }

  return this.kuzzle.dsl.addCurriedFunction(roomId, collection, filters);
}<|MERGE_RESOLUTION|>--- conflicted
+++ resolved
@@ -213,11 +213,6 @@
     roomId = crypto.createHash('md5').update(stringifyObject).digest('hex');
 
   if (!this.rooms[roomId]) {
-<<<<<<< HEAD
-    this.kuzzle.log.debug('Create room: ' + roomId, {collection: collection, filters: filters});
-
-=======
->>>>>>> f13bc7fd
     // If it's a new room, we have to calculate filters to apply on the future documents
     addRoomAndFilters.call(this, roomId, collection, filters)
       .then(function (formattedFilters) {
