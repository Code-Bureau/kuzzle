--- conflicted
+++ resolved
@@ -72,8 +72,9 @@
 
     createRoom.call(this, requestObject.index, requestObject.collection, requestObject.data.body)
       .then(roomId => {
-        deferred.resolve(subscribeToRoom.call(this, roomId, requestObject, context));
+        return subscribeToRoom.call(this, roomId, requestObject, context);
       })
+      .then(response => deferred.resolve(response))
       .catch(error => deferred.reject(error));
 
     return deferred.promise;
@@ -327,9 +328,7 @@
 /** MANAGE ROOMS **/
 
 /**
-<<<<<<< HEAD
- * @TODO: implement multi index : insert index into room id
-=======
+ * @todo: index
  * Remove all rooms for provided collection
  * Will remove room from dsl.filtersTree, hotelClerk.rooms and for each customers.
  *
@@ -430,7 +429,7 @@
 }
 
 /**
->>>>>>> 25959a1d
+ * @TODO: implement multi index : insert index into room id
  * Create new room if needed
  *
  * @param {String} index
@@ -590,33 +589,19 @@
     this.kuzzle.dsl.removeRoom(this.rooms[roomId])
       .then(() => {
         this.kuzzle.pluginsManager.trigger('room:remove', roomId);
+        delete this.rooms[roomId];
         deferred.resolve(roomId);
       })
       .catch(error => {
         this.kuzzle.pluginsManager.trigger('log:error', error);
         deferred.reject(error);
-      })
-      .finally(() => delete this.rooms[roomId]);
+      });
   }
   else {
     deferred.resolve(roomId);
   }
 
   return deferred.promise;
-}
-
-/**
- * Remove a room everywhere: in customers, in dsl.filtersTree and this.rooms
- * Allow to delete a room with action admin/removeRooms or admin/removeRooms
- *
- * @param roomId
- */
-function removeRoomEverywhere (roomId) {
-  return removeRoomForAllCustomers.call(this, roomId)
-    .then(() => {
-      this.rooms[roomId].customers = [];
-      return cleanUpRooms.call(this, roomId);
-    });
 }
 
 /** MANAGE CUSTOMERS **/
@@ -678,33 +663,6 @@
         delete this.customers[connection.id];
       }
     });
-
-  return deferred.promise;
-}
-
-/**
- * Remove a roomId for all customers (allow to delete a room everywhere)
- *
- * @param roomId
- * @returns {Promise} resolve nothing
- */
-function removeRoomForAllCustomers (roomId) {
-  var
-    deferred = q.defer();
-
-  async.each(Object.keys(this.customers), (customerId, callbackCustomer)=> {
-    async.each(Object.keys(this.customers[customerId]), (customerRoomId, callbackRoom) => {
-      if (customerRoomId === roomId) {
-        delete this.customers[customerId][customerRoomId];
-      }
-
-      callbackRoom();
-    }, () => {
-      callbackCustomer();
-    });
-  }, () => {
-    deferred.resolve();
-  });
 
   return deferred.promise;
 }
