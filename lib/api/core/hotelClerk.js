--- conflicted
+++ resolved
@@ -184,7 +184,7 @@
           }
 
           callback();
-        }.bind(this))
+        }.bind(this));
     }.bind(this), function () {
       delete this.customers[connection.id];
       deferred.resolve();
@@ -218,15 +218,6 @@
     // If it's a new room, we have to calculate filters to apply on the future documents
     addRoomAndFilters.call(this, roomId, collection, filters)
       .then(function (formattedFilters) {
-<<<<<<< HEAD
-        this.rooms[roomId] = {
-          id: roomId,
-          names: [],
-          count: 0,
-          filters: formattedFilters
-        };
-=======
-
         if (!this.rooms[roomId]) {
           this.rooms[roomId] = {
             id: roomId,
@@ -240,7 +231,6 @@
             this.rooms[roomId].filters = formattedFilters;
           }
         }
->>>>>>> ef9dbef2
 
         deferred.resolve(roomId);
       }.bind(this))
