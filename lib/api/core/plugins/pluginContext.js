--- conflicted
+++ resolved
@@ -33,12 +33,8 @@
   Elasticsearch = require('../../../services/elasticsearch'),
   {
     Request,
-<<<<<<< HEAD
-    models: { RequestContext, RequestInput }
-=======
     models: { RequestContext, RequestInput },
     errors
->>>>>>> 5fba725c
   } = require('kuzzle-common-objects'),
   { isPlainObject } = require('../../../util/safeObject');
 
@@ -72,11 +68,7 @@
       BaseValidationType: require('../validation/baseType')
     };
 
-<<<<<<< HEAD
-    this.errors = require('kuzzle-common-objects').errors;
-=======
     this.errors = errors;
->>>>>>> 5fba725c
     this.errorsManager = errorsManager.wrap('plugin', pluginName);
 
     this.secrets = JSON.parse(JSON.stringify(kuzzle.vault.secrets));
@@ -223,45 +215,6 @@
           return pluginSdk;
         }
       });
-<<<<<<< HEAD
-
-      /**
-       * @param {string} collection
-       * @param {?function} ObjectConstructor
-       */
-      this.constructors.Repository = function PluginContextRepository (
-        collection,
-        ObjectConstructor = null
-      ) {
-        let pluginRepository;
-
-        if (!collection) {
-          contextError.throw('missing_collection');
-        }
-
-        pluginRepository =
-          new PluginRepository(kuzzle, internalEngineIndex, collection);
-        pluginRepository.init(
-          {databaseEngine: pluginInternalEngine,
-            cacheEngine: null,
-            ObjectConstructor}
-        );
-
-        return {
-          search: pluginRepository.search.bind(pluginRepository),
-          get: pluginRepository.load.bind(pluginRepository),
-          mGet: pluginRepository.loadMultiFromDatabase.bind(pluginRepository),
-          delete: pluginRepository.delete.bind(pluginRepository),
-          create: pluginRepository.create.bind(pluginRepository),
-          createOrReplace: pluginRepository.createOrReplace.bind(
-            pluginRepository
-          ),
-          replace: pluginRepository.replace.bind(pluginRepository),
-          update: pluginRepository.update.bind(pluginRepository)
-        };
-      };
-=======
->>>>>>> 5fba725c
     }
   }
 }
