--- conflicted
+++ resolved
@@ -43,20 +43,15 @@
     if (notify && modified) {
       kuzzle.pluginsManager.trigger('core:indexCache:add', {index, collection});
     }
-
+    
     return modified;
   };
 
-<<<<<<< HEAD
-  this.remove = function (index, collection, notify) {
-    var
-=======
   this.remove = function indexCacheRemove (index, collection, notify) {
     var 
->>>>>>> 69a3c50c
       modified = false,
       position;
-
+    
     notify = (notify === undefined) || notify;
 
     if (index && this.indexes[index]) {
@@ -73,24 +68,24 @@
         modified = true;
       }
     }
-
+    
     if (notify && modified) {
       kuzzle.pluginsManager.trigger('core:indexCache:remove', {index, collection});
     }
-
+    
     return modified;
   };
 
   this.reset = function indexCacheReset (index, notify) {
     notify = (notify === undefined) || notify;
-
+    
     if (index !== undefined) {
       this.indexes[index] = [];
     }
     else {
       this.indexes = {};
     }
-
+    
     if (notify) {
       kuzzle.pluginsManager.trigger('core:indexCache:reset', {index});
     }
