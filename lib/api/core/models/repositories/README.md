--- conflicted
+++ resolved
@@ -71,11 +71,7 @@
 Repository.prototype.search = function (filter, from, size) {...}
 ```
 
-<<<<<<< HEAD
-This method tries to load document from databaseEngine or the business objects (according to hydrate parameter) from the database matching the given ids.
-=======
 This method tries to load documents matching the given ids from the databaseEngine.
->>>>>>> 22631be9
 
 ### parameters
 
@@ -91,19 +87,9 @@
 
 Number of hits to return (default: 20).
 
-<<<<<<< HEAD
-* *Boolean* hydrate
-
-If hydrate is true, the function resolve a ResponseObject with a list of business objects. If hydrate is false, resolve a ResponseObject with documents directly from databaseEngine. (default: false).
-
-### returns
-
-Returns a promise that resolves a ResponseObject that contains either a list of business objects or a list of document from databaseEngine according to the parameter hydrate.
-=======
 ### returns
 
 Returns a promise that resolves a ResponseObject that contains a list of documents from databaseEngine.
->>>>>>> 22631be9
 
 
 ## loadFromCache
