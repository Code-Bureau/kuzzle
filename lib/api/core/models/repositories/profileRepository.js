/*
 * Kuzzle, a backend software, self-hostable and ready to use
 * to power modern apps
 *
 * Copyright 2017 Kuzzle
 * mailto: support AT kuzzle.io
 * website: http://kuzzle.io
 *
 * Licensed under the Apache License, Version 2.0 (the "License");
 * you may not use this file except in compliance with the License.
 * You may obtain a copy of the License at
 *
 * https://www.apache.org/licenses/LICENSE-2.0
 *
 * Unless required by applicable law or agreed to in writing, software
 * distributed under the License is distributed on an "AS IS" BASIS,
 * WITHOUT WARRANTIES OR CONDITIONS OF ANY KIND, either express or implied.
 * See the License for the specific language governing permissions and
 * limitations under the License.
 */

'use strict';

const
  _ = require('lodash'),
  Bluebird = require('bluebird'),
  Profile = require('../security/profile'),
  Repository = require('./repository'),
  {
    BadRequestError,
    ForbiddenError,
    NotFoundError
  } = require('kuzzle-common-objects').errors;

/**
 * @class ProfileRepository
 * @extends Repository
 */
class ProfileRepository extends Repository {
  /**
   * @params {Kuzzle} kuzzle
   * @constructor
   */
  constructor (kuzzle) {
    super(kuzzle);

    this.collection = 'profiles';
    this.ObjectConstructor = Profile;
    this.profiles = {};
  }

  init () {
    super.init({
      cacheEngine: null
    });
  }

  /**
   * Loads a Profile object given its id.
   *
   * @param {string} profileId
   * @returns {Promise} Resolves to the matching Profile object if found, null if not.
   */
  loadProfile (profileId) {
    if (!profileId) {
      return Bluebird.reject(new BadRequestError('Missing profileId'));
    }

    if (typeof profileId !== 'string') {
      return Bluebird.reject(new BadRequestError(`Invalid argument: Expected profile id to be a string, received "${typeof profileId}"`));
    }

    if (this.profiles[profileId]) {
      return Bluebird.resolve(this.profiles[profileId]);
    }

    return this.load(profileId)
      .then(result => {
        if (result) {
          this.profiles[profileId] = result;
          return result;
        }

        // no profile found
        return null;
      });
  }

  /**
   * Loads a Profile object given its id.
   *
   * @param {Array} profileIds - Array of profiles ids
   * @returns {Promise} Resolves to the matching Profile object if found, null if not.
   */
  loadProfiles (profileIds) {
    let promises;

    if (!profileIds) {
      return Bluebird.reject(new BadRequestError('Missing profileIds'));
    }

    if (!_.isArray(profileIds) || profileIds.reduce((prev, profile) => (prev || typeof profile !== 'string'), false)) {
      return Bluebird.reject(new BadRequestError('An array of strings must be provided as profileIds'));
    }

    if (profileIds.length === 0) {
      return Bluebird.resolve([]);
    }

    promises = profileIds.map(profileId => this.loadProfile(profileId));

    return Bluebird.all(promises)
      .then(results => {
        const profiles = [];
        results.forEach(profile => {
          if (profile !== null) {
            profiles.push(profile);
          }
        });

        return profiles;
      });
  }

  /**
   * Builds a Profile object from a Request
   *
   * @param {Request} request
   * @returns Promise Resolves to the built Profile object.
   */
  buildProfileFromRequest (request) {
    const profile = new Profile();

    if (request.input.body) {
      Object.assign(profile, request.input.body);
    }

    profile._id = request.input.resource._id;

    return Bluebird.resolve(profile);
  }

  /**
   *
   * @param {string[]} roles - array of role ids
   * @param {object} [options] - optional search arguments (from, size, scroll)
   * @returns {Promise}
   */
  searchProfiles (roles, options = {}) {
    const query = {query: {}};

    if (roles && Array.isArray(roles) && roles.length) {
      query.query = {terms: {'policies.roleId': roles}};
    }
    else {
      query.query = {match_all: {}};
    }

    return this.search(query, options);
  }

  /**
   * Populates a Profile object with the values contained in the data object.
   *
   * @param {Profile} profile
   * @param {object} data
   * @returns {Promise<Profile>} Resolves to the hydrated Profile object.
   */
  hydrate (profile, data) {
    if (data._source) {
      const source = data._source;
      delete data._index;
      delete data._type;
      delete data._version;
      delete data.found;
      delete data._source;
      Object.assign(data, source);
    }

    // force "default" role/policy if the profile does not have any role in it
    if (!profile.policies || profile.policies.length === 0) {
      profile.policies = [ {roleId: 'default'} ];
    }

    _.assignIn(profile, data);
    const policiesRoles = extractRoleIds(profile.policies);

    return this.kuzzle.repositories.role.loadRoles(policiesRoles)
      .then(roles => {
        const rolesNotFound = _.difference(policiesRoles, extractRoleIds(roles));

        // Fail if not all roles are found
        if (rolesNotFound.length) {
          return Bluebird.reject(new NotFoundError(`Unable to hydrate the profile ${data._id}. The following role(s) don't exist: ${rolesNotFound}`));
        }

        return profile;
      });
  }

  /**
   * Given a Profile object, delete it from memory and database
   *
   * @param {Profile} profile
   * @param {object} [options]
   * @returns {Promise}
   */
  deleteProfile (profile, options = {}) {
    let query;

    if (!profile._id) {
      return Bluebird.reject(new BadRequestError('Missing profile id'));
    }

    if (['admin', 'default', 'anonymous'].indexOf(profile._id) > -1) {
      return Bluebird.reject(new BadRequestError(profile._id + ' is one of the basic profiles of Kuzzle, you cannot delete it, but you can edit it.'));
    }

    query = {
      terms: {
        'profiles': [ profile._id ]
      }
    };

    return this.kuzzle.repositories.user.search(query, {from: 0, size: 1})
      .then(response => {
        if (response.total > 0) {
          return Bluebird.reject(new ForbiddenError(`The profile "${profile._id}" cannot be deleted since it is used by some users.`));
        }

<<<<<<< HEAD
        return this.deleteFromDatabase(profile._id))
          .then(deleteResponse => {
=======
        return this.deleteFromDatabase(profile._id, options)
          .then((deleteResponse) => {
>>>>>>> 586bb167
            if (this.profiles[profile._id] !== undefined) {
              delete this.profiles[profile._id];
            }

            this.kuzzle.pluginsManager.trigger('core:profileRepository:delete', {_id: profile._id});
            return deleteResponse;
          });

      });
  }

  /**
   * From a Profile object, returns a serialized object ready to be persisted
   * to the database.
   *
   * @param {Profile} profile
   * @returns {object}
   */
  serializeToDatabase (profile) {
    // avoid the profile var mutation
    const result = _.merge({}, profile);

    delete result._id;

    return result;
  }

  /**
   * Given a Profile object, validates its definition and if OK, persist it to the database.
   *
   * @param {Profile} profile
   * @param {object} [options] - The persistence options
   * @returns {Promise<Profile>}
   **/
  validateAndSaveProfile (profile, options) {
    if (!profile._id) {
      return Bluebird.reject(new BadRequestError('Missing profile id'));
    }

    return profile.validateDefinition()
      .then(() => {
        this.profiles[profile._id] = profile;
        this.kuzzle.pluginsManager.trigger('core:profileRepository:save', {_id: profile._id, policies: profile.policies});
        return this.persistToDatabase(profile, options);
      })
      .then(() => profile);
  }
}

module.exports = ProfileRepository;

/**
 * @param {object[]} policiesOrRoles
 */
function extractRoleIds(policiesOrRoles) {
  return policiesOrRoles.map(element => {
    if (element.roleId) {
      return element.roleId;
    }
    return element._id;
  });
}<|MERGE_RESOLUTION|>--- conflicted
+++ resolved
@@ -228,13 +228,8 @@
           return Bluebird.reject(new ForbiddenError(`The profile "${profile._id}" cannot be deleted since it is used by some users.`));
         }
 
-<<<<<<< HEAD
-        return this.deleteFromDatabase(profile._id))
+        return this.deleteFromDatabase(profile._id, options)
           .then(deleteResponse => {
-=======
-        return this.deleteFromDatabase(profile._id, options)
-          .then((deleteResponse) => {
->>>>>>> 586bb167
             if (this.profiles[profile._id] !== undefined) {
               delete this.profiles[profile._id];
             }
