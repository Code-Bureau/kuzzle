--- conflicted
+++ resolved
@@ -22,7 +22,7 @@
 /**
  * Format a response and add data from requestObject
  * @param {RequestObject} requestObject
- * @param {Object} o
+ * @param {Object} response
  * @returns {Object}
  */
 function construct (requestObject, response) {
@@ -42,11 +42,7 @@
     Object.keys(o).forEach(attr => { this[attr] = o[attr]; });
     return this;
   }
-<<<<<<< HEAD
-  else if (util.isError(o)) {
-=======
   else if (this.status >= 400) {
->>>>>>> d0c2dd55
     this.error = formatError.call(this, requestObject, o);
   }
 
@@ -124,13 +120,10 @@
 
   blackList = blackList || [];
 
-<<<<<<< HEAD
-=======
   /*
   this.data may be equal to 0 so we need to test against undefined instead
   of simply test if this.data is falsey
    */
->>>>>>> d0c2dd55
   if (this.data === undefined || this.data.body === undefined) {
     return {
       status: this.status,
@@ -141,11 +134,6 @@
       collection: this.collection,
       index: this.index,
       metadata: this.metadata,
-<<<<<<< HEAD
-      state: this.state,
-      scope: this.scope,
-=======
->>>>>>> d0c2dd55
       result: null
     };
   }
