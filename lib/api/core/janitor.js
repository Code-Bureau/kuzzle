/*
 * Kuzzle, a backend software, self-hostable and ready to use
 * to power modern apps
 *
 * Copyright 2015-2018 Kuzzle
 * mailto: support AT kuzzle.io
 * website: http://kuzzle.io
 *
 * Licensed under the Apache License, Version 2.0 (the "License");
 * you may not use this file except in compliance with the License.
 * You may obtain a copy of the License at
 *
 * https://www.apache.org/licenses/LICENSE-2.0
 *
 * Unless required by applicable law or agreed to in writing, software
 * distributed under the License is distributed on an "AS IS" BASIS,
 * WITHOUT WARRANTIES OR CONDITIONS OF ANY KIND, either express or implied.
 * See the License for the specific language governing permissions and
 * limitations under the License.
 */

'use strict';

const
  Bluebird = require('bluebird'),
  {
    Request
  } = require('kuzzle-common-objects'),
  errorsManager = require('../../util/errors'),
  { assertIsObject } = require('../../util/requestAssertions'),
  pm2 = require('pm2'),
  path = require('path'),
  fs = require('fs-extra'),
  os = require('os'),
  moment = require('moment'),
  dumpme = require('dumpme'),
  zlib = require('zlib'),
  glob = require('glob');


class Janitor {
  constructor (kuzzle) {
    this.kuzzle = kuzzle;

    this._shutdown = 0;
    this._dump = false;
  }

  /**
   * Load roles, profiles and users fixtures into Kuzzle
   *
   * @param {object} securities
   * @returns {Promise}
   */
  loadSecurities (securities = {}) {
    return Bluebird.resolve()
      .then(() => {
        assertIsObject(securities);
        return this._createSecurity('createOrReplaceRole', securities.roles);
      })
      .then(() => this._createSecurity('createOrReplaceProfile', securities.profiles))
      .then(() => this._deleteUsers(securities.users))
      .then(() => this._createSecurity('createUser', securities.users));
  }

  /**
   * Load database fixtures into Kuzzle
   *
   * @param {String} fixtures
   * @returns {Promise}
   */
  loadFixtures (fixtures = {}) {
    return Bluebird.resolve()
      .then(() => {
        assertIsObject(fixtures);

        const importArgs = [];

        for (const index of Object.keys(fixtures)) {
          assertIsObject(fixtures[index]);

          for (const collection of Object.keys(fixtures[index])) {
            importArgs.push([index, collection, fixtures[index][collection]]);
          }
        }

        return importArgs;
      })
<<<<<<< HEAD
      .each(request => {
        return this.kuzzle.services.list.storageEngine.import(request)
          .then(res => {
            if (res.partialErrors && res.partialErrors.length > 0) {
=======
      .each(args => {
        const [ index, collection, bulkData ] = args;

        return this.kuzzle.storageEngine.public.import(
          index,
          collection,
          bulkData,
          { refresh: 'wait_for' }
        )
          .then(({ errors }) => {
            if (errors.length > 0) {
>>>>>>> 5fba725c
              errorsManager.throw(
                'services',
                'storage',
                'import_failed',
<<<<<<< HEAD
                res.partialErrors);
=======
                errors);
>>>>>>> 5fba725c
            }
          });
      });
  }

  /**
   * Load database mappings into Kuzzle
   *
   * @param {String} mappings
   * @returns {Promise}
   */
  loadMappings (collectionMappings = {}) {
    return Bluebird.resolve()
      .then(() => {
        assertIsObject(collectionMappings);

        const collections = [];

        for (const index of Object.keys(collectionMappings)) {
          assertIsObject(collectionMappings[index]);

          for (const collection of Object.keys(collectionMappings[index])) {
            collections.push({
              index,
              collection,
              mappings: collectionMappings[index][collection]
            });
          }
        }

        return collections;
      })
      .each(({ index, collection, mappings }) => {
        return this.kuzzle.storageEngine.public.indexExists(index)
          .then(exist => {

            if (! exist) {
              return this.kuzzle.storageEngine.public.createIndex(index);
            }

            return null;
          })
          .then(() => this.kuzzle.storageEngine.public.createCollection(
            index,
            collection,
            mappings)
          );
      });
  }

  /**
   * Gracefully exits after processing remaining requests
   *
   * @param {Kuzzle} kuzzle
   * @returns {Promise}
   */
  shutdown () {
    // pm2.delete sends a SIGINT signal
    // we keep track of how many shutdowns are asked
    // to detect when pm2 has finished deleting Kuzzle
    // from its tasks list
    this._shutdown++;

    if (this._shutdown > 1) {
      return Bluebird.resolve();
    }

    this.kuzzle.log.info('Initiating shutdown...');

    return new Bluebird(resolve => {
      this.kuzzle.entryPoints.dispatch('shutdown');
      this._waitRemainingRequests(resolve);
    });
  }

  /**
   * Create a dump
   *
   * @param {string} suffix
   * @returns {Promise}
   */
  dump (suffix) {
    if (this._dump) {
      return errorsManager.reject('api', 'process', 'action_locked', 'dump');
    }

    let dumpPath;
    this._dump = true;

    return new Bluebird((resolve, reject) => {
      dumpPath = path.join(
        path.normalize(this.kuzzle.config.dump.path),
        moment().format(this.kuzzle.config.dump.dateFormat).concat(`-${suffix}`).substring(0, 200)
      );

      this.kuzzle.log.info('===========================================================================');
      this._cleanUpHistory();

      this.kuzzle.log.info(`Generating dump in ${dumpPath}`);
      try {
        fs.mkdirsSync(dumpPath);
      }
      catch (e) {
        const message = e.message.startsWith('EEXIST') ?
          'Dump directory already exists. Skipping..' :
          `Unknown error while trying to create dump folder: ${e.message}`;

        this.kuzzle.log.error(message);
        return reject(new Error(message));
      }

      // dumping kuzzle information
      this.kuzzle.log.info('> dumping kuzzle configuration');
      fs.writeFileSync(
        path.join(dumpPath, 'kuzzle.json'),
        JSON.stringify(
          {
            version: require('../../../package.json').version,
            config: this.kuzzle.config
          },
          null,
          ' ')
          .concat('\n'));

      // dumping plugins configuration
      this.kuzzle.log.info('> dumping plugins configuration');
      fs.writeFileSync(
        path.join(dumpPath, 'plugins.json'),
        JSON
          .stringify(this.kuzzle.pluginsManager.getPluginsDescription(), null, ' ')
          .concat('\n'));

      // dumping nodejs configuration
      this.kuzzle.log.info('> dumping nodejs configuration');
      fs.writeFileSync(path.join(dumpPath, 'nodejs.json'), JSON.stringify({
        env: process.env,
        config: process.config,
        argv: process.argv,
        versions: process.versions,
        release: process.release,
        moduleLoadList: process.moduleLoadList
      }, null, ' ').concat('\n'));

      // dumping os configuration
      this.kuzzle.log.info('> dumping os configuration');
      fs.writeFileSync(path.join(dumpPath, 'os.json'), JSON.stringify({
        platform: os.platform(),
        loadavg: os.loadavg(),
        uptime: os.uptime(),
        cpus: os.cpus(),
        mem: {
          total: os.totalmem(),
          free: os.freemem()
        },
        networkInterfaces: os.networkInterfaces()
      }, null, ' ').concat('\n'));

      // dumping std err/out
      this.kuzzle.log.info('> dumping std err/out');
      if (!process.env.pm_err_log_path && !process.env.pm_log_path) {
        this.kuzzle.log.info('... no log found');
        return resolve();
      }

      const logDir = path.dirname(process.env.pm_err_log_path || process.env.pm_log_path);

      if (!logDir) {
        return resolve();
      }

      fs.readdir(logDir, (err, files) => {
        if (err) {
          return reject(
            errorsManager.getFrom(
              err,
              'core',
              'fatal',
              'unreadable_log_dir',
              logDir,
              err));
        }

        Bluebird.all(files.map(file => Bluebird.promisify(fs.stat)(path.join(logDir, file))
          .then(stats => {
            return {
              path: path.join(logDir, file),
              stats
            };
          }))
        )
          .then(fileStats => {
            const keep = {};

            for (const statFile of fileStats) {
              const root = path.basename(statFile.path).replace(/(-\d+)?\.[^.]+$/, '');
              if (!keep[root] || keep[root].stats.ctime < statFile.stats.ctime) {
                keep[root] = statFile;
              }
            }

            const promises = [];
            for (const root of Object.keys(keep)) {
              const statFile = keep[root];

              fs.ensureDirSync(path.join(dumpPath, 'logs'));
              // eslint-disable-next-line no-loop-func
              promises.push(new Bluebird(res => {
                fs.createReadStream(statFile.path)
                  .pipe(zlib.createGzip())
                  .pipe(fs.createWriteStream(path.join(dumpPath, 'logs', root + '.gz')))
                  .on('finish', () => {
                    res();
                  });
              }));
            }
            return Bluebird.all(promises);
          })
          .then(() => {
            resolve();
          })
          .catch(e => {
            reject(`fileStats: ${e.message}`);
          });
      });
    })
      .then(() => new Bluebird((resolve, reject) => {
        // core-dump
        this.kuzzle.log.info('> generating core-dump');
        dumpme(this.kuzzle.config.dump.gcore || 'gcore', `${dumpPath}/core`);

        // Gzip the core
        glob(`${dumpPath}/core*`, (err, res) => {
          if (err) {
            this.kuzzle.log.error(err);
            return reject(err);
          }

          if (!res[0]) {
            this.kuzzle.log.info('> warning: could not generate dump');
            return resolve();
          }

          const readStream = fs.createReadStream(res[0]);
          const writeStream = fs.createWriteStream(`${dumpPath}/core.gz`);

          readStream
            .pipe(zlib.createGzip())
            .pipe(writeStream)
            .on('finish', () => {
              // rm the original core file
              try {
                fs.unlinkSync(res[0]);
                resolve();
              }
              catch (e) {
                resolve(e.message);
              }
            });
        });
      }))
      .then(() => {
        // copy node binary
        this.kuzzle.log.info('> copy node binary');
        fs.copySync(process.execPath, path.join(dumpPath, 'node'));

        // dumping Kuzzle's stats
        this.kuzzle.log.info('> dumping kuzzle\'s stats');
        return this.kuzzle.statistics.getAllStats(new Request({action: 'getAllStats', controller: 'statistics'}));
      })
      .then(response => {
        fs.writeFileSync(path.join(dumpPath, 'statistics.json'), JSON.stringify(response.hits, null, ' ').concat('\n'));

        this.kuzzle.log.info('Done.');
        this.kuzzle.log.info('[ℹ] You can send the folder to the kuzzle core team at support@kuzzle.io');
        this.kuzzle.log.info('===========================================================================');
      })
      .then(() => dumpPath)
      .catch(error => {
        // Silently catch scanStream is not a function in the statistics component
        // when kuzzle is running in cluster mode
        this.kuzzle.log.error(error);
        return Bluebird.resolve(dumpPath);
      })
      .finally(() => {
        this._dump = false;
      });
  }

  _cleanUpHistory() {
    const
      config = this.kuzzle.config.dump,
      dumpPath = path.normalize(this.kuzzle.config.dump.path);

    try {
      fs.accessSync(dumpPath, fs.constants.R_OK | fs.constants.W_OK | fs.constants.X_OK);
    }
    catch(e) {
      return;
    }

    const dumps = fs.readdirSync(dumpPath)
      .map(file => {
        const filepath = `${dumpPath}/${file}`;
        return {path: filepath, stat: fs.statSync(filepath)};
      })
      .filter(prop => prop.stat.isDirectory())
      .sort((a, b) => {
        if (a.stat.birthtime.getTime() === b.stat.birthtime.getTime()) {
          return 0;
        }

        return a.stat.birthtime < b.stat.birthtime ? -1 : 1;
      });

    while (dumps.length >= config.history.reports) {
      const dir = dumps.shift().path;

      fs.removeSync(dir);
    }

    for (let i = 0; i < dumps.length - config.history.coredump; i++) {
      const corefiles = glob.sync(`${path.normalize(dumps[i].path)}/core*`);
      if (corefiles[0]) {
        fs.unlinkSync(corefiles[0]);
      }
    }
  }

  _waitRemainingRequests (resolve) {
    const remaining = this.kuzzle.funnel.remainingRequests;

    if (remaining !== 0) {
      this.kuzzle.log.info(`Waiting: ${remaining} remaining requests`);
      return setTimeout(() => this._waitRemainingRequests(resolve), 1000);
    }

    resolve();

    pm2.list((listerr, processes) => {
      if (listerr) {
        return this._halt();
      }

      const kuzzleProcess = processes
        .filter(pm2Process => pm2Process.pid === process.pid);

      // not started with PM2 or development mode => exit immediately
      if (kuzzleProcess.length === 0 || kuzzleProcess[0].pm2_env.watch) {
        if (kuzzleProcess.length !== 0) {
          this.kuzzle.log.info('PM2 Watch activated: restarting Kuzzle');

          return pm2.restart(kuzzleProcess[0].pm_id);
        }

        return this._halt();
      }

      // production mode: ask PM2 to stop & delete Kuzzle to prevent
      // a restart
      pm2.delete(kuzzleProcess[0].pm_id, delerr => {
        this.kuzzle.log.info('PM2 failed to delete Kuzzle: ', delerr);
        this.kuzzle.log.info('Exiting anyway.');
      });

      // pm2.delete does not notify when deletion is finished,
      // so we use the shutdown counter to check how many
      // SIGINT signals have been received
      const interval = setInterval(() => {
        if (this._shutdown > 1) {
          clearInterval(interval);
          this._halt();
        }
      }, 200);
    });
  }

  _halt () {
    this.kuzzle.log.info('Halted.');
    process.exit(0);
  }

  _createSecurity (action, objects) {
    if (! objects) {
      return Bluebird.resolve();
    }

    try {
      assertIsObject(objects);
    } catch (e) {
      return Bluebird.reject(e);
    }

    return Bluebird.map(Object.keys(objects), _id => {
      assertIsObject(objects[_id]);

      const request = new Request({
        action,
        _id,
        controller: 'security',
        refresh: 'wait_for',
        body: objects[_id]
      });

      return this.kuzzle.funnel.processRequest(request);
    });
  }

  _deleteUsers (users) {
    if (! users) {
      return Bluebird.resolve();
    }

    const
      ids = Object.keys(users),
      request = new Request({
        controller: 'security',
        action: 'mDeleteUsers',
        refresh: 'wait_for',
        body: { ids }
      });

    return this.kuzzle.funnel.processRequest(request)
      .catch(error => {
        if (error.status === 206) {
          return null;
        }

        throw error;
      });
  }

}

module.exports = Janitor;<|MERGE_RESOLUTION|>--- conflicted
+++ resolved
@@ -86,12 +86,6 @@
 
         return importArgs;
       })
-<<<<<<< HEAD
-      .each(request => {
-        return this.kuzzle.services.list.storageEngine.import(request)
-          .then(res => {
-            if (res.partialErrors && res.partialErrors.length > 0) {
-=======
       .each(args => {
         const [ index, collection, bulkData ] = args;
 
@@ -103,16 +97,11 @@
         )
           .then(({ errors }) => {
             if (errors.length > 0) {
->>>>>>> 5fba725c
               errorsManager.throw(
                 'services',
                 'storage',
                 'import_failed',
-<<<<<<< HEAD
-                res.partialErrors);
-=======
                 errors);
->>>>>>> 5fba725c
             }
           });
       });
