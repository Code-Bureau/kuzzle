--- conflicted
+++ resolved
@@ -292,16 +292,6 @@
         matchedRooms = this._test(request, result._source, result._id);
         cacheId = getCachePrefix(request) + updatedDocument._id;
 
-<<<<<<< HEAD
-        matchedRooms = this.kuzzle.realtime.test(
-          request.input.resource.index,
-          request.input.resource.collection,
-          result._source,
-          result._id);
-
-
-=======
->>>>>>> 5fba725c
         const updatedFields = Object.keys(request.input.body)
           .filter(_updatedFields => _updatedFields !== '_kuzzle_info');
 
