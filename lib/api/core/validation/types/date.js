--- conflicted
+++ resolved
@@ -183,11 +183,7 @@
 
       const unrecognized = typeOptions.formats.filter(f => !formatMap[f]);
       if (unrecognized.length > 0) {
-<<<<<<< HEAD
-        typeError.throw('invalid_date_format', unrecognized);
-=======
         typeError.throw('invalid_date_format', unrecognized.join(', '));
->>>>>>> 5fba725c
       }
     }
     else {
