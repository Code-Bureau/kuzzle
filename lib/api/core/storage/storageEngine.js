--- conflicted
+++ resolved
@@ -91,13 +91,9 @@
 
     await Bluebird.all(promises);
 
-<<<<<<< HEAD
     // await this._populateIndexCache();
-=======
-    await this._populateIndexCache();
-
-    BaseModel.init(this._kuzzle);
->>>>>>> 7107f499
+
+    // BaseModel.init(this._kuzzle);
   }
 
   /**
