/*
 * Kuzzle, a backend software, self-hostable and ready to use
 * to power modern apps
 *
 * Copyright 2015-2018 Kuzzle
 * mailto: support AT kuzzle.io
 * website: http://kuzzle.io
 *
 * Licensed under the Apache License, Version 2.0 (the "License");
 * you may not use this file except in compliance with the License.
 * You may obtain a copy of the License at
 *
 * https://www.apache.org/licenses/LICENSE-2.0
 *
 * Unless required by applicable law or agreed to in writing, software
 * distributed under the License is distributed on an "AS IS" BASIS,
 * WITHOUT WARRANTIES OR CONDITIONS OF ANY KIND, either express or implied.
 * See the License for the specific language governing permissions and
 * limitations under the License.
 */

'use strict';

const
  { Request } = require('kuzzle-common-objects'),
  errorsManager = require('../../../util/errors').wrap('network', 'http');

/**
 * Object returned by routePart.getHandler(),
 * containing the information gathered about
 * a requested route and the corresponding handler
 * to invoke
 *
 * @class RouteHandler
 * @param {string} url - parsed URL
 * @param {object} query - parsed query string
 * @param {HttpMessage} message
 * @throws {BadRequestError} If x-kuzzle-volatile HTTP header can not be parsed
 *                           in JSON format
 */
class RouteHandler {
  constructor(url, query, message) {
    this.handler = null;
    this._request = null;
    this.url = url;

    this.data = {
      requestId: message.requestId,
      body: message.content,
      ...query
    };

    this.connection = {
      connection: {
        id: message.connection.id,
        protocol: 'http',
        url: message.url,
        headers: message.headers,
        ips: message.ips
      }
    };

    for (const k of Object.keys(message.headers)) {
      if ( k.toLowerCase() === 'authorization'
        && message.headers[k].toLowerCase().startsWith('bearer ')
      ) {
        this.data.jwt = message.headers[k].substring('Bearer '.length);
      }
      else if (k.toLowerCase() === 'x-kuzzle-volatile') {
        try {
<<<<<<< HEAD
          this.data.volatile = JSON.parse(this.httpRequest.headers[k]);
        } catch (e) {
=======
          this.data.volatile = JSON.parse(message.headers[k]);
        }
        catch (e) {
>>>>>>> 5fba725c
          errorsManager.throwFrom(e, 'volatile_parse_failed', e.message);
        }
      }
    }
  }

  get request () {
    if (this._request === null) {
      this._request = new Request(this.data, this.connection);
    }

    return this._request;
  }

  /**
   * Add a parametric argument to the request object
   * @param {string} name
   * @param {string} value
   */
  addArgument(name, value) {
    this.data[name] = value;
  }

  /**
<<<<<<< HEAD
   * Parse a string content and adds it to the right request object place
   *
   * @param {string} content
   * @throws {BadRequestError} If the HTTP body can not be parsed in JSON format
   */
  addContent(content) {
    try {
      this.getRequest().input.body = JSON.parse(content);
    } catch (e) {
      errorsManager.throwFrom(e, 'body_parse_failed', e.message);
    }
  }

  /**
   * Builds the request object and returns it
   *
   * @return {Request}
   */
  getRequest() {
    if (this.request !== null) {
      return this.request;
    }

    this.request = new Request(this.data, {
      connection: {
        id: this.data.requestId,
        protocol: 'http',
        url: this.url,
        headers: this.httpRequest.headers,
        ips: this.httpRequest.ips,
        proxy: this.httpRequest.proxy
      }
    });

    return this.request;
  }

  /**
=======
>>>>>>> 5fba725c
   * Invokes the registered handler
   *
   * @param {Function} callback
   */
  invokeHandler(callback) {
    this.handler(this.request, callback);
  }
}

/**
 * @type {RouteHandler}
 */
module.exports = RouteHandler;<|MERGE_RESOLUTION|>--- conflicted
+++ resolved
@@ -68,14 +68,9 @@
       }
       else if (k.toLowerCase() === 'x-kuzzle-volatile') {
         try {
-<<<<<<< HEAD
-          this.data.volatile = JSON.parse(this.httpRequest.headers[k]);
-        } catch (e) {
-=======
           this.data.volatile = JSON.parse(message.headers[k]);
         }
         catch (e) {
->>>>>>> 5fba725c
           errorsManager.throwFrom(e, 'volatile_parse_failed', e.message);
         }
       }
@@ -100,47 +95,6 @@
   }
 
   /**
-<<<<<<< HEAD
-   * Parse a string content and adds it to the right request object place
-   *
-   * @param {string} content
-   * @throws {BadRequestError} If the HTTP body can not be parsed in JSON format
-   */
-  addContent(content) {
-    try {
-      this.getRequest().input.body = JSON.parse(content);
-    } catch (e) {
-      errorsManager.throwFrom(e, 'body_parse_failed', e.message);
-    }
-  }
-
-  /**
-   * Builds the request object and returns it
-   *
-   * @return {Request}
-   */
-  getRequest() {
-    if (this.request !== null) {
-      return this.request;
-    }
-
-    this.request = new Request(this.data, {
-      connection: {
-        id: this.data.requestId,
-        protocol: 'http',
-        url: this.url,
-        headers: this.httpRequest.headers,
-        ips: this.httpRequest.ips,
-        proxy: this.httpRequest.proxy
-      }
-    });
-
-    return this.request;
-  }
-
-  /**
-=======
->>>>>>> 5fba725c
    * Invokes the registered handler
    *
    * @param {Function} callback
