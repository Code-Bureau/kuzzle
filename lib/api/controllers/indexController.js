/*
 * Kuzzle, a backend software, self-hostable and ready to use
 * to power modern apps
 *
 * Copyright 2015-2017 Kuzzle
 * mailto: support AT kuzzle.io
 * website: http://kuzzle.io
 *
 * Licensed under the Apache License, Version 2.0 (the "License");
 * you may not use this file except in compliance with the License.
 * You may obtain a copy of the License at
 *
 * https://www.apache.org/licenses/LICENSE-2.0
 *
 * Unless required by applicable law or agreed to in writing, software
 * distributed under the License is distributed on an "AS IS" BASIS,
 * WITHOUT WARRANTIES OR CONDITIONS OF ANY KIND, either express or implied.
 * See the License for the specific language governing permissions and
 * limitations under the License.
 */

'use strict';

const
  _ = require('lodash'),
  Bluebird = require('bluebird'),
  Request = require('kuzzle-common-objects').Request,
<<<<<<< HEAD
  assertHasBody = require('../../util/requestAssertions').assertHasBody,
  assertBodyHasAttribute = require('../../util/requestAssertions').assertBodyHasAttribute,
  assertBodyAttributeType = require('../../util/requestAssertions').assertBodyAttributeType,
  assertHasIndex = require('../../util/requestAssertions').assertHasIndex;
=======
  {
    assertHasBody,
    assertBodyHasAttribute,
    assertBodyAttributeType,
    assertHasIndex
  } = require('./util/requestAssertions');
>>>>>>> bfb62c68

/**
 * @class IndexController
 * @param {Kuzzle} kuzzle
 */
class IndexController {
  constructor(kuzzle) {
    /** @type Kuzzle */
    this.kuzzle = kuzzle;

    /** @type ElasticSearch */
    this.engine = kuzzle.services.list.storageEngine;
  }

  /**
   * Reset all indexes
   *
   * @param {Request} request
   * @returns {Promise<Object>}
   */
  mDelete(request) {
    const allowedIndexes = [];

    assertHasBody(request);
    assertBodyHasAttribute(request, 'indexes');

    return this.engine.listIndexes()
      .then(res => {
        const indexes = res.indexes.filter(index => _.includes(request.input.body.indexes, index));

        const promises = indexes.map(index => request.context.user.isActionAllowed(new Request({controller: 'index', action: 'delete', index}, request.context), this.kuzzle)
          .then(isAllowed => {
            if (isAllowed) {
              allowedIndexes.push(index);
            }
          }));

        return Bluebird.all(promises);
      })
      .then(() => {
        request.input.body.indexes = allowedIndexes;

        return Bluebird.resolve();
      })
      .then(() => this.engine.deleteIndexes(request))
      .then(response => {
        response.deleted.forEach(index => this.kuzzle.indexCache.remove(index));

        return Bluebird.resolve(response);
      });
  }

  /**
   * Create an empty index
   *
   * @param {Request} request
   * @returns {Promise<Object>}
   */
  create(request) {
    assertHasIndex(request);

    return this.engine.createIndex(request)
      .then(response => {
        this.kuzzle.indexCache.add(request.input.resource.index);

        return Bluebird.resolve(response);
      });
  }

  /**
   * Delete the entire index and associated collections
   *
   * @param {Request} request
   * @returns {Promise<Object>}
   */
  delete(request) {
    assertHasIndex(request);

    return this.engine.deleteIndex(request)
      .then(response => {
        this.kuzzle.indexCache.remove(request.input.resource.index);

        return Bluebird.resolve(response);
      });
  }

  /**
   * Forces the refresh of the given index.
   * /!\ Can lead to some performances issues.
   * cf https://www.elastic.co/guide/en/elasticsearch/guide/current/near-real-time.html
   *
   * @param {Request} request
   * @returns {Promise<Object>}
   */
  refresh(request) {
    assertHasIndex(request);

    return this.engine.refreshIndex(request);
  }

  /**
   * @returns {Promise<Object>}
   */
  list() {
    return this.engine.listIndexes();
  }

  /**
   * Forces the refresh of the internal index.
   * /!\ Can lead to some performances issues.
   * cf https://www.elastic.co/guide/en/elasticsearch/guide/current/near-real-time.html
   *
   * @returns {Promise<Object>}
   */
  refreshInternal() {
    return this.kuzzle.internalEngine.refresh()
      .then(() => Bluebird.resolve({acknowledged: true}));
  }

  /**
   * Gets the current autoRefresh value for the current index.
   *
   * @param {Request} request
   * @returns {Promise<Object>}
   */
  getAutoRefresh(request) {
    assertHasIndex(request);

    return this.engine.getAutoRefresh(request);
  }

  /**
   * Sets elasticsearch autorefresh on/off for current index.
   * /!\ Can lead to some performances issues.
   * cf https://www.elastic.co/guide/en/elasticsearch/guide/current/near-real-time.html
   *
   * @param {Request} request
   * @returns {Promise<Object>}
   */
  setAutoRefresh(request) {
    assertHasBody(request);
    assertBodyHasAttribute(request, 'autoRefresh');
    assertBodyAttributeType(request, 'autoRefresh', 'boolean');

    return this.engine.setAutoRefresh(request)
      .then(response => Bluebird.resolve({response}));
  }

  /**
   * @param {Request} request
   * @returns {Promise<Object>}
   */
  exists(request) {
    assertHasIndex(request);

    return this.engine.indexExists(request);
  }
}

module.exports = IndexController;<|MERGE_RESOLUTION|>--- conflicted
+++ resolved
@@ -25,19 +25,12 @@
   _ = require('lodash'),
   Bluebird = require('bluebird'),
   Request = require('kuzzle-common-objects').Request,
-<<<<<<< HEAD
-  assertHasBody = require('../../util/requestAssertions').assertHasBody,
-  assertBodyHasAttribute = require('../../util/requestAssertions').assertBodyHasAttribute,
-  assertBodyAttributeType = require('../../util/requestAssertions').assertBodyAttributeType,
-  assertHasIndex = require('../../util/requestAssertions').assertHasIndex;
-=======
   {
     assertHasBody,
     assertBodyHasAttribute,
     assertBodyAttributeType,
     assertHasIndex
-  } = require('./util/requestAssertions');
->>>>>>> bfb62c68
+  } = require('../../util/requestAssertions');
 
 /**
  * @class IndexController
