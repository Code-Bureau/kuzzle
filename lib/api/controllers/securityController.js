/*
 * Kuzzle, a backend software, self-hostable and ready to use
 * to power modern apps
 *
 * Copyright 2015-2020 Kuzzle
 * mailto: support AT kuzzle.io
 * website: http://kuzzle.io
 *
 * Licensed under the Apache License, Version 2.0 (the "License");
 * you may not use this file except in compliance with the License.
 * You may obtain a copy of the License at
 *
 * https://www.apache.org/licenses/LICENSE-2.0
 *
 * Unless required by applicable law or agreed to in writing, software
 * distributed under the License is distributed on an "AS IS" BASIS,
 * WITHOUT WARRANTIES OR CONDITIONS OF ANY KIND, either express or implied.
 * See the License for the specific language governing permissions and
 * limitations under the License.
 */

'use strict';

const { isEmpty, isNil } = require('lodash');
const Bluebird = require('bluebird');
const { v4: uuidv4 } = require('uuid');

const { Request } = require('../request');
const { NativeController, ifMissingEnum } = require('./baseController');
const formatProcessing = require('../../core/auth/formatProcessing');
const ApiKey = require('../../model/storage/apiKey');
const kerror = require('../../kerror');
<<<<<<< HEAD
const { has } = require('../../util/safeObject');
=======
const { has, get } = require('../../util/safeObject');
const nameGenerator = require('../../util/name-generator');
>>>>>>> a6f9499f

/**
 * @class SecurityController
 */
class SecurityController extends NativeController {
  constructor() {
    super([
      'checkRights',
      'createApiKey',
      'createCredentials',
      'createFirstAdmin',
      'createOrReplaceProfile',
      'createOrReplaceRole',
      'createProfile',
      'createRestrictedUser',
      'createRole',
      'createUser',
      'deleteApiKey',
      'deleteCredentials',
      'deleteProfile',
      'deleteRole',
      'deleteUser',
      'getAllCredentialFields',
      'getCredentialFields',
      'getCredentials',
      'getCredentialsById',
      'getProfile',
      'getProfileMapping',
      'getProfileRights',
      'getRole',
      'getRoleMapping',
      'getUser',
      'getUserMapping',
      'getUserRights',
      'getUserStrategies',
      'hasCredentials',
      'mDeleteProfiles',
      'mDeleteRoles',
      'mDeleteUsers',
      'mGetProfiles',
      'mGetRoles',
      'mGetUsers',
      'refresh',
      'replaceUser',
      'revokeTokens',
      'scrollProfiles',
      'scrollUsers',
      'searchApiKeys',
      'searchProfiles',
      'searchRoles',
      'searchUsers',
      'updateCredentials',
      'updateProfile',
      'updateProfileMapping',
      'updateRole',
      'updateRoleMapping',
      'updateUser',
      'updateUserMapping',
      'validateCredentials'
    ]);

    this.subdomain = 'security';

    this.securityCollections = ['users', 'profiles', 'roles'];

    // @deprecated - helper, will be loosely coupled in the near future
    this.getStrategyMethod = global.kuzzle.pluginsManager.getStrategyMethod
      .bind(global.kuzzle.pluginsManager);
  }

  /**
   * Checks if an API action can be executed by a user
   */
  async checkRights (request) {
    const userId = this.getString(request, 'userId');
    const requestPayload = this.getBody(request);

    if (typeof requestPayload.controller !== 'string') {
      throw kerror.get('api', 'assert', 'missing_argument', 'body.controller');
    }

    if (typeof requestPayload.action !== 'string') {
      throw kerror.get('api', 'assert', 'missing_argument', 'body.action');
    }

    const user = await global.kuzzle.ask(
      'core:security:user:get',
      userId);

    const allowed = await user.isActionAllowed(new Request(requestPayload));

    return {
      allowed
    };
  }
  /**
   * Creates a new API key for a user
   */
  async createApiKey (request) {
    const expiresIn = request.input.args.expiresIn || -1;
    const refresh = this.getRefresh(request, 'wait_for');
    const userId = this.getString(request, 'userId');
    const apiKeyId = this.getId(request, ifMissingEnum.IGNORE);
    const description = this.getBodyString(request, 'description');

    const user = await this.ask('core:security:user:get', userId);
    const creatorId = this.getUserId(request);

    const apiKey = await ApiKey.create(user, expiresIn, description, {
      apiKeyId,
      creatorId,
      refresh,
    });

    global.kuzzle.log.info(`[SECURITY] User "${creatorId}" applied action "${request.input.action}" on user "${userId}."`);
    return apiKey.serialize({ includeToken: true });
  }

  /**
   * Search in an user API keys
   */
  async searchApiKeys (request) {
    const userId = this.getString(request, 'userId');
    let query = this.getBody(request, {});
    const { from, size, scrollTTL } = this.getSearchParams(request);
    const lang = this.getLangParam(request);

    if (lang === 'koncorde') {
      query = await this.translateKoncorde(query);
    }

    const searchBody = {
      query: {
        bool: {
          filter: { bool: { must: { term: { userId } } } },
          must: isEmpty(query) ? { match_all: {} } : query
        }
      }
    };

    const apiKeys = await ApiKey.search(searchBody, { from, scroll: scrollTTL, size });

    return {
      hits: apiKeys.map(apiKey => apiKey.serialize()),
      total: apiKeys.length
    };
  }

  /**
   * Deletes an user API key
   */
  async deleteApiKey (request) {
    const userId = this.getString(request, 'userId');
    const apiKeyId = this.getId(request);
    const refresh = this.getRefresh(request, 'wait_for');

    const apiKey = await ApiKey.load(userId, apiKeyId);

    await apiKey.delete({ refresh });

    return {
      _id: apiKeyId
    };
  }


  /**
   * Get the role mapping
   *
   * @returns {Promise}
   */
  async getRoleMapping () {
    const { properties } = await global.kuzzle.internalIndex.getMapping('roles');

    return { mapping: properties };
  }

  /**
   * Update the roles collection mapping
   * @param {Request} request
   * @returns {Promise}
   */
  async updateRoleMapping (request) {
    const mappings = this.getBody(request);

    return global.kuzzle.internalIndex.updateMapping('roles', mappings);
  }

  /**
   * Get the profile mapping
   *
   * @returns {Promise}
   */
  async getProfileMapping () {
    const {properties} = await global.kuzzle.internalIndex.getMapping('profiles');

    return {mapping: properties};
  }

  /**
   * Update the profiles collection mapping

   * @param {Request} request
   * @returns {Promise}
   */
  updateProfileMapping (request) {
    const mappings = this.getBody(request);

    return global.kuzzle.internalIndex.updateMapping('profiles', mappings);
  }

  /**
   * Get the user mapping
   *
   * @returns {Promise}
   */
  async getUserMapping () {
    const {properties} = await global.kuzzle.internalIndex.getMapping('users');

    return {mapping: properties};
  }

  /**
   * Update the users collection mapping

   * @param {Request} request
   * @returns {Promise}
   */
  async updateUserMapping (request) {
    const mappings = this.getBody(request);

    return global.kuzzle.internalIndex.updateMapping('users', mappings);
  }

  /**
   * Get a specific role according to the given id
   *
   * @param {Request} request
   * @returns {Promise<Object>}
   */
  async getRole(request) {
    const id = this.getId(request);

    const role = await this.ask('core:security:role:get', id);

    return formatProcessing.serializeRole(role);
  }

  /**
   * Get specific roles according to given ids
   *
   * @param {Request} request
   * @returns {Promise<Object>}
   */
  async mGetRoles(request) {
    const ids = this.getBodyArray(request, 'ids');
    const roles = await this.ask('core:security:role:mGet', ids);

    return { hits: roles.map(formatProcessing.serializeRole) };
  }

  /**
   * Refresh a security collection (users, roles, profiles)
   *
   * @param {Request} request
   * @returns {Promise}
   */
  async refresh (request) {
    const collection = this.getCollection(request);

    if (!this.securityCollections.includes(collection)) {
      throw kerror.get(
        'api',
        'assert',
        'unexpected_argument',
        collection,
        this.securityCollections);
    }

    await global.kuzzle.internalIndex.refreshCollection(collection);

    return null;
  }

  /**
   * Return a list of roles that specify a right for the given indexes
   *
   * @param {Request} request
   * @returns {Promise<Object>}
   */
  async searchRoles(request) {
    const from = this.getInteger(request, 'from', 0);
    const size = this._getSearchPageSize(request);
    const controllers = this.getBodyArray(request, 'controllers', []);

    const response = await this.ask(
      'core:security:role:search',
      controllers,
      { from, size });

    response.hits = response.hits.map(formatProcessing.serializeRole);

    return response;
  }

  /**
   * Create or replace a Role
   *
   * @param {Request} request
   * @returns {Promise<Object>}
   */
  async createOrReplaceRole(request) {
    const id = this.getId(request);
    const body = this.getBody(request);
    const userId = this.getUserId(request);

    const role = await this.ask('core:security:role:createOrReplace', id, body, {
      force: this.getBoolean(request, 'force'),
      refresh: this.getRefresh(request, 'wait_for'),
      userId,
    });

    global.kuzzle.log.info(`[SECURITY] User "${userId}" applied action "${request.input.action}" on role "${role._id}."`);
    return formatProcessing.serializeRole(role);
  }

  /**
   * Create a Role
   *
   * @param {Request} request
   * @returns {Promise<Object>}
   */
  async createRole(request) {
    const id = this.getId(request);
    const body = this.getBody(request);
    const userId = this.getUserId(request);

    const role = await this.ask('core:security:role:create', id, body, {
      force: this.getBoolean(request, 'force'),
      refresh: this.getRefresh(request, 'wait_for'),
      userId,
    });

    global.kuzzle.log.info(`[SECURITY] User "${userId}" applied action "${request.input.action}" on role "${role._id}."`);
    return formatProcessing.serializeRole(role);
  }

  /**
   * Remove a role according to the given id
   *
   * @param {Request} request
   * @returns {Promise<Object>}
   */
  async deleteRole(request) {
    const id = this.getId(request);

    await this.ask('core:security:role:delete', id, {
      refresh: this.getRefresh(request, 'wait_for')
    });

    global.kuzzle.log.info(`[SECURITY] User "${this.getUserId(request)}" applied action "${request.input.action} on role "${id}."`);

    // @todo This avoids a breaking change... but we should really return
    // an acknowledgment.
    return { _id: id };
  }

  /**
   * Get a specific profile according to the given id
   *
   * @param {Request} request
   * @returns {Promise<Object>}
   */
  async getProfile(request) {
    const id = this.getId(request);

    const profile = await this.ask('core:security:profile:get', id);

    return formatProcessing.serializeProfile(profile);
  }

  /**
   * Get specific profiles according to given ids
   *
   * @param {Request} request
   * @returns {Promise<Object>}
   */
  async mGetProfiles(request) {
    const ids = this.getBodyArray(request, 'ids');

    const profiles = await this.ask('core:security:profile:mGet', ids);

    // @todo - should return an array of profiles directly, this is not a
    // search route...
    return {
      hits: profiles.map(profile => formatProcessing.serializeProfile(profile))
    };
  }

  /**
   * Create or replace a Profile
   *
   * @param {Request} request
   * @returns {Promise<Object>}
   */
  async createOrReplaceProfile (request) {
    const id = this.getId(request);
    const content = this.getBody(request);
    const userId = this.getUserId(request);

    // Assert: must have a "policies" array
    this.getBodyArray(request, 'policies');

    const profile = await this.ask(
      'core:security:profile:createOrReplace',
      id,
      content,
      {
        refresh: this.getRefresh(request, 'wait_for'),
        strict: this.getBoolean(request, 'strict'),
        userId,
      });

    global.kuzzle.log.info(`[SECURITY] User "${userId}" applied action "${request.input.action}" on profile "${profile._id}."`);

    return formatProcessing.serializeProfile(profile);
  }

  /**
   * Create a Profile
   *
   * @param {Request} request
   * @returns {Promise<Object>}
   */
  async createProfile (request) {
    const id = this.getId(request);
    const content = this.getBody(request);
    const userId = this.getUserId(request);

    // Assert: must have a "policies" array
    this.getBodyArray(request, 'policies');

    const profile = await this.ask(
      'core:security:profile:create',
      id,
      content,
      {
        refresh: this.getRefresh(request, 'wait_for'),
        strict: this.getBoolean(request, 'strict'),
        userId,
      });

    global.kuzzle.log.info(`[SECURITY] User "${userId}" applied action "${request.input.action}" on profile "${profile._id}."`);

    return formatProcessing.serializeProfile(profile);
  }

  /**
   * Deletes a profile
   *
   * @param {Request} request
   * @returns {Promise<Object>}
   */
  async deleteProfile(request) {
    const id = this.getId(request);
    const userId = this.getUserId(request);
    const options = {
      onAssignedUsers: this.getString(request, 'onAssignedUsers', 'fail'),
      refresh: this.getRefresh(request, 'wait_for'),
      userId };

    await this.ask('core:security:profile:delete', id, options);

    global.kuzzle.log.info(`[SECURITY] User "${userId}" applied action "${request.input.action}" on profile "${id}."`);

    // @todo - replace by an acknowledgement
    return { _id: id };
  }

  /**
   * Returns a list of profiles that contain a given set of roles
   *
   * @param {Request} request
   * @returns {Promise<Object>}
   */
  async searchProfiles(request) {
    const roles = this.getBodyArray(request, 'roles', []);
    const from = this.getInteger(request, 'from', 0);
    const size = this._getSearchPageSize(request);
    const scroll = this.getScrollTTLParam(request);

    const response = await this.ask('core:security:profile:search', roles, {
      from,
      scroll,
      size,
    });

    response.hits = response.hits.map(formatProcessing.serializeProfile);

    return response;
  }

  /**
   * Given a user id, returns the matching User object
   *
   * @param {Request} request
   * @returns {Promise<Object>}
   */
  async getUser(request) {
    const id = this.getId(request);
    const user = await this.ask('core:security:user:get', id);

    return formatProcessing.serializeUser(user);
  }

  /**
   * Get specific users according to given ids
   *
   * @param {Request} request
   * @returns {Promise.<Object>}
   */
  async mGetUsers(request) {
    let ids;

    if ( request.input.body
      && request.input.body.ids
      && Object.keys(request.input.body.ids).length
    ) {
      ids = this.getBodyArray(request, 'ids');
    }
    else {
      ids = this.getString(request, 'ids').split(',');
    }

    const users = await this.ask('core:security:user:mGet', ids);

    return { hits: users.map(user => formatProcessing.serializeUser(user)) };
  }

  /**
   * Given a profile id, returns the matching profile's rights as an array.
   *
   * @param {Request} request
   * @returns {Promise<Object>}
   */
  async getProfileRights(request) {
    const id = this.getId(request);

    const profile = await this.ask('core:security:profile:get', id);
    const rights = await profile.getRights();
    const hits = Object
      .keys(rights)
      .reduce((array, item) => array.concat(rights[item]), []);

    return {
      hits,
      total: hits.length
    };
  }

  /**
   * Given a user id, returns the matching user's rights as an array.
   *
   * @param {Request} request
   * @returns {Promise<Object>}
   */
  async getUserRights(request) {
    const id = this.getId(request);

    const user = await this.ask('core:security:user:get', id);
    const rights = await user.getRights();
    const hits = Object
      .keys(rights)
      .reduce((array, item) => array.concat(rights[item]), []);

    return {
      hits,
      total: hits.length
    };
  }

  /**
   * Given a user id, returns the matching user's strategies as an array.
   *
   * @param {Request} request
   * @returns {Promise<Object>}
   */
  async getUserStrategies(request) {
    const userId = this.getId(request);
    const checkPromises = [];

    // Throws if the user doesn't exist
    await this.ask('core:security:user:get', userId);

    if (this.anonymousId === userId) {
      checkPromises.push(Bluebird.resolve(null));
    }
    else {
      const availableStrategies = global.kuzzle.pluginsManager.listStrategies();

      for (const strategy of availableStrategies) {
        const existMethod = this.getStrategyMethod(strategy, 'exists');

        checkPromises.push(
          existMethod(request, userId, strategy)
            .then(exists => exists ? strategy : null));
      }
    }

    const strategies = await Bluebird.all(checkPromises)
      .filter(item => item !== null);

    return {
      strategies,
      total: strategies.length
    };
  }

  /**
   * Returns the User objects matching the given query
   *
   * @param {Request} request
   * @returns {Promise<Object>}
   */
  async searchUsers(request) {
    const size = this._getSearchPageSize(request);
    const { from, scrollTTL, searchBody } = this.getSearchParams(request);
    const lang = this.getLangParam(request);

    if (lang === 'koncorde') {
      searchBody.query = await this.translateKoncorde(searchBody.query);
    }

    const response = await this.ask('core:security:user:search', searchBody, {
      from,
      scroll: scrollTTL,
      size,
    });

    return {
      hits: response.hits.map(formatProcessing.serializeUser),
      scrollId: response.scrollId,
      total: response.total,
    };
  }

  /**
   * Deletes a user from Kuzzle
   *
   * @param {Request} request
   * @returns {Promise<Object>}
   */
  async deleteUser(request) {
    const id = this.getId(request);
    const options = { refresh: this.getRefresh(request, 'wait_for') };

    await this.ask('core:security:user:delete', id, options);

    global.kuzzle.log.info(`[SECURITY] User "${this.getUserId(request)}" applied action "${request.input.action}" on user "${id}."`);

    return { _id: id };
  }

  /**
   * Creates a new User object in Kuzzle's database layer
   *
   * @param {Request} request
   * @returns {Promise<Object>}
   * @deprecated use `UserController.create` instead
   */
  async createUser(request) {
    const userController = global.kuzzle.funnel.controllers.get('user');

    return userController.create(request);
  }

  /**
   * Creates a new User object in Kuzzle's database layer and applies restricted profileIds
   *
   * @param {Request} request
   * @returns {Promise<Object>}
   */
  async createRestrictedUser(request) {
    const content = this.getBodyObject(request, 'content', {});
    const humanReadableId = this.getString(request, 'kuid', 'human') !== 'uuid';

    if (has(content, 'profileIds')) {
      throw kerror.get('api', 'assert', 'forbidden_argument', 'body.content.profileIds');
    }

    return this._persistUser(
      request,
      global.kuzzle.config.security.restrictedProfileIds,
      content,
      { humanReadableId });
  }

  /**
   * Updates an existing User
   *
   * @param {Request} request
   * @returns {Promise<Object>}
   */
  async updateUser(request) {
    const id = this.getId(request);
    const content = this.getBody(request);
    const userId = this.getUserId(request);
    const profileIds = isNil(content.profileIds)
      ? null
      : this.getBodyArray(request, 'profileIds');

    const updated = await this.ask(
      'core:security:user:update',
      id,
      profileIds,
      content,
      {
        refresh: this.getRefresh(request, 'wait_for'),
        retryOnConflict: this.getInteger(request, 'retryOnConflict', 10),
        userId,
      });

    global.kuzzle.log.info(`[SECURITY] User "${userId}" applied action "${request.input.action}" on user "${id}."`);

    return formatProcessing.serializeUser(updated);
  }

  /**
   * Replaces an existing User
   *
   * @param {Request} request
   * @returns {Promise<Object>}
   */
  async replaceUser (request) {
    const id = this.getId(request);
    const content = this.getBody(request);
    const profileIds = this.getBodyArray(request, 'profileIds');
    const userId = this.getUserId(request);

    const user = await this.ask(
      'core:security:user:replace',
      id,
      profileIds,
      content,
      { refresh: this.getRefresh(request, 'wait_for'), userId });

    global.kuzzle.log.info(`[SECURITY] User "${userId}" applied action "${request.input.action}" on user "${id}."`);

    return formatProcessing.serializeUser(user);
  }

  /**
   * Updates an existing profile
   *
   * @param {Request} request
   * @returns {Promise<Object>}
   */
  async updateProfile(request) {
    const id = this.getId(request);
    const body = this.getBody(request);
    const userId = this.getUserId(request);

    const updated = await this.ask('core:security:profile:update', id, body, {
      refresh: this.getRefresh(request, 'wait_for'),
      retryOnConflict: this.getInteger(request, 'retryOnConflict', 10),
      strict: this.getBoolean(request, 'strict'),
      userId,
    });

    global.kuzzle.log.info(`[SECURITY] User "${userId}" applied action "${request.input.action}" on profile "${id}."`);
    return formatProcessing.serializeProfile(updated);
  }

  /**
   * Updates an existing role
   *
   * @param {Request} request
   * @returns {Promise<Object>}
   */
  async updateRole(request) {
    const id = this.getId(request);
    const body = this.getBody(request);
    const userId = this.getUserId(request);

    const updated = await this.ask('core:security:role:update', id, body, {
      force: this.getBoolean(request, 'force'),
      refresh: this.getRefresh(request, 'wait_for'),
      retryOnConflict: this.getInteger(request, 'retryOnConflict', 10),
      userId,
    });

    global.kuzzle.log.info(`[SECURITY] User "${userId}" applied action "${request.input.action}" on role "${id}."`);

    return formatProcessing.serializeRole(updated);
  }

  /**
   * Creates the first admin user if it does not already exist
   *
   * @param {Request} request
   * @returns {Promise<Object>}
   */
  async createFirstAdmin (request) {
    const adminExists = await global.kuzzle.ask('core:security:user:admin:exist');

    if (adminExists) {
      throw kerror.get('api', 'process', 'admin_exists');
    }

    const userId = this.getUserId(request);
    const content = this.getBodyObject(request, 'content', {});
    const reset = this.getBoolean(request, 'reset');
    const humanReadableId = this.getString(request, 'kuid', 'human') !== 'uuid';

    if (has(content, 'profileIds')) {
      throw kerror.get('api', 'assert', 'forbidden_argument', 'body.content.profileIds');
    }

    const user = await this._persistUser(request, [ 'admin' ], content, { humanReadableId });

    if (reset) {
      for (const type of ['role', 'profile']) {
        await Bluebird.map(
          Object.entries(global.kuzzle.config.security.standard[`${type}s`]),
          ([name, value]) => this.ask(
            `core:security:${type}:createOrReplace`,
            name,
            value,
            { refresh: 'wait_for', userId }));
      }
    }

    global.kuzzle.log.info(`[SECURITY] User "${userId}" applied action "${request.input.action}".`);

    return user;
  }

  /**
   * Deletes multiple profiles
   *
   * @param {Request} request
   * @returns {Promise<Object>}
   */
  mDeleteProfiles(request) {
    return this._mDelete('profile', request);
  }

  /**
   * Deletes multiple roles
   *
   * @param {Request} request
   * @returns {Promise<Object>}
   */
  mDeleteRoles(request) {
    return this._mDelete('role', request);
  }

  /**
   * Deletes multiple users
   *
   * @param {Request} request
   * @returns {Promise<Object>}
   */
  mDeleteUsers(request) {
    return this._mDelete('user', request);
  }

  /**
   * Scroll a paginated users search result
   *
   * @param {Request} request
   * @returns {Promise<Object>}
   */
  async scrollUsers(request) {
    const id = this.getString(request, 'scrollId');
    const ttl = this.getScrollTTLParam(request);

    const response = await this.ask('core:security:user:scroll', id, ttl);

    response.hits = response.hits.map(formatProcessing.serializeUser);

    return response;
  }

  /**
   * Scroll a paginated profiles search result
   *
   * @param {Request} request
   * @returns {Promise<Object>}
   */
  async scrollProfiles(request) {
    const id = this.getString(request, 'scrollId');
    const ttl = this.getScrollTTLParam(request);

    const response = await this.ask('core:security:profile:scroll', id, ttl);

    response.hits = response.hits.map(formatProcessing.serializeProfile);

    return response;
  }

  /**
   * @param {Request} request
   * @returns {Promise<Object>}
   */
  async createCredentials(request) {
    const id = this.getId(request);
    const body = this.getBody(request);
    const strategy = this.getString(request, 'strategy');

    this.assertIsStrategyRegistered(strategy);

    // Throws if the user doesn't exist
    await this.ask('core:security:user:get', id);

    const validateMethod = this.getStrategyMethod(strategy, 'validate');

    await validateMethod(request, body, id, strategy, false);

    const createMethod = this.getStrategyMethod(strategy, 'create');

    global.kuzzle.log.info(`[SECURITY] User "${this.getUserId(request)}" applied action "${request.input.action}" on user "${id}."`);
    return createMethod(request, body, id, strategy);
  }

  /**
   * @param {Request} request
   * @returns {Promise<Object>}
   */
  async updateCredentials(request) {
    const id = this.getId(request);
    const body = this.getBody(request);
    const strategy = this.getString(request, 'strategy');

    this.assertIsStrategyRegistered(strategy);

    // Throws if the user doesn't exist
    await this.ask('core:security:user:get', id);

    const validateMethod = this.getStrategyMethod(strategy, 'validate');

    await validateMethod(request, body, id, strategy, true);

    const updateMethod = this.getStrategyMethod(strategy, 'update');

    global.kuzzle.log.info(`[SECURITY] User "${this.getUserId(request)}" applied action "${request.input.action}" on user "${id}."`);

    return updateMethod(request, body, id, strategy);
  }

  /**
   * @param {Request} request
   * @returns {Promise.<Object>}
   */
  async hasCredentials(request) {
    const id = this.getId(request);
    const strategy = this.getString(request, 'strategy');

    this.assertIsStrategyRegistered(strategy);

    const existsMethod = this.getStrategyMethod(strategy, 'exists');

    return existsMethod(request, id, strategy);
  }

  /**
   * @param {Request} request
   * @returns {Promise.<Object>}
   */
  async validateCredentials(request) {
    const strategy = this.getString(request, 'strategy');

    this.assertIsStrategyRegistered(strategy);

    const validateMethod = this.getStrategyMethod(strategy, 'validate');

    return validateMethod(
      request,
      this.getBody(request),
      this.getId(request, {ifMissing: 'ignore'}),
      strategy,
      false);
  }

  /**
   * @param {Request} request
   * @returns {Promise<Object>}
   */
  async deleteCredentials(request) {
    const id = this.getId(request);
    const strategy = this.getString(request, 'strategy');

    this.assertIsStrategyRegistered(strategy);

    const deleteMethod = this.getStrategyMethod(strategy, 'delete');

    await deleteMethod(request, id, strategy);

    global.kuzzle.log.info(`[SECURITY] User "${this.getUserId(request)}" applied action "${request.input.action}" on user "${id}."`);

    return {acknowledged: true};
  }

  /**
   * @param {Request} request
   * @returns {Promise<Object>}
   */
  async getCredentials(request) {
    const id = this.getId(request);
    const strategy = this.getString(request, 'strategy');

    this.assertIsStrategyRegistered(strategy);

    if (global.kuzzle.pluginsManager.hasStrategyMethod(strategy, 'getInfo')) {
      const getInfoMethod = this.getStrategyMethod(strategy, 'getInfo');

      return getInfoMethod(request, id, strategy);
    }

    return {};
  }

  /**
   * @param {Request} request
   * @returns {Promise<Object>}
   */
  async getCredentialsById(request) {
    const id = this.getId(request);
    const strategy = this.getString(request, 'strategy');

    this.assertIsStrategyRegistered(strategy);

    if (global.kuzzle.pluginsManager.hasStrategyMethod(strategy, 'getById')) {
      const getByIdMethod = this.getStrategyMethod(strategy, 'getById');

      return getByIdMethod(request, id, strategy);
    }

    return {};
  }

  /**
   * @param {Request} request
   * @returns {Promise<Object>}
   */
  async getCredentialFields(request) {
    const strategy = this.getString(request, 'strategy');

    this.assertIsStrategyRegistered(strategy);

    return global.kuzzle.pluginsManager.getStrategyFields(strategy);
  }

  /**
   * @returns {Promise<Object>}
   */
  async getAllCredentialFields() {
    const strategyFields = {};

    global.kuzzle.pluginsManager.listStrategies()
      .forEach(strategy => {
        strategyFields[strategy] =
          global.kuzzle.pluginsManager.getStrategyFields(strategy);
      });

    return strategyFields;
  }

  /**
   * @param {Request} request
   * @returns {Promise.<null>}
   */
  async revokeTokens(request) {
    const id = this.getId(request);

    await this.ask('core:security:token:deleteByKuid', id);

    return null;
  }

  /**
   * @param {string.<profile|role|user>} type
   * @param {Request} request
   * @returns {Promise.<Array.<string>>}
   * @private
   */
  async _mDelete (type, request) {
    const ids = this.getBodyArray(request, 'ids');
    const refresh = this.getRefresh(request, 'wait_for');

    if (ids.length > global.kuzzle.config.limits.documentsWriteCount) {
      throw kerror.get('services', 'storage', 'write_limit_exceeded');
    }

    const successes = [];
    const errors = [];

    await Bluebird.map(
      ids,
      id => this.ask(`core:security:${type}:delete`, id, {refresh})
        .then(() => successes.push(id))
        .catch(err => errors.push(err)));

    if (errors.length) {
      request.setError(
        kerror.get('services', 'storage', 'incomplete_delete', errors));
    }

    if (successes.length > 1000) {
      global.kuzzle.log.info(`[SECURITY] User "${this.getUserId(request)}" deleted the following ${type}s: ${successes.slice(0, 1000).join(', ')}... (${successes.length - 1000} more users deleted)."`);
    }
    else {
      global.kuzzle.log.info(`[SECURITY] User "${this.getUserId(request)}" deleted the following ${type}s: ${successes.join(', ')}."`);
    }

    return successes;
  }

  /**
<<<<<<< HEAD
=======
   * @param {Request} request
   * @returns {Promise}
   * @private
   */
  async _persistUser(request, profileIds, content, { humanReadableId=true } = {}) {
    const credentials = this.getBodyObject(request, 'credentials', {});
    const strategies = Object.keys(credentials);
    const generator = humanReadableId
      ? () => nameGenerator('kuid')
      : () => 'kuid-' + uuidv4();

    let id = '';
    let alreadyExists = false;
    // Early checks before the user is created
    do {
      let generated = false;
      id = this.getId(
        request,
        ifMissingEnum.GENERATE,
        () => {
          generated = true;
          return generator();
        }
      );

      for (const strategy of strategies) {
        if (!global.kuzzle.pluginsManager.listStrategies().includes(strategy)) {
          throw kerror.get(
            'security',
            'credentials',
            'unknown_strategy',
            strategy);
        }

        const exists = this.getStrategyMethod(strategy, 'exists');
        alreadyExists = await exists(request, id, strategy);
        if (alreadyExists) {
          if (generated) {
            break; // exit for loop, to regenerate an id
          }

          throw kerror.get(
            'security',
            'credentials',
            'database_inconsistency',
            id);
        }
      }

    } while (alreadyExists);

    const user = await this.ask(
      'core:security:user:create',
      id,
      profileIds,
      content,
      { refresh: this.getRefresh(request, 'wait_for') });

    const createdUser = formatProcessing.serializeUser(user);

    // Creating credentials
    let creationFailure = null;
    const createdStrategies = [];

    for (const strategy of strategies) {
      try {
        const validate = this.getStrategyMethod(strategy,'validate');

        await validate(request, credentials[strategy], id, strategy, false);
      }
      catch (error) {
        creationFailure = {error, validation: true};
        break;
      }

      try {
        const create = this.getStrategyMethod(strategy, 'create');

        await create(request, credentials[strategy], id, strategy);
        createdStrategies.push(strategy);
      }
      catch (error) {
        creationFailure = {error, validation: false};
        break;
      }
    }

    if (creationFailure === null) {
      global.kuzzle.log.info(`[SECURITY] User "${this.getUserId(request)}" applied action "${request.input.action}" on user "${id}."`);
      return createdUser;
    }

    // Failed to create credentials: rollback created strategies
    const deletionErrors = [];
    for (const strategy of createdStrategies) {
      try {
        const del = this.getStrategyMethod(strategy, 'delete');
        await del(request, id, strategy);
      }
      catch (e) {
        // We catch any error produced by delete as we want to make as much
        // cleanup as possible
        deletionErrors.push(e);
      }
    }

    try {
      this.ask('core:security:user:delete', id, { refresh: 'false' });
    }
    catch (e) {
      global.kuzzle.log.error(`User rollback error: ${e}`);
    }

    if (deletionErrors.length > 0) {
      // 2 errors > we
      throw kerror.get(
        'plugin',
        'runtime',
        'unexpected_error',
        [
          creationFailure.error.message,
          ...deletionErrors.map(e => e.message)
        ].join('\n'));
    }

    if (creationFailure.error instanceof KuzzleError) {
      throw creationFailure.error;
    }

    if (creationFailure.validation) {
      throw kerror.getFrom(
        creationFailure.error,
        'security',
        'credentials',
        'rejected',
        creationFailure.error.message);
    }

    throw kerror.getFrom(
      creationFailure.error,
      'plugin',
      'runtime',
      'unexpected_error',
      creationFailure.error.message);
  }

  /**
>>>>>>> a6f9499f
   * Checks if a search result can exceeds the server configured limit
   * @param {Request} request
   * @param {number} limit
   * @throws
   */
  _getSearchPageSize(request) {
    const size = this.getInteger(
      request,
      'size',
      global.kuzzle.config.limits.documentsFetchCount);

    this.assertNotExceedMaxFetch(size);

    return size;
  }
}

module.exports = SecurityController;<|MERGE_RESOLUTION|>--- conflicted
+++ resolved
@@ -30,12 +30,8 @@
 const formatProcessing = require('../../core/auth/formatProcessing');
 const ApiKey = require('../../model/storage/apiKey');
 const kerror = require('../../kerror');
-<<<<<<< HEAD
-const { has } = require('../../util/safeObject');
-=======
 const { has, get } = require('../../util/safeObject');
 const nameGenerator = require('../../util/name-generator');
->>>>>>> a6f9499f
 
 /**
  * @class SecurityController
@@ -1155,8 +1151,6 @@
   }
 
   /**
-<<<<<<< HEAD
-=======
    * @param {Request} request
    * @returns {Promise}
    * @private
@@ -1304,7 +1298,6 @@
   }
 
   /**
->>>>>>> a6f9499f
    * Checks if a search result can exceeds the server configured limit
    * @param {Request} request
    * @param {number} limit
