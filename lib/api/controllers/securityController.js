/*
 * Kuzzle, a backend software, self-hostable and ready to use
 * to power modern apps
 *
 * Copyright 2015-2018 Kuzzle
 * mailto: support AT kuzzle.io
 * website: http://kuzzle.io
 *
 * Licensed under the Apache License, Version 2.0 (the "License");
 * you may not use this file except in compliance with the License.
 * You may obtain a copy of the License at
 *
 * https://www.apache.org/licenses/LICENSE-2.0
 *
 * Unless required by applicable law or agreed to in writing, software
 * distributed under the License is distributed on an "AS IS" BASIS,
 * WITHOUT WARRANTIES OR CONDITIONS OF ANY KIND, either express or implied.
 * See the License for the specific language governing permissions and
 * limitations under the License.
 */

'use strict';

const
  _ = require('lodash'),
  uuid = require('uuid/v4'),
  Bluebird = require('bluebird'),
  { NativeController } = require('./baseController'),
  formatProcessing = require('../core/auth/formatProcessing'),
<<<<<<< HEAD
=======
  ApiKey = require('../core/storage/models/apiKey'),
>>>>>>> 5fba725c
  errorsManager = require('../../util/errors'),
  {
    Request,
    errors: { KuzzleError, NotFoundError }
  } = require('kuzzle-common-objects'),
  {
    assertHasBody,
    assertBodyHasAttribute,
    assertBodyAttributeType,
    assertContentAttributeType,
    assertContentHasAttribute,
    assertContentHasNotAttribute,
    assertHasId,
    assertIdStartsNotUnderscore,
    assertHasStrategy,
    assertHasScrollId,
    assertIsStrategyRegistered
  } = require('../../util/requestAssertions');

/**
 * Gets the refresh value.
 * Default to 'wait_for' for security actions.
 *
 * @param {Request} request
 *
 * @returns {String}
 */
function getRefresh (request) {
  if ( request.input.args.refresh === false
    || request.input.args.refresh === 'false'
  ) {
    return 'false';
  }

  return 'wait_for';
}

/**
 * @param {Kuzzle} kuzzle
 * @param {Request} request
 * @param {object} pojoUser
 */
const persistUser = Bluebird.coroutine(
  function* persistUserGenerator (kuzzle, request, pojoUser) {
    let loadedUser;

    // Add metadata
    pojoUser._kuzzle_info = {
      author: request.context.user ? String(request.context.user._id) : null,
      createdAt: Date.now(),
      updatedAt: null,
      updater: null
    };

    try {
      loadedUser = yield kuzzle.repositories.user.load(pojoUser._id);
    }
    catch (error) {
      if (!(error instanceof NotFoundError)) {
        throw error;
      }
      loadedUser = null;
    }

    if (loadedUser !== null) {
      errorsManager.throw('security', 'user', 'already_exists', pojoUser._id);
    }

    const
      strategies = request.input.body.credentials
        ? Object.keys(request.input.body.credentials)
        : [],
      registeredStrategies = kuzzle.pluginsManager.listStrategies();

    // Credentials validation
    for (const strategy of strategies) {
      if (registeredStrategies.indexOf(strategy) === -1) {
        errorsManager.throw('security', 'credentials', 'unknown_strategy', strategy);
      }

      const existMethod = kuzzle.pluginsManager.getStrategyMethod(
        strategy,
        'exists');
      const exists = yield existMethod(request, pojoUser._id, strategy);

      if (exists === true) {
        errorsManager.throw(
          'security',
          'credentials',
          'database_inconsistency',
          pojoUser._id);
      }

      try {
        const validateMethod = kuzzle.pluginsManager.getStrategyMethod(
          strategy,
          'validate');

        yield validateMethod(
          request,
          request.input.body.credentials[strategy],
          pojoUser._id,
          strategy,
          false);
      } catch (error) {
        if (! (error instanceof KuzzleError)) {
          errorsManager.throwFrom(
            error,
            'security',
            'credentials',
            'rejected',
            error.message);
        }
      }
    }

    const options = {
      database: {
        method: 'create',
        refresh: getRefresh(request)
      }
    };

    // Throw in case of failure with the right KuzzleError object
    const createdUser = yield kuzzle.repositories.user.fromDTO(pojoUser)
      .then(modifiedUser => kuzzle.repositories.user.persist(
        modifiedUser,
        options))
      .then(modifiedUser => formatProcessing.serializeUser(modifiedUser));

    // Creating credentials
    const errors = [];
    let errorStep = null;

    for (let i = 0; i < strategies.length; i++) {
      const
        strategy = strategies[i],
        createMethod = kuzzle.pluginsManager.getStrategyMethod(
          strategy,
          'create');

      try {
        yield createMethod(
          request,
          request.input.body.credentials[strategy],
          pojoUser._id,
          strategy);
      } catch (error) {
        errorStep = i;
        errors.push(error);
        break;
      }
    }

    if (errorStep === null) {
      return Bluebird.resolve(createdUser);
    }

    /*
    Failed to create credentials: rollbacking
    We try to delete the errored strategy as well
   */
    for (let i = 0; i <= errorStep; i++) {
      const
        strategy = strategies[i],
        deleteMethod = kuzzle.pluginsManager.getStrategyMethod(
          strategy,
          'delete');

      // We catch any error produced by delete as we want to make as much cleanup as possible
      yield deleteMethod(request, pojoUser._id, strategy)
        .catch(error => {
          errors.push(error);
          return Bluebird.resolve();
        });
    }

    return kuzzle.repositories.user
<<<<<<< HEAD
      .delete(pojoUser, { refresh: request.input.args.refresh })
=======
      .delete(pojoUser, { refresh: getRefresh(request) })
>>>>>>> 5fba725c
      .finally(() => {
        errorsManager.throw(
          'plugin',
          'runtime',
          'unexpected_error',
          errors.map(error => error.message).join('\n'));
      });
  });

/**
 * @param {Kuzzle} kuzzle
 * @constructor
 * @property {Kuzzle} kuzzle
 */
class SecurityController extends NativeController {
  constructor(kuzzle) {
    super(kuzzle, [
      'createApiKey',
      'createCredentials',
      'createFirstAdmin',
      'createOrReplaceProfile',
      'createOrReplaceRole',
      'createProfile',
      'createRestrictedUser',
      'createRole',
      'createUser',
      'deleteApiKey',
      'deleteCredentials',
      'deleteProfile',
      'deleteRole',
      'deleteUser',
      'getAllCredentialFields',
      'getCredentialFields',
      'getCredentials',
      'getCredentialsById',
      'getProfile',
      'getProfileMapping',
      'getProfileRights',
      'getRole',
      'getRoleMapping',
      'getUser',
      'getUserMapping',
      'getUserRights',
      'hasCredentials',
      'mDeleteProfiles',
      'mDeleteRoles',
      'mDeleteUsers',
      'mGetProfiles',
      'mGetRoles',
      'replaceUser',
      'revokeTokens',
      'scrollProfiles',
      'scrollUsers',
      'searchApiKeys',
      'searchProfiles',
      'searchRoles',
      'searchUsers',
      'updateCredentials',
      'updateProfile',
      'updateProfileMapping',
      'updateRole',
      'updateRoleMapping',
      'updateUser',
      'updateUserMapping',
      'validateCredentials'
    ]);

    this.subdomain = 'security';
  }

  /**
   * Creates a new API key for an user
   */
  async createApiKey (request) {
    const
      expiresIn = request.input.args.expiresIn || -1,
      refresh = getRefresh(request),
      userId = this.getString(request, 'userId'),
      apiKeyId = request.input.resource._id || null,
      description = this.getBodyString(request, 'description');

    const
      user = await this.kuzzle.repositories.user.load(userId),
      connectionId = request.context.connection.id,
      creatorId = request.context.user._id;

    const apiKey = await ApiKey.create(
      user,
      connectionId,
      expiresIn,
      description,
      { creatorId, refresh, apiKeyId });

    return apiKey.serialize({ includeToken: true });
  }

  /**
   * Search in an user API keys
   */
  async searchApiKeys (request) {
    const
      userId = this.getString(request, 'userId'),
      query = this.getBody(request, {}),
      { from, size, scrollTTL } = this.getSearchParams(request);

    const searchBody = {
      query: {
        bool: {
          must: _.isEmpty(query) ? { match_all: {} } : query,
          filter: { bool: { must: { term: { userId } } } }
        }
      }
    };

    const apiKeys = await ApiKey.search(searchBody, { from, size, scroll: scrollTTL });

    return {
      total: apiKeys.length,
      hits: apiKeys.map(apiKey => apiKey.serialize())
    };
  }

  /**
   * Deletes an user API key
   */
  async deleteApiKey (request) {
    const
      userId = this.getString(request, 'userId'),
      apiKeyId = this.getId(request),
      refresh = getRefresh(request);

    const apiKey = await ApiKey.load(userId, apiKeyId);

    await apiKey.delete({ refresh });

    return {
      _id: apiKeyId
    };
  }


  /**
   * Get the role mapping
   *
   * @returns {Promise}
   */
  getRoleMapping () {
    return this.kuzzle.internalIndex.getMapping('roles')
      .then(({ properties }) => ({
        mapping: properties
      }));
  }

  /**
   * Update the roles collection mapping
   * @param {Request} request
   * @returns {Promise}
   */
  updateRoleMapping (request) {
    const mappings = this.getBody(request);

    return this.kuzzle.internalIndex.updateMapping('roles', mappings);
  }

  /**
   * Get the profile mapping
   *
   * @returns {Promise}
   */
  getProfileMapping () {
    return this.kuzzle.internalIndex.getMapping('profiles')
      .then(({ properties }) => ({
        mapping: properties
      }));
  }

  /**
   * Update the profiles collection mapping

   * @param {Request} request
   * @returns {Promise}
   */
  updateProfileMapping (request) {
    const mappings = this.getBody(request);

    return this.kuzzle.internalIndex.updateMapping('profiles', mappings);
  }

  /**
   * Get the user mapping
   *
   * @returns {Promise}
   */
  getUserMapping () {
    return this.kuzzle.internalIndex.getMapping('users')
      .then(({ properties }) => ({
        mapping: properties
      }));
  }

  /**
   * Update the users collection mapping

   * @param {Request} request
   * @returns {Promise}
   */
  updateUserMapping (request) {
    const mappings = this.getBody(request);

    return this.kuzzle.internalIndex.updateMapping('users', mappings);
  }

  /**
   * Get a specific role according to the given id
   *
   * @param {Request} request
   * @returns {Promise<Object>}
   */
  getRole(request) {
    assertHasId(request);

    return this.kuzzle.repositories.role.load(request.input.resource._id)
      .then(role => {
        if (!role) {
          errorsManager.throw(
            'security',
            'role',
            'not_found',
            request.input.resource._id);
        }

        return formatProcessing.serializeRole(role);
      });
  }

  /**
   * Get specific roles according to given ids
   *
   * @param {Request} request
   * @returns {Promise<Object>}
   */
  mGetRoles(request) {
    assertHasBody(request);
    assertBodyHasAttribute(request, 'ids');
    assertBodyAttributeType(request, 'ids', 'array');

    return this.kuzzle.repositories.role
      .loadMultiFromDatabase(request.input.body.ids)
      .then(roles => {
        const formatted = roles.map(formatProcessing.serializeRole);

        return { hits: formatted };
      });
  }

  /**
   * Return a list of roles that specify a right for the given indexes
   *
   * @param {Request} request
   * @returns {Promise<Object>}
   */
  searchRoles(request) {
    checkSearchPageLimit(request, this.kuzzle.config.limits.documentsFetchCount);

    const
      controllers = request.input.body && request.input.body.controllers,
      from = request.input.args
        && request.input.args.from
        && Number(request.input.args.from),
      size = request.input.args
        && request.input.args.size
        && Number(request.input.args.size);

    return this.kuzzle.repositories.role.searchRole(controllers, from, size)
      .then(response => {
        response.hits = response.hits.map(formatProcessing.serializeRole);
        return response;
      });
  }

  /**
   * Create or replace a Role
   *
   * @param {Request} request
   * @returns {Promise<Object>}
   */
  createOrReplaceRole(request) {
    assertHasBody(request);
    assertHasId(request);

    return createOrReplaceRole(
      this.kuzzle.repositories.role,
      request,
      {
        method: 'createOrReplace',
        refresh: getRefresh(request)
      }
    )
      .then(role => formatProcessing.serializeRole(role));
  }

  /**
   * Create a Role
   *
   * @param {Request} request
   * @returns {Promise<Object>}
   */
  createRole(request) {
    assertHasBody(request);
    assertHasId(request);
    assertIdStartsNotUnderscore(request);

    return createOrReplaceRole(
      this.kuzzle.repositories.role,
      request,
      {
        method: 'create',
        refresh: getRefresh(request)
      }
    )
      .then(role => formatProcessing.serializeRole(role));
  }

  /**
   * Remove a role according to the given id
   *
   * @param {Request} request
   * @returns {Promise<Object>}
   */
  deleteRole(request) {
    assertHasId(request);

    const options = { refresh: getRefresh(request) };

    return this.kuzzle.repositories.role.load(request.input.resource._id)
      .then(role => this.kuzzle.repositories.role.delete(role, options));
  }

  /**
   * Get a specific profile according to the given id
   *
   * @param {Request} request
   * @returns {Promise<Object>}
   */
  getProfile(request) {
    assertHasId(request);

    return this.kuzzle.repositories.profile.load(request.input.resource._id)
      .then(profile => {
        if (!profile) {
          errorsManager.throw(
            'security',
            'profile',
            'not_found',
            request.input.resource._id);
        }

        return formatProcessing.serializeProfile(profile);
      });
  }

  /**
   * Get specific profiles according to given ids
   *
   * @param {Request} request
   * @returns {Promise<Object>}
   */
  mGetProfiles(request) {
    assertHasBody(request);
    assertBodyHasAttribute(request, 'ids');
    assertBodyAttributeType(request, 'ids', 'array');

    return this.kuzzle.repositories.profile.loadMultiFromDatabase(
      request.input.body.ids
    )
      .then(profiles => {
        const formatted = profiles.map(
          profile => formatProcessing.serializeProfile(profile));

        return { hits: formatted };
      });
  }

  /**
   * Create or replace a Profile
   *
   * @param {Request} request
   * @returns {Promise<Object>}
   */
  createOrReplaceProfile(request) {
    assertHasBody(request);
    assertBodyHasAttribute(request, 'policies');
    assertBodyAttributeType(request, 'policies', 'array');
    assertHasId(request);
    assertIdStartsNotUnderscore(request);

    return createOrReplaceProfile(
      this.kuzzle.repositories.profile,
      request,
      {
        method: 'createOrReplace',
        refresh: getRefresh(request)
      }
    )
      .then(profile => formatProcessing.serializeProfile(profile)
      );
  }

  /**
   * Create a Profile
   *
   * @param {Request} request
   * @returns {Promise<Object>}
   */
  createProfile(request) {
    assertHasBody(request);
    assertBodyHasAttribute(request, 'policies');
    assertBodyAttributeType(request, 'policies', 'array');
    assertHasId(request);
    assertIdStartsNotUnderscore(request);

    return createOrReplaceProfile(
      this.kuzzle.repositories.profile,
      request,
      {
        method: 'create',
        refresh: getRefresh(request)
      }
    )
      .then(profile => formatProcessing.serializeProfile(profile)
      );
  }

  /**
   * Deletes a profile
   *
   * @param {Request} request
   * @returns {Promise<Object>}
   */
  deleteProfile(request) {
    assertHasId(request);

    const options = { refresh: getRefresh(request) };

    return this.kuzzle.repositories.profile.load(request.input.resource._id)
      .then(profile => this.kuzzle.repositories.profile.delete(profile, options));
  }

  /**
   * Returns a list of profiles that contain a given set of roles
   *
   * @param {Request} request
   * @returns {Promise<Object>}
   */
  searchProfiles(request) {
    let roles = [];

    checkSearchPageLimit(
      request,
      this.kuzzle.config.limits.documentsFetchCount
    );

    if (request.input.body && request.input.body.roles) {
      roles = request.input.body.roles;
    }

    return this.kuzzle.repositories.profile
      .searchProfiles(roles, request.input.args)
      .then(response => {
        response.hits = response.hits.map(formatProcessing.serializeProfile);

        return response;
      });
  }

  /**
   * Given a user id, returns the matching User object
   *
   * @param {Request} request
   * @returns {Promise<Object>}
   */
  getUser(request) {
    assertHasId(request);

    return this.kuzzle.repositories.user.load(request.input.resource._id)
      .then(user => {
        if (!user) {
          errorsManager.throw(
            'security',
            'user',
            'not_found',
            request.input.resource._id);
        }

        return formatProcessing.serializeUser(user);
      });
  }

  /**
   * Given a profile id, returns the matching profile's rights as an array.
   *
   * @param {Request} request
   * @returns {Promise<Object>}
   */
  getProfileRights(request) {
    assertHasId(request);

    return this.kuzzle.repositories.profile.load(request.input.resource._id)
      .then(profile => {
        if (!profile) {
          errorsManager.throw(
            'security',
            'profile',
            'not_found',
            request.input.resource._id);
        }

        return profile.getRights();
      })
      .then(rights => Object.keys(rights)
        .reduce((array, item) => array.concat(rights[item]), [])
      )
      .then(rights => ({hits: rights, total: rights.length}));
  }

  /**
   * Given a user id, returns the matching user's rights as an array.
   *
   * @param {Request} request
   * @returns {Promise<Object>}
   */
  getUserRights(request) {
    assertHasId(request);

    return this.kuzzle.repositories.user.load(request.input.resource._id)
      .then(user => {
        if (!user) {
          errorsManager.throw(
            'security',
            'user',
            'not_found',
            request.input.resource._id);
        }

        return user.getRights(this.kuzzle);
      })
      .then(rights =>
        Object.keys(rights).reduce((array, item) => array.concat(rights[item]), [])
      )
      .then(rights => ({hits: rights, total: rights.length}));
  }

  /**
   * Returns the User objects matching the given query
   *
   * @param {Request} request
   * @returns {Promise<Object>}
   */
  searchUsers(request) {
    checkSearchPageLimit(
      request,
      this.kuzzle.config.limits.documentsFetchCount);

    const { from, size, scrollTTL, searchBody } = this.getSearchParams(request);

    return this.kuzzle.repositories.user
      .search(searchBody, { from, size, scroll: scrollTTL })
      .then(response => {
        const hits = response.hits.map(formatProcessing.serializeUser);

        return {
          hits,
          scrollId: response.scrollId,
          total: response.total
        };
      });
  }

  /**
   * Deletes a User from Kuzzle
   *
   * @param {Request} request
   * @returns {Promise<Object>}
   */
  async deleteUser(request) {
    const
      userId = this.getId(request),
      options = { refresh: getRefresh(request) };

    const user = await this.kuzzle.repositories.user.load(userId);

    await this.kuzzle.repositories.user.delete(user, options);

    return {
      _id: userId
    };
  }

  /**
   * Creates a new User object in Kuzzle's database layer
   *
   * @param {Request} request
   * @returns {Promise<Object>}
   */
  createUser(request) {
    assertHasBody(request);
    assertIdStartsNotUnderscore(request);
    assertBodyHasAttribute(request, 'content');
    assertBodyAttributeType(request, 'content', 'object');
    assertContentHasAttribute(request, 'profileIds');
    assertContentAttributeType(request, 'profileIds', 'array');

    if (request.input.body.credentials) {
      assertBodyAttributeType(request, 'credentials', 'object');
    }

    const pojoUser = request.input.body.content;
    pojoUser._id = request.input.resource._id || uuid();

    return persistUser(this.kuzzle, request, pojoUser);
  }

  /**
   * Creates a new User object in Kuzzle's database layer and applies restricted profileIds
   *
   * @param {Request} request
   * @returns {Promise<Object>}
   */
  createRestrictedUser(request) {
    assertHasBody(request);
    assertIdStartsNotUnderscore(request);
    assertBodyHasAttribute(request, 'content');
    assertBodyAttributeType(request, 'content', 'object');
    assertContentHasNotAttribute(request, 'profileIds');

    if (request.input.body.credentials) {
      assertBodyAttributeType(request, 'credentials', 'object');
    }

    const pojoUser = request.input.body.content;
    pojoUser._id = request.input.resource._id || uuid();

    pojoUser.profileIds = this.kuzzle.config.security.restrictedProfileIds;

    return persistUser(this.kuzzle, request, pojoUser);
  }

  /**
   * Updates an existing User
   *
   * @param {Request} request
   * @returns {Promise<Object>}
   */
  updateUser(request) {
    assertHasBody(request);
    assertHasId(request);

    const options = {
      database: {
        method: 'update',
        refresh: getRefresh(request),
        retryOnConflict: request.input.args.retryOnConflict
      }
    };

    return this.kuzzle.repositories.user.load(request.input.resource._id)
      .then(user => updateMetadata(user, request))
      .then(user => {
        const pojo = request.input.body;
        pojo._id = request.input.resource._id;

        const currentUserPojo = this.kuzzle.repositories.user.toDTO(user);
        return this.kuzzle.repositories.user.fromDTO(
          Object.assign(currentUserPojo, pojo));
      })
      .then(user => this.kuzzle.repositories.user.persist(user, options))
      .then(updatedUser => formatProcessing.serializeUser(updatedUser));
  }

  /**
   * Replaces an existing User
   *
   * @param {Request} request
   * @returns {Promise<Object>}
   */
  replaceUser(request) {
    let pojoUser;

    assertHasBody(request);
    assertBodyHasAttribute(request, 'profileIds');
    assertHasId(request);

    pojoUser = request.input.body;
    pojoUser._id = request.input.resource._id;

    // Add metadata
    pojoUser._kuzzle_info = {
      author: request.context.user ? String(request.context.user._id) : null,
      createdAt: Date.now(),
      updatedAt: null,
      updater: null
    };

    const options = {
      database: {
        method: 'replace',
        refresh: getRefresh(request)
      }
    };

    return this.kuzzle.repositories.user.load(request.input.resource._id)
      .then(loadedUser => {
        if (!loadedUser) {
          errorsManager.throw(
            'security',
            'user',
            'not_found',
            request.input.resource._id);
        }

        return this.kuzzle.repositories.user.fromDTO(pojoUser);
      })
      .then(updatedUser => this.kuzzle.repositories.user.persist(
        updatedUser,
        options))
      .then(createdUser => formatProcessing.serializeUser(createdUser));
  }

  /**
   * Updates an existing profile
   *
   * @param {Request} request
   * @returns {Promise<Object>}
   */
  updateProfile(request) {
    assertHasBody(request);
    assertHasId(request);

    const options = {
      method: 'update',
      refresh: getRefresh(request),
      retryOnConflict: request.input.args.retryOnConflict
    };

    return this.kuzzle.repositories.profile.load(request.input.resource._id)
      .then(profile => updateMetadata(profile, request))
      .then(profile => this.kuzzle.repositories.profile.validateAndSaveProfile(
        _.extend(profile, request.input.body),
        options))
      .then(updatedProfile => formatProcessing.serializeProfile(updatedProfile));
  }

  /**
   * Updates an existing role
   *
   * @param {Request} request
   * @returns {Promise<Object>}
   */
  updateRole(request) {
    assertHasBody(request);
    assertHasId(request);

    const options = {
      method: 'update',
      refresh: getRefresh(request),
      retryOnConflict: request.input.args.retryOnConflict
    };

    return this.kuzzle.repositories.role.load(request.input.resource._id)
      .then(role => updateMetadata(role, request))
      .then(role => this.kuzzle.repositories.role.validateAndSaveRole(
        _.extend(role, request.input.body),
        options))
      .then(updatedRole => formatProcessing.serializeRole(updatedRole));
  }

  /**
   * Creates the first admin user if it does not already exist
   *
   * @param {Request} request
   * @returns {Promise<Object>}
   */
  createFirstAdmin(request) {
    assertHasBody(request);
    assertBodyHasAttribute(request, 'content');
    assertBodyAttributeType(request, 'content', 'object');
    assertIdStartsNotUnderscore(request);

    const reset = this.getBoolean(request, 'reset');

    return this.kuzzle.funnel.controllers.get('server').adminExists()
      .then(adminExists => {
        if (adminExists.exists) {
          return Bluebird.reject(new Error('Admin user is already set.'));
        }

        delete request.input.args.reset;
        request.input.body.content.profileIds = ['admin'];
        request.input.resource._id = request.input.resource._id || uuid();

        return this.createUser(request);
      })
      .then(response => {
        if (reset) {
          return resetRoles(
            this.kuzzle.config.security.standard.roles,
            this.kuzzle.repositories.role
          )
            .then(() => resetProfiles(this.kuzzle.repositories.profile))
<<<<<<< HEAD
            .then(() => this.kuzzle.funnel.controllers.get('index').refreshInternal())
=======
            .then(() => this.kuzzle.internalIndex.refreshCollection('users'))
>>>>>>> 5fba725c
            .then(() => response);
        }

        return response;
      });
  }

  /**
   * Deletes multiple profiles
   *
   * @param {Request} request
   * @returns {Promise<Object>}
   */
  mDeleteProfiles(request) {
    return mDelete(this.kuzzle, 'profile', request);
  }

  /**
   * Deletes multiple roles
   *
   * @param {Request} request
   * @returns {Promise<Object>}
   */
  mDeleteRoles(request) {
    return mDelete(this.kuzzle, 'role', request);
  }

  /**
   * Deletes multiple users
   *
   * @param {Request} request
   * @returns {Promise<Object>}
   */
  mDeleteUsers(request) {
    return mDelete(this.kuzzle, 'user', request);
  }

  /**
   * Scroll a paginated users search result
   *
   * @param {Request} request
   * @returns {Promise<Object>}
   */
  scrollUsers(request) {
    assertHasScrollId(request);

    return this.kuzzle.repositories.user
      .scroll(request.input.args.scrollId, request.input.args.scroll)
      .then(response => {
        response.hits = response.hits.map(formatProcessing.serializeUser);
        return response;
      });
  }

  /**
   * Scroll a paginated profiles search result
   *
   * @param {Request} request
   * @returns {Promise<Object>}
   */
  scrollProfiles(request) {
    assertHasScrollId(request);

    return this.kuzzle.repositories.profile
      .scroll(request.input.args.scrollId, request.input.args.scroll)
      .then(response => {
        response.hits = response.hits.map(formatProcessing.serializeProfile);
        return response;
      });
  }

  /**
   * @param {Request} request
   * @returns {Promise<Object>}
   */
  createCredentials(request) {
    assertHasStrategy(request);
    assertIsStrategyRegistered(this.kuzzle, request);
    assertHasId(request);
    assertHasBody(request);

    const
      id = request.input.resource._id,
      strategy = request.input.args.strategy;

    return this.kuzzle.repositories.user.load(id)
      .then(user => {
        if (user === null) {
          errorsManager.throw('security', 'user', 'not_found', id);
        }

        const validateMethod = this.kuzzle.pluginsManager.getStrategyMethod(
          strategy,
          'validate');

        return validateMethod(
          request,
          request.input.body,
          id,
          strategy,
          false);
      })
      .then(() => {
        const createMethod = this.kuzzle.pluginsManager.getStrategyMethod(
          strategy,
          'create');

        return createMethod(request, request.input.body, id, strategy);
      });
  }

  /**
   * @param {Request} request
   * @returns {Promise<Object>}
   */
  updateCredentials(request) {
    assertHasStrategy(request);
    assertIsStrategyRegistered(this.kuzzle, request);
    assertHasId(request);
    assertHasBody(request);

    const
      id = request.input.resource._id,
      strategy = request.input.args.strategy;

    return this.kuzzle.repositories.user.load(id)
      .then(user => {
        if (user === null) {
          errorsManager.throw('security', 'user', 'not_found', id);
        }

        const validateMethod = this.kuzzle.pluginsManager.getStrategyMethod(
          strategy,
          'validate');

        return validateMethod(request, request.input.body, id, strategy, true);
      })
      .then(() => {
        const updateMethod = this.kuzzle.pluginsManager.getStrategyMethod(
          strategy,
          'update');

        return updateMethod(request, request.input.body, id, strategy);
      });
  }

  /**
   * @param {Request} request
   * @returns {Promise<Object>}
   */
  hasCredentials(request) {
    assertHasStrategy(request);
    assertIsStrategyRegistered(this.kuzzle, request);
    assertHasId(request);

    const existsMethod = this.kuzzle.pluginsManager.getStrategyMethod(
      request.input.args.strategy,
      'exists');

    return existsMethod(
      request,
      request.input.resource._id,
      request.input.args.strategy);
  }

  /**
   * @param {Request} request
   * @returns {Promise<Object>}
   */
  validateCredentials(request) {
    assertHasStrategy(request);
    assertIsStrategyRegistered(this.kuzzle, request);
    assertHasBody(request);

    const validateMethod = this.kuzzle.pluginsManager.getStrategyMethod(
      request.input.args.strategy,
      'validate');

    // _id can be null on purpose
    return validateMethod(
      request,
      request.input.body,
      request.input.resource._id,
      request.input.args.strategy,
      false);
  }

  /**
   * @param {Request} request
   * @returns {Promise<Object>}
   */
  deleteCredentials(request) {
    assertHasStrategy(request);
    assertIsStrategyRegistered(this.kuzzle, request);
    assertHasId(request);

    const deleteMethod = this.kuzzle.pluginsManager.getStrategyMethod(
      request.input.args.strategy,
      'delete');

    return deleteMethod(request, request.input.resource._id, request.input.args.strategy)
      .then(() => ({acknowledged: true}));
  }

  /**
   * @param {Request} request
   * @returns {Promise<Object>}
   */
  getCredentials(request) {
    assertHasStrategy(request);
    assertIsStrategyRegistered(this.kuzzle, request);
    assertHasId(request);

    if (this.kuzzle.pluginsManager.hasStrategyMethod(request.input.args.strategy, 'getInfo')) {
      const getInfoMethod = this.kuzzle.pluginsManager.getStrategyMethod(
        request.input.args.strategy,
        'getInfo');

      return getInfoMethod(
        request,
        request.input.resource._id,
        request.input.args.strategy);
    }

    return Bluebird.resolve({});
  }

  /**
   * @param {Request} request
   * @returns {Promise<Object>}
   */
  getCredentialsById(request) {
    assertHasStrategy(request);
    assertIsStrategyRegistered(this.kuzzle, request);
    assertHasId(request);

    if (this.kuzzle.pluginsManager.hasStrategyMethod(request.input.args.strategy, 'getById')) {
      const getByIdMethod = this.kuzzle.pluginsManager.getStrategyMethod(
        request.input.args.strategy,
        'getById');

      return getByIdMethod(
        request,
        request.input.resource._id,
        request.input.args.strategy);
    }

    return Bluebird.resolve({});
  }

  /**
   * @param {Request} request
   * @returns {Promise<Object>}
   */
  getCredentialFields(request) {
    assertHasStrategy(request);
    assertIsStrategyRegistered(this.kuzzle, request);

    return Bluebird.resolve(this.kuzzle.pluginsManager.getStrategyFields(
      request.input.args.strategy));
  }

  /**
   * @returns {Promise<Object>}
   */
  getAllCredentialFields() {
    const strategyFields = {};

    this.kuzzle.pluginsManager.listStrategies()
      .forEach(strategy => {
        strategyFields[strategy] =
          this.kuzzle.pluginsManager.getStrategyFields(strategy);
      });

    return Bluebird.resolve(strategyFields);
  }

  revokeTokens(request) {
    assertHasId(request);

    const userId = request.input.resource._id;
    return this.kuzzle.repositories.user.load(userId)
      .then(user => {
        if (!user) {
          errorsManager.throw('security', 'user', 'not_found', userId);
        }
        this.kuzzle.repositories.token.deleteByUserId(userId);
        return null;
      });
  }
}

module.exports = SecurityController;

/**
 * @param {RoleRepository} roleRepository
 * @param {Request} request
 * @param opts
 * @returns {Promise<Role>}
 */
function createOrReplaceRole (roleRepository, request, opts) {
  return roleRepository.getRoleFromRequest(request)
    .then(role => roleRepository.validateAndSaveRole(role, opts));
}

/**
 * @param {ProfileRepository} profileRepository
 * @param {Request} request
 * @param opts
 * @returns {Promise<Profile>}
 */
function createOrReplaceProfile (profileRepository, request, opts) {
  return profileRepository.getProfileFromRequest(request)
    .then(hydratedProfile => profileRepository.validateAndSaveProfile(
      hydratedProfile,
      opts));
}

/**
 * @param {object} defaults - Default roles configuration
 * @param {RoleRepository} roleRepository
 * @returns {Promise<*>}
 */
function resetRoles (defaults, roleRepository) {
  const promises = ['admin', 'default', 'anonymous'].map(id => {
    return roleRepository.fromDTO(Object.assign({_id: id}, defaults[id]))
      .then(role => roleRepository.validateAndSaveRole(role));
  });

  return Bluebird.all(promises);
}

/**
 * @param {ProfileRepository} profileRepository
 * @returns {Promise<*>}
 */
function resetProfiles (profileRepository) {
  const promises = ['admin', 'default', 'anonymous'].map(id => {
    return profileRepository.fromDTO({_id: id, policies: [{roleId: id}]})
      .then(profile => profileRepository.validateAndSaveProfile(profile));
  });

  return Bluebird.all(promises);
}

/**
 *
 * @param {Kuzzle} kuzzle
 * @param {string.<profile|role|user>} type
 * @param {Request} request
 * @returns {Promise<*>}
 */
function mDelete (kuzzle, type, request) {
  const action = _.upperFirst(type);

  assertHasBody(request);
  assertBodyHasAttribute(request, 'ids');
  assertBodyAttributeType(request, 'ids', 'array');

  if (request.input.body.ids.length > kuzzle.config.limits.documentsWriteCount) {
    errorsManager.throw(
      'services',
      'storage',
      'write_limit_exceeded',
      kuzzle.config.limits.documentsWriteCount);
  }

  const promises = request.input.body.ids.map(id => {
    const deleteRequest = new Request({
      controller: 'security',
      action: `delete${action}`,
      _id: id
    }, request.context);


    deleteRequest.input.args.refresh = getRefresh(request);

    return Bluebird.promisify(kuzzle.funnel.mExecute, {context: kuzzle.funnel})(deleteRequest);
  });

  return Bluebird.all(promises)
    .then(delRequests => {
      const
        errors = [],
        ids = [];

      delRequests.forEach(req => {
        if (req.error) {
          errors.push(req.error);
          return;
        }

        ids.push(req.input.resource._id);
      });

      if (errors.length) {
        request.setError(
          errorsManager.get('services', 'storage', 'incomplete_delete', errors));
      }

      return ids;
    });
}

/**
 * Checks if a search result can exceeds the server configured limit
 * @param {Request} request
 * @param {number} limit
 * @throws
 */
function checkSearchPageLimit(request, limit) {
  if (request.input.args.size) {
    const size = request.input.args.size - (request.input.args.from || 0);

    if (size > limit) {
      errorsManager.throw(
        'services',
        'storage',
        'get_limit_exceeded',
        limit);
    }
  }
}

/**
 * Sets the metadata for an update request
 * @param {object} securityDocument
 * @param {Request} request
 * @returns {object}
 */
function updateMetadata(securityDocument, request) {
  if (!securityDocument) {
    return errorsManager.reject(
      'security',
      request.input.action.replace('update', '').toLowerCase(),
      'not_found',
      request.input.resource._id);
  }

  securityDocument._kuzzle_info = _.assign(securityDocument._kuzzle_info, {
    updatedAt: Date.now(),
    updater: request.context.user ? String(request.context.user._id) : null
  });

  return securityDocument;
}<|MERGE_RESOLUTION|>--- conflicted
+++ resolved
@@ -27,10 +27,7 @@
   Bluebird = require('bluebird'),
   { NativeController } = require('./baseController'),
   formatProcessing = require('../core/auth/formatProcessing'),
-<<<<<<< HEAD
-=======
   ApiKey = require('../core/storage/models/apiKey'),
->>>>>>> 5fba725c
   errorsManager = require('../../util/errors'),
   {
     Request,
@@ -209,11 +206,7 @@
     }
 
     return kuzzle.repositories.user
-<<<<<<< HEAD
-      .delete(pojoUser, { refresh: request.input.args.refresh })
-=======
       .delete(pojoUser, { refresh: getRefresh(request) })
->>>>>>> 5fba725c
       .finally(() => {
         errorsManager.throw(
           'plugin',
@@ -1023,11 +1016,7 @@
             this.kuzzle.repositories.role
           )
             .then(() => resetProfiles(this.kuzzle.repositories.profile))
-<<<<<<< HEAD
-            .then(() => this.kuzzle.funnel.controllers.get('index').refreshInternal())
-=======
             .then(() => this.kuzzle.internalIndex.refreshCollection('users'))
->>>>>>> 5fba725c
             .then(() => response);
         }
 
