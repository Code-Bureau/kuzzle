--- conflicted
+++ resolved
@@ -98,11 +98,7 @@
   /**
    * Create or replace a Role
    * @param {RequestObject} requestObject
-<<<<<<< HEAD
-   * @param {object} context - user's context
-=======
    * @param {PluginContext} context
->>>>>>> 17d0c277
    * @returns {Promise}
    */
   this.createOrReplaceRole = function (requestObject, context) {
@@ -172,11 +168,7 @@
   /**
    * Create or update a Profile
    * @param {RequestObject} requestObject
-<<<<<<< HEAD
-   * @param {object} context - user's context
-=======
    * @param {PluginContext} context
->>>>>>> 17d0c277
    * @returns {Promise}
    */
   this.createOrReplaceProfile = function (requestObject, context) {
