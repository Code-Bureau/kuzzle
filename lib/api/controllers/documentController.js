/*
 * Kuzzle, a backend software, self-hostable and ready to use
 * to power modern apps
 *
 * Copyright 2015-2017 Kuzzle
 * mailto: support AT kuzzle.io
 * website: http://kuzzle.io
 *
 * Licensed under the Apache License, Version 2.0 (the "License");
 * you may not use this file except in compliance with the License.
 * You may obtain a copy of the License at
 *
 * https://www.apache.org/licenses/LICENSE-2.0
 *
 * Unless required by applicable law or agreed to in writing, software
 * distributed under the License is distributed on an "AS IS" BASIS,
 * WITHOUT WARRANTIES OR CONDITIONS OF ANY KIND, either express or implied.
 * See the License for the specific language governing permissions and
 * limitations under the License.
 */

'use strict';

const
  {
    BadRequestError,
    SizeLimitError,
    PartialError
  } = require('kuzzle-common-objects').errors,
  {
    assertHasBody,
    assertHasId,
    assertBodyHasAttribute,
    assertHasIndexAndCollection,
    assertBodyAttributeType,
    assertIdStartsNotUnderscore
  } = require('./util/requestAssertions'),
  Request = require('kuzzle-common-objects').Request,
  Bluebird = require('bluebird');

/**
 * @class DocumentController
 * @param {Kuzzle} kuzzle
 */
class DocumentController {
  constructor(kuzzle) {
    this.engine = kuzzle.services.list.storageEngine;
    this.kuzzle = kuzzle;
  }

  /**
   * @param {Request} request
   * @returns {Promise<Object>}
   */
  search(request) {
    assertHasIndexAndCollection(request);

    if ([',', '*', '+'].some(searchValue => request.input.resource.index.indexOf(searchValue) !== -1)
      || request.input.resource.index === '_all') {
      throw new BadRequestError('document:search on multiple indexes is not available.');
    }
    if ([',', '*', '+'].some(searchValue => request.input.resource.collection.indexOf(searchValue) !== -1)
      || request.input.resource.collection === '_all') {
      throw new BadRequestError('document:search on multiple collections is not available.');
    }

    if (request.input.args.size) {
      const documentsCount = request.input.args.size - (request.input.args.from || 0);

      if (documentsCount > this.kuzzle.config.limits.documentsFetchCount) {
        throw new SizeLimitError(`document:search cannot fetch more documents than the server configured limit (${this.kuzzle.config.limits.documentsFetchCount})`);
      }
    }

    return this.engine.search(request);
  }

  /**
   * @param {Request} request
   * @returns {Promise<Object>}
   */
  scroll(request) {
    if (!request.input.args.scrollId) {
      throw new BadRequestError('document:scroll must specify a "scrollId" argument');
    }

    return this.engine.scroll(request);
  }

  /**
   * @param {Request} request
   * @returns {Promise<Object>}
   */
  get(request) {
    assertHasId(request);
    assertHasIndexAndCollection(request);

    return this.engine.get(request);
  }

  /**
   * Get specific documents according to given ids
   *
   * @param {Request} request
   * @returns {Promise<Object>}
   */
  mGet(request) {
    assertHasBody(request);
    assertBodyHasAttribute(request, 'ids');
    assertBodyAttributeType(request, 'ids', 'array');
    assertHasIndexAndCollection(request);

    if (request.input.body.ids.length > this.kuzzle.config.limits.documentsFetchCount) {
      throw new SizeLimitError(`Number of gets to perform exceeds the server configured value (${this.kuzzle.config.limits.documentsFetchCount})`);
    }

    return this.engine.mget(request)
      .then(documents => {
        documents.total = documents.hits.length;
        return documents;
      });
  }

  /**
   * @param {Request} request
   * @returns {Promise<Object>}
   */
  count(request) {
    assertHasBody(request);

    return this.engine.count(request);
  }

  /**
   * Create a new document
   *
   * @param {Request} request
   * @returns {Promise<Object>}
   */
  create(request) {
    /** @type KuzzleRequest */
    let modifiedRequest;

    assertHasBody(request);
    assertHasIndexAndCollection(request);
    assertIdStartsNotUnderscore(request);

    return this.kuzzle.validation.validationPromise(request, false)
      .then(newRequest => {
        modifiedRequest = newRequest;

        request.input.args.state = 'pending';
        this.kuzzle.notifier.publish(modifiedRequest);

        return this.engine.create(modifiedRequest);
      })
      .then(response => {
        this.kuzzle.notifier.notifyDocumentCreate(modifiedRequest, response);

        return response;
      });
  }

  /**
   * Create the documents provided in the body
   * Delegates the notification to create action
   *
   * @param {Request} request
   * @returns {Promise<Object>}
   */
  mCreate(request) {
    return doMultipleWriteActions(this.kuzzle, request, 'create');
  }

  /**
   * Create a new document through the persistent layer. If it already exists, update it instead.
   *
   * @param {Request} request
   * @returns {Promise<Object>}
   */
  createOrReplace(request) {
    /** @type KuzzleRequest */
    let modifiedRequest;

    assertHasBody(request);
    assertHasIndexAndCollection(request);
    assertHasId(request);
    assertIdStartsNotUnderscore(request);

    return this.kuzzle.validation.validationPromise(request, false)
      .then(newRequest => {
        modifiedRequest = newRequest;

        request.input.args.state = 'pending';
        this.kuzzle.notifier.publish(modifiedRequest);

        return this.engine.createOrReplace(modifiedRequest);
      })
      .then(response => {
        this.kuzzle.indexCache.add(modifiedRequest.input.resource.index, modifiedRequest.input.resource.collection);

        if (response.created) {
          this.kuzzle.notifier.notifyDocumentCreate(request, response);
        }
        else {
          this.kuzzle.notifier.notifyDocumentReplace(request);
        }

        return response;
      });
  }

  /**
   * Create or replace the documents provided in the body
   * Delegates the notification to createOrReplace action
   *
   * @param {Request} request
   * @returns {Promise<Object>}
   */
  mCreateOrReplace(request) {
    return doMultipleWriteActions(this.kuzzle, request, 'createOrReplace');
  }

  /**
   * Update a document through the persistent layer
   *
   * @param {Request} request
   * @returns {Promise<Object>}
   */
  update(request) {
    /** @type KuzzleRequest */
    let modifiedRequest;

    assertHasBody(request);
    assertHasIndexAndCollection(request);
    assertHasId(request);

    return this.kuzzle.validation.validationPromise(request, false)
      .then(newRequest => {
        modifiedRequest = newRequest;

        return this.engine.update(modifiedRequest);
      })
      .then(response => {
        this.kuzzle.notifier.notifyDocumentUpdate(modifiedRequest);

        return response;
      });
  }

  /**
   * Update the documents provided in the body
   * Delegates the notification to update action
   *
   * @param {Request} request
   * @returns {Promise<Object>}
   */
  mUpdate(request) {
    return doMultipleWriteActions(this.kuzzle, request, 'update');
  }

  /**
   * Replace a document through the persistent layer. Throws an error if the document doesn't exist
   *
   * @param {Request} request
   * @returns {Promise<Object>}
   */
  replace(request) {
    /** @type KuzzleRequest */
    let modifiedRequest;

    assertHasBody(request);
    assertHasIndexAndCollection(request);
    assertHasId(request);

    return this.kuzzle.validation.validationPromise(request, false)
      .then(newRequest => {
        modifiedRequest = newRequest;

        request.input.args.state = 'pending';
        this.kuzzle.notifier.publish(modifiedRequest);

        return this.engine.replace(modifiedRequest);
      })
      .then(response => {
        this.kuzzle.notifier.notifyDocumentReplace(modifiedRequest);

        return response;
      });
  }

  /**
   * Replace the documents provided in the body
   * Delegates the notification to update action
   *
   * @param {Request} request
   * @returns {Promise<Object>}
   */
  mReplace(request) {
    return doMultipleWriteActions(this.kuzzle, request, 'replace');
  }

  /**
   * Delete a document through the persistent layer
   *
   * @param {Request} request
   * @returns {Promise<Object>}
   */
  delete(request) {
    assertHasIndexAndCollection(request);
    assertHasId(request);

    request.input.args.state = 'pending';
    this.kuzzle.notifier.publish(request);

    return this.engine.delete(request)
      .then(response => {
        this.kuzzle.notifier.notifyDocumentDelete(request, [response._id]);

        return response;
      });
  }

  /**
   * Delete specific documents according to given ids
   * Delegates the notification to delete action
   *
   * @param {Request} request
   * @returns {Promise<Object>}
   */
  mDelete(request) {
    const promises = [];

    assertHasBody(request);
    assertBodyHasAttribute(request, 'ids');
    assertBodyAttributeType(request, 'ids', 'array');
    assertHasIndexAndCollection(request);

    if (request.input.body.ids.length > this.kuzzle.config.limits.documentsWriteCount) {
      throw new BadRequestError(`Number of delete to perform exceeds the server configured value (${this.kuzzle.config.limits.documentsWriteCount})`);
    }

    request.input.body.ids.forEach(id => {
      const deleteRequest = new Request({
        index: request.input.resource.index,
        collection: request.input.resource.collection,
        controller: 'document',
        action: 'delete',
        _id: id
      }, request.context);

      if (request.input.args.refresh) {
        deleteRequest.input.args.refresh = request.input.args.refresh;
      }

<<<<<<< HEAD
      promises.push(Promise.promisify(kuzzle.funnel.mExecute, {context: kuzzle.funnel})(deleteRequest));
=======
      promises.push(new Bluebird(resolve => {
        this.kuzzle.funnel.getRequestSlot(deleteRequest, overload => {
          if (overload) {
            deleteRequest.setError(overload);
            resolve(deleteRequest);
            return;
          }

          this.kuzzle.funnel.processRequest(deleteRequest)
            .catch(error => deleteRequest.setError(error))
            .finally(() => resolve(deleteRequest));
        });
      }));
>>>>>>> bfb62c68
    });

    return Bluebird.all(promises)
      .then(documentRequests => {
        const
          deletedIds = [],
          errors = [];

        documentRequests.forEach(documentRequest => {
          if (documentRequest.error) {
            errors.push(documentRequest.error);
          }
          else {
            deletedIds.push(documentRequest.input.resource._id);
          }
        });

        if (errors.length > 0) {
          request.setError(new PartialError('document:mDelete was not able to remove all documents', errors));
        }

        return deletedIds;
      });
  }

  /**
   * Delete several documents matching a query through the persistent layer
   *
   * @param {Request} request
   * @returns {Promise<Object>}
   */
  deleteByQuery(request) {
    assertHasBody(request);
    assertBodyHasAttribute(request, 'query');
    assertBodyAttributeType(request, 'query', 'object');
    assertHasIndexAndCollection(request);

    return this.engine.deleteByQuery(request)
      .then(response => {
        this.kuzzle.notifier.notifyDocumentDelete(request, response.ids);

        return response;
      });
  }

  /**
   * Validate a document against collection validation specifications.
   *
   * @param {Request} request
   * @returns {Promise<Object>}
   */
  validate(request) {
    assertHasBody(request);
    assertHasIndexAndCollection(request);
    assertHasId(request);

    return this.kuzzle.validation.validationPromise(request, true)
      .then(response => {
        if (!response.valid) {
          this.kuzzle.pluginsManager.trigger('validation:error', `The document does not comply with the ${request.input.resource.index} / ${request.input.resource.collection} : ${JSON.stringify(request.input.body)}`);
        }

        return response;
      });
  }
}

/**
 * Processes multiple document actions
 * Delegates the notification to the underlying action
 * Relies on the field "documents"
 * set a PartialError if one or more document actions fail
 *
 * @param {Kuzzle} kuzzle
 * @param {Request} request
 * @param {string} action
 *
 * @returns {Promise<Object>}
 */
function doMultipleWriteActions (kuzzle, request, action) {
  const promises = [];

  assertHasBody(request);
  assertBodyHasAttribute(request, 'documents');
  assertBodyAttributeType(request, 'documents', 'array');
  assertHasIndexAndCollection(request);

  if (request.input.body.documents.length > kuzzle.config.limits.documentsWriteCount) {
    throw new SizeLimitError(`Number of documents to update exceeds the server configured value (${kuzzle.config.limits.documentsWriteCount})`);
  }

  request.input.body.documents.forEach(document => {
    const modificationRequest = new Request({
      action,
      index: request.input.resource.index,
      collection: request.input.resource.collection,
      controller: 'document',
      body: document.body || null
    }, request.context);

    if (document._id) {
      modificationRequest.input.resource._id = document._id;
    }

    if (request.input.args.refresh) {
      modificationRequest.input.args.refresh = request.input.args.refresh;
    }

    if (request.input.args.retryOnConflict) {
      modificationRequest.input.args.retryOnConflict = request.input.args.retryOnConflict;
    }

<<<<<<< HEAD
    promises.push(Promise.promisify(kuzzle.funnel.mExecute, {context: kuzzle.funnel})(modificationRequest));
=======
    promises.push(new Bluebird(resolve => {
      kuzzle.funnel.getRequestSlot(modificationRequest, overload => {
        if (overload) {
          modificationRequest.setError(overload);
          resolve(modificationRequest);
          return;
        }

        kuzzle.funnel.processRequest(modificationRequest)
          .catch(error => modificationRequest.setError(error))
          .finally(() => resolve(modificationRequest));
      });
    }));
>>>>>>> bfb62c68
  });

  return Bluebird.all(promises)
    .then(documentRequests => {
      const
        documents = [],
        errors = [];

      documentRequests.forEach(documentRequest => {
        if (documentRequest.error) {
          errors.push(documentRequest.error);
        }
        else {
          documents.push(documentRequest.result);
        }
      });

      if (errors.length > 0) {
        request.setError(new PartialError(`${request.input.controller}:${request.input.action} was not able to process all documents`, errors));
      }

      return {hits: documents, total: documents.length};
    });
}

module.exports = DocumentController;<|MERGE_RESOLUTION|>--- conflicted
+++ resolved
@@ -353,23 +353,7 @@
         deleteRequest.input.args.refresh = request.input.args.refresh;
       }
 
-<<<<<<< HEAD
       promises.push(Promise.promisify(kuzzle.funnel.mExecute, {context: kuzzle.funnel})(deleteRequest));
-=======
-      promises.push(new Bluebird(resolve => {
-        this.kuzzle.funnel.getRequestSlot(deleteRequest, overload => {
-          if (overload) {
-            deleteRequest.setError(overload);
-            resolve(deleteRequest);
-            return;
-          }
-
-          this.kuzzle.funnel.processRequest(deleteRequest)
-            .catch(error => deleteRequest.setError(error))
-            .finally(() => resolve(deleteRequest));
-        });
-      }));
->>>>>>> bfb62c68
     });
 
     return Bluebird.all(promises)
@@ -482,23 +466,7 @@
       modificationRequest.input.args.retryOnConflict = request.input.args.retryOnConflict;
     }
 
-<<<<<<< HEAD
     promises.push(Promise.promisify(kuzzle.funnel.mExecute, {context: kuzzle.funnel})(modificationRequest));
-=======
-    promises.push(new Bluebird(resolve => {
-      kuzzle.funnel.getRequestSlot(modificationRequest, overload => {
-        if (overload) {
-          modificationRequest.setError(overload);
-          resolve(modificationRequest);
-          return;
-        }
-
-        kuzzle.funnel.processRequest(modificationRequest)
-          .catch(error => modificationRequest.setError(error))
-          .finally(() => resolve(modificationRequest));
-      });
-    }));
->>>>>>> bfb62c68
   });
 
   return Bluebird.all(promises)
