/*
 * Kuzzle, a backend software, self-hostable and ready to use
 * to power modern apps
 *
 * Copyright 2015-2018 Kuzzle
 * mailto: support AT kuzzle.io
 * website: http://kuzzle.io
 *
 * Licensed under the Apache License, Version 2.0 (the "License");
 * you may not use this file except in compliance with the License.
 * You may obtain a copy of the License at
 *
 * https://www.apache.org/licenses/LICENSE-2.0
 *
 * Unless required by applicable law or agreed to in writing, software
 * distributed under the License is distributed on an "AS IS" BASIS,
 * WITHOUT WARRANTIES OR CONDITIONS OF ANY KIND, either express or implied.
 * See the License for the specific language governing permissions and
 * limitations under the License.
 */

'use strict';

const
  errorsManager = require('../../util/errors'),
  { NativeController } = require('./baseController'),
  {
    assertHasBody,
    assertHasIndexAndCollection,
  } = require('../../util/requestAssertions');

/**
 * @class DocumentController
 * @param {Kuzzle} kuzzle
 */
class DocumentController extends NativeController {
  constructor(kuzzle) {
    super(kuzzle, [
      'count',
      'create',
      'createOrReplace',
      'delete',
      'deleteByQuery',
      'exists',
      'get',
      'mCreate',
      'mCreateOrReplace',
      'mDelete',
      'mGet',
      'mReplace',
      'mUpdate',
      'replace',
      'scroll',
      'search',
      'update',
      'validate'
    ]);
  }

  /**
   * @param {Request} request
   * @returns {Promise<Object>}
   */
  search (request) {
    const
      { from, size, scrollTTL, searchBody } = this.getSearchParams(request),
      { index, collection } = this.getIndexAndCollection(request);

<<<<<<< HEAD
    const { index, collection } = request.input.resource;

    if ([',', '*', '+'].some(searchValue => index.indexOf(searchValue) !== -1)
      || request.input.resource.index === '_all'
    ) {
      errorsManager.throw('services', 'storage', 'no_multi_indexes');
    }

    if ([',', '*', '+'].some(searchValue => collection.indexOf(searchValue) !== -1)
      || request.input.resource.collection === '_all'
=======
    if ( [',', '*', '+'].some(searchValue => index.indexOf(searchValue) !== -1)
      || index === '_all'
    ) {
      errorsManager.throw('services', 'storage', 'no_multi_indexes');
    }
    if ( [',', '*', '+'].some(searchValue => collection.indexOf(searchValue) !== -1)
      || collection === '_all'
>>>>>>> 5fba725c
    ) {
      errorsManager.throw('services', 'storage', 'no_multi_collections');
    }

<<<<<<< HEAD
    if (request.input.args.size) {
      const documentsCount =
        request.input.args.size - (request.input.args.from || 0);

      if (documentsCount > this.kuzzle.config.limits.documentsFetchCount) {
        errorsManager.throw(
          'services',
          'storage',
          'get_limit_exceeded',
          this.kuzzle.config.limits.documentsFetchCount);
      }
    }

    return this.engine.search(request);
=======
    this.assertNotExceedMaxFetch(size - from);

    return this.publicStorage.search(
      index,
      collection,
      searchBody,
      { from, size, scroll: scrollTTL }
    )
      .then(({ scrollId, hits, aggregations, total }) => ({
        scrollId,
        hits,
        aggregations,
        total
      }));
>>>>>>> 5fba725c
  }

  /**
   * @param {Request} request
   * @returns {Promise<Object>}
   */
<<<<<<< HEAD
  scroll(request) {
    if (!request.input.args.scrollId) {
      errorsManager.throw('api', 'assert', 'missing_argument', 'scrollId');
    }

    return this.engine.scroll(request);
=======
  scroll (request) {
    const
      scrollTTL = this.getScrollTTLParam(request),
      _scrollId = this.getString(request, 'scrollId');

    return this.publicStorage.scroll(_scrollId, { scrollTTL })
      .then(({ scrollId, hits, total }) => ({
        scrollId,
        hits,
        total
      }));
>>>>>>> 5fba725c
  }

  /**
   * @param {Request} request
   * @returns {Promise<Boolean>}
   */
<<<<<<< HEAD
  exists(request) {
    assertHasId(request);

    return this.engine.get(request)
      .then(() => true)
      .catch(error =>
        error.status === 404
          ? Bluebird.resolve(false)
          : Bluebird.reject(error)
      );
=======
  exists (request) {
    const
      id = this.getId(request),
      { index, collection } = this.getIndexAndCollection(request);

    return this.publicStorage.exists(index, collection, id);
>>>>>>> 5fba725c
  }

  /**
   * @param {Request} request
   * @returns {Promise<Object>}
   */
  get (request) {
    const
      id = this.getId(request),
      { index, collection } = this.getIndexAndCollection(request);

    return this.publicStorage.get(index, collection, id)
      .then(({ _id, _version, _source}) => ({
        _id,
        _version,
        _source
      }));
  }

  /**
   * Get specific documents according to given ids
   *
   * @param {Request} request
   * @returns {Promise<Object>}
   */
<<<<<<< HEAD
  mGet(request) {
    assertHasBody(request);
    assertBodyHasAttribute(request, 'ids');
    assertBodyAttributeType(request, 'ids', 'array');
    assertHasIndexAndCollection(request);

    if (request.input.body.ids.length > this.kuzzle.config.limits.documentsFetchCount) {
      errorsManager.throw(
        'services',
        'storage',
        'get_limit_exceeded',
        this.kuzzle.config.limits.documentsFetchCount);
    }

    return this.engine.mget(request)
      .then(documents => {
        documents.total = documents.hits.length;

        if (documents.hits.some(doc => ! doc.found)) {
          request.setError(
            errorsManager.get('services', 'storage', 'incomplete_fetch'));
        }

        return documents;
=======
  mGet (request) {
    const
      ids = this.getBodyArray(request, 'ids'),
      { index, collection } = this.getIndexAndCollection(request);

    this.assertNotExceedMaxFetch(ids.length);

    return this.publicStorage.mGet(index, collection, ids)
      .then(({ items, errors }) => {
        return {
          successes: items,
          errors
        };
>>>>>>> 5fba725c
      });
  }

  /**
   * @param {Request} request
   * @returns {Promise<Object>}
   */
  count (request) {
    const
      { searchBody } = this.getSearchParams(request),
      { index, collection } = this.getIndexAndCollection(request);

    return this.publicStorage.count(index, collection, searchBody)
      .then(count => ({
        count
      }));
  }

  /**
   * Create a new document
   *
   * @param {Request} request
   * @returns {Promise<Object>}
   */
  create (request) {
    let
      modifiedRequest,
      response;

    const
      id = request.input.resource._id,
      content = this.getBody(request),
      userId = this.getUserId(request),
      refresh = this.getString(request, 'refresh', 'false'),
      { index, collection } = this.getIndexAndCollection(request);

    return this.kuzzle.validation.validate(request, false)
      .then(newRequest => {
        modifiedRequest = newRequest;

        return this.publicStorage.create(
          index,
          collection,
          content,
          { userId, id, refresh });
      })
      .then(_response => {
        // response: { _id, _version, _source }
        response = _response;

        return this.kuzzle.notifier.notifyDocumentCreate(
          modifiedRequest,
          response);
      })
      .then(() => response);
  }

  /**
   * Create the documents provided in the body
   * Delegates the notification to create action
   *
   * @param {Request} request
   * @returns {Promise<Object>}
   */
  mCreate (request) {
    return this._mChanges(request, 'mCreate', false);
  }

  /**
   * Create a new document through the persistent layer. If it already exists, update it instead.
   *
   * @param {Request} request
   * @returns {Promise<Object>}
   */
  createOrReplace (request) {
    let
      modifiedRequest,
      response;

    const
      id = this.getId(request),
      content = this.getBody(request),
      userId = this.getUserId(request),
      refresh = this.getString(request, 'refresh', 'false'),
      { index, collection } = this.getIndexAndCollection(request);

    return this.kuzzle.validation.validate(request, false)
      .then(newRequest => {
        modifiedRequest = newRequest;

        return this.publicStorage.createOrReplace(
          index,
          collection,
          id,
          content,
          { refresh, userId });
      })
      .then(_response => {
        // response: { _id, _version, _source, created }
        response = _response;

        if (response.created) {
          return this.kuzzle.notifier.notifyDocumentCreate(
            modifiedRequest,
            response);
        }

        return this.kuzzle.notifier.notifyDocumentReplace(modifiedRequest);
      })
      .then(() => response);
  }

  /**
   * Create or replace the documents provided in the body
   * Delegates the notification to createOrReplace action
   *
   * @param {Request} request
   * @returns {Promise<Object>}
   */
  mCreateOrReplace (request) {
    return this._mChanges(request, 'mCreateOrReplace', true);
  }

  /**
   * Update a document through the persistent layer
   *
   * @param {Request} request
   * @returns {Promise<Object>}
   */
  update (request) {
    let modifiedRequest, response;

    const
      id = this.getId(request),
      content = this.getBody(request),
      userId = this.getUserId(request),
      refresh = this.getString(request, 'refresh', 'false'),
      retryOnConflict = request.input.args.retryOnConflict,
      { index, collection } = this.getIndexAndCollection(request);

    return this.kuzzle.validation.validate(request, false)
      .then(newRequest => {
        modifiedRequest = newRequest;

        return this.publicStorage.update(
          index,
          collection,
          id,
          content,
          { refresh, userId, retryOnConflict });
      })
      .then(_response => {
        // response: { _id, _version }
        response = _response;

        return this.kuzzle.notifier.notifyDocumentUpdate(modifiedRequest);
      })
      .then(() => response);
  }

  /**
   * Update the documents provided in the body
   * Delegates the notification to update action
   *
   * @param {Request} request
   * @returns {Promise<Object>}
   */
  mUpdate (request) {
    return this._mChanges(request, 'mUpdate', true);
  }

  /**
   * Replace a document through the persistent layer. Throws an error if the document doesn't exist
   *
   * @param {Request} request
   * @returns {Promise<Object>}
   */
  replace (request) {
    let
      modifiedRequest,
      response;

    const
      id = this.getId(request),
      content = this.getBody(request),
      userId = this.getUserId(request),
      refresh = this.getString(request, 'refresh', 'false'),
      { index, collection } = this.getIndexAndCollection(request);

    return this.kuzzle.validation.validate(request, false)
      .then(newRequest => {
        modifiedRequest = newRequest;

        return this.publicStorage.replace(
          index,
          collection,
          id,
          content,
          { userId, refresh });
      })
      .then(_response => {
        // response: { _id, _version, _source }
        response = _response;

        return this.kuzzle.notifier.notifyDocumentReplace(modifiedRequest);
      })
      .then(() => response);
  }

  /**
   * Replace the documents provided in the body
   * Delegates the notification to update action
   *
   * @param {Request} request
   * @returns {Promise<Object>}
   */
  mReplace (request) {
    return this._mChanges(request, 'mReplace', true);
  }

  /**
   * Delete a document through the persistent layer
   *
   * @param {Request} request
   * @returns {Promise<Object>}
   */
  delete (request) {
    let document;

    const
      id = this.getId(request),
      { index, collection } = this.getIndexAndCollection(request);

    return this.publicStorage.get(index, collection, id)
      .then(_document => {
        document = _document;

        return this.publicStorage.delete(index, collection, id);
      })
      .then(() => this.kuzzle.notifier.notifyDocumentMDelete(request, [document]))
      .then(() => ({
        _id: document._id
      }));
  }

  /**
   * Delete specific documents according to given ids
   * Delegates the notification to delete action
   *
   * @param {Request} request
   * @returns {Promise<Object>}
   */
  mDelete (request) {
    let _errors;

    const
      deletedIds = [],
      ids = this.getBodyArray(request, 'ids'),
      refresh = this.getString(request, 'refresh', 'false'),
      { index, collection } = this.getIndexAndCollection(request);

    return this.publicStorage.mDelete(index, collection, ids, { refresh })
      .then(({ documents, errors }) => {
        _errors = errors;

<<<<<<< HEAD
        if (response.error.length > 0) {
          request.setError(
            errorsManager.get(
              'services',
              'storage',
              'incomplete_delete',
              response.error));
=======
        for (let i = 0; i < documents.length; i++) {
          deletedIds.push(documents[i]._id);
>>>>>>> 5fba725c
        }

        // @todo should be done in clientAdapter ?
        return this.kuzzle.notifier.notifyDocumentMDelete(request, documents);
      })
      .then(() => ({
        successes: deletedIds,
        errors: _errors
      }));
  }

  /**
   * Delete several documents matching a query through the persistent layer
   *
   * @param {Request} request
   * @returns {Promise<Object>}
   */
  deleteByQuery (request) {
    const
      deletedIds = [],
      query = this.getBodyObject(request, 'query'),
      refresh = this.getString(request, 'refresh', 'false'),
      { index, collection } = this.getIndexAndCollection(request);

    return this.publicStorage.deleteByQuery(
      index,
      collection,
      query,
      { refresh }
    )
      .then(({ documents }) => {
        for (let i = 0; i < documents.length; i++) {
          deletedIds.push(documents[i]._id);
        }

        return this.kuzzle.notifier.notifyDocumentMDelete(request, documents);
      })
      .then(() => ({
        ids: deletedIds
      }));
  }

  /**
   * Validate a document against collection validation specifications.
   *
   * @param {Request} request
   * @returns {Promise<Object>}
   */
  validate (request) {
    assertHasBody(request);
    assertHasIndexAndCollection(request);

    // @todo validation service should not take request argument
    return this.kuzzle.validation.validate(request, true);
  }

  /**
   * Applies a multi-document change request (create, update,
   * replace, createOrReplace)
   *
   * @param  {Request} request
   * @param  {String} methodName ES Service method to apply
   * @param  {boolean} cached Action requires the notifier to pull ids from cache
   * @return {Promise.<Object>} { successes, errors }
   */
  _mChanges (request, methodName, cached) {
    const
      refresh = this.getString(request, 'refresh', 'false'),
      userId = this.getUserId(request),
      documents = this.getBodyArray(request, 'documents'),
      { index, collection } = this.getIndexAndCollection(request);

    let response;

    return this.publicStorage[methodName](
      index,
      collection,
      documents,
      { refresh, userId }
    )
      .then(_response => {
        response = _response;

<<<<<<< HEAD
        if (response.error.length > 0) {
          request.setError(
            errorsManager.get(
              'services',
              'storage',
              'incomplete_create',
              response.error));
        }

=======
>>>>>>> 5fba725c
        return this.kuzzle.notifier.notifyDocumentMChanges(
          request,
          response.items,
          cached);
      })
      .then(() => ({
        successes: response.items,
        errors: response.errors
      }));
  }
}

module.exports = DocumentController;<|MERGE_RESOLUTION|>--- conflicted
+++ resolved
@@ -66,18 +66,6 @@
       { from, size, scrollTTL, searchBody } = this.getSearchParams(request),
       { index, collection } = this.getIndexAndCollection(request);
 
-<<<<<<< HEAD
-    const { index, collection } = request.input.resource;
-
-    if ([',', '*', '+'].some(searchValue => index.indexOf(searchValue) !== -1)
-      || request.input.resource.index === '_all'
-    ) {
-      errorsManager.throw('services', 'storage', 'no_multi_indexes');
-    }
-
-    if ([',', '*', '+'].some(searchValue => collection.indexOf(searchValue) !== -1)
-      || request.input.resource.collection === '_all'
-=======
     if ( [',', '*', '+'].some(searchValue => index.indexOf(searchValue) !== -1)
       || index === '_all'
     ) {
@@ -85,27 +73,10 @@
     }
     if ( [',', '*', '+'].some(searchValue => collection.indexOf(searchValue) !== -1)
       || collection === '_all'
->>>>>>> 5fba725c
     ) {
       errorsManager.throw('services', 'storage', 'no_multi_collections');
     }
 
-<<<<<<< HEAD
-    if (request.input.args.size) {
-      const documentsCount =
-        request.input.args.size - (request.input.args.from || 0);
-
-      if (documentsCount > this.kuzzle.config.limits.documentsFetchCount) {
-        errorsManager.throw(
-          'services',
-          'storage',
-          'get_limit_exceeded',
-          this.kuzzle.config.limits.documentsFetchCount);
-      }
-    }
-
-    return this.engine.search(request);
-=======
     this.assertNotExceedMaxFetch(size - from);
 
     return this.publicStorage.search(
@@ -120,21 +91,12 @@
         aggregations,
         total
       }));
->>>>>>> 5fba725c
-  }
-
-  /**
-   * @param {Request} request
-   * @returns {Promise<Object>}
-   */
-<<<<<<< HEAD
-  scroll(request) {
-    if (!request.input.args.scrollId) {
-      errorsManager.throw('api', 'assert', 'missing_argument', 'scrollId');
-    }
-
-    return this.engine.scroll(request);
-=======
+  }
+
+  /**
+   * @param {Request} request
+   * @returns {Promise<Object>}
+   */
   scroll (request) {
     const
       scrollTTL = this.getScrollTTLParam(request),
@@ -146,32 +108,18 @@
         hits,
         total
       }));
->>>>>>> 5fba725c
   }
 
   /**
    * @param {Request} request
    * @returns {Promise<Boolean>}
    */
-<<<<<<< HEAD
-  exists(request) {
-    assertHasId(request);
-
-    return this.engine.get(request)
-      .then(() => true)
-      .catch(error =>
-        error.status === 404
-          ? Bluebird.resolve(false)
-          : Bluebird.reject(error)
-      );
-=======
   exists (request) {
     const
       id = this.getId(request),
       { index, collection } = this.getIndexAndCollection(request);
 
     return this.publicStorage.exists(index, collection, id);
->>>>>>> 5fba725c
   }
 
   /**
@@ -197,32 +145,6 @@
    * @param {Request} request
    * @returns {Promise<Object>}
    */
-<<<<<<< HEAD
-  mGet(request) {
-    assertHasBody(request);
-    assertBodyHasAttribute(request, 'ids');
-    assertBodyAttributeType(request, 'ids', 'array');
-    assertHasIndexAndCollection(request);
-
-    if (request.input.body.ids.length > this.kuzzle.config.limits.documentsFetchCount) {
-      errorsManager.throw(
-        'services',
-        'storage',
-        'get_limit_exceeded',
-        this.kuzzle.config.limits.documentsFetchCount);
-    }
-
-    return this.engine.mget(request)
-      .then(documents => {
-        documents.total = documents.hits.length;
-
-        if (documents.hits.some(doc => ! doc.found)) {
-          request.setError(
-            errorsManager.get('services', 'storage', 'incomplete_fetch'));
-        }
-
-        return documents;
-=======
   mGet (request) {
     const
       ids = this.getBodyArray(request, 'ids'),
@@ -236,7 +158,6 @@
           successes: items,
           errors
         };
->>>>>>> 5fba725c
       });
   }
 
@@ -502,18 +423,8 @@
       .then(({ documents, errors }) => {
         _errors = errors;
 
-<<<<<<< HEAD
-        if (response.error.length > 0) {
-          request.setError(
-            errorsManager.get(
-              'services',
-              'storage',
-              'incomplete_delete',
-              response.error));
-=======
         for (let i = 0; i < documents.length; i++) {
           deletedIds.push(documents[i]._id);
->>>>>>> 5fba725c
         }
 
         // @todo should be done in clientAdapter ?
@@ -597,18 +508,6 @@
       .then(_response => {
         response = _response;
 
-<<<<<<< HEAD
-        if (response.error.length > 0) {
-          request.setError(
-            errorsManager.get(
-              'services',
-              'storage',
-              'incomplete_create',
-              response.error));
-        }
-
-=======
->>>>>>> 5fba725c
         return this.kuzzle.notifier.notifyDocumentMChanges(
           request,
           response.items,
