--- conflicted
+++ resolved
@@ -28,15 +28,7 @@
   this.overloadWarned = false;
   this.lastWarningTime = 0;
 
-<<<<<<< HEAD
   this.init = function funnelInit () {
-    this.controllers.write = new WriteController(kuzzle);
-    this.controllers.read = new ReadController(kuzzle);
-    this.controllers.subscribe = new SubscribeController(kuzzle);
-    this.controllers.bulk = new BulkController(kuzzle);
-=======
-  this.init = function () {
->>>>>>> e8bf2a3f
     this.controllers.admin = new AdminController(kuzzle);
     this.controllers.auth = new AuthController(kuzzle);
     this.controllers.bulk = new BulkController(kuzzle);
