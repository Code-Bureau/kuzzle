/*
 * Kuzzle, a backend software, self-hostable and ready to use
 * to power modern apps
 *
 * Copyright 2017 Kuzzle
 * mailto: support AT kuzzle.io
 * website: http://kuzzle.io
 *
 * Licensed under the Apache License, Version 2.0 (the "License");
 * you may not use this file except in compliance with the License.
 * You may obtain a copy of the License at
 *
 * https://www.apache.org/licenses/LICENSE-2.0
 *
 * Unless required by applicable law or agreed to in writing, software
 * distributed under the License is distributed on an "AS IS" BASIS,
 * WITHOUT WARRANTIES OR CONDITIONS OF ANY KIND, either express or implied.
 * See the License for the specific language governing permissions and
 * limitations under the License.
 */

'use strict';

const
  Bluebird = require('bluebird'),
  Deque = require('denque'),
  AuthController = require('./authController'),
  BulkController = require('./bulkController'),
  CollectionController = require('./collectionController'),
  DocumentController = require('./documentController'),
  IndexController = require('./indexController'),
  MemoryStorageController = require('./memoryStorageController'),
  RealtimeController = require('./realtimeController'),
  SecurityController = require('./securityController'),
  ServerController = require('./serverController'),
  Request = require('kuzzle-common-objects').Request,
  {
    BadRequestError,
    ForbiddenError,
    KuzzleError,
    PluginImplementationError,
    ServiceUnavailableError,
    UnauthorizedError
  } = require('kuzzle-common-objects').errors;

const MIN_TIME_BEFORE_DUMP_PREV_ERROR = 60000;

/**
 * @class CacheItem
 */
class CacheItem {
  constructor(request, callback) {
    this.request = request;
    this.callback = callback;
  }
}

/**
 * @class FunnelController
 * @property {object} controllers
 * @param {Kuzzle} kuzzle
 */
class FunnelController {
  constructor(kuzzle) {
    this.kuzzle = kuzzle;
    this.overloaded = false;
    this.concurrentRequests = 0;
    this.controllers = {};
    this.pluginsControllers = {};
    this.requestsCache = new Deque();
    this.cachedItems = 0;
    this.lastOverloadTime = 0;
    this.overloadWarned = false;
    this.lastWarningTime = 0;

    this.lastDumpedErrors = {};

    // used only for core-dump analysis
    this.pendingRequests = {};

    // used only for core-dump analysis
    this.requestHistory = new Deque();
    this.historized = 0;
  }

  init() {
    this.controllers.auth = new AuthController(this.kuzzle);
    this.controllers.bulk = new BulkController(this.kuzzle);
    this.controllers.collection = new CollectionController(this.kuzzle);
    this.controllers.document = new DocumentController(this.kuzzle);
    this.controllers.index = new IndexController(this.kuzzle);
    this.controllers.memoryStorage = this.controllers.ms = new MemoryStorageController(this.kuzzle);
    this.controllers.realtime = new RealtimeController(this.kuzzle);
    this.controllers.security = new SecurityController(this.kuzzle);
    this.controllers.server = new ServerController(this.kuzzle);

    this.pluginsControllers = this.kuzzle.pluginsManager.getPluginControllers();
  }

  /**
   * Asks the overload-protection system for a request slot.
   *
   * Resolves the callback with the provided request once
   * the request can be processed.
   *
   * Rejects it with a ServiceUnavailable error if Kuzzle is overloaded
   * and if the buffer limit has been reached
   *
   * @param {Request} request
   * @param {Function} callback
   */
  getRequestSlot(request, callback) {
    this.pendingRequests[request.id] = request;

    if (this.overloaded) {
      const now = Date.now();

      if ((this.cachedItems > this.kuzzle.config.limits.requestsBufferWarningThreshold) && (this.lastWarningTime === 0 || this.lastWarningTime < now - 500)) {
        const overloadPercentage = Math.round(10000 * this.cachedItems / this.kuzzle.config.limits.requestsBufferSize) / 100;
        this.kuzzle.pluginsManager.trigger('core:overload', overloadPercentage);
        this.kuzzle.pluginsManager.trigger('log:warn', `[!WARNING!] Kuzzle overloaded: ${overloadPercentage}%. Delaying requests...`);

        this.overloadWarned = true;
        this.lastWarningTime = now;
      }
    }

    // resolves the callback immediately if a slot is available
    if (this.concurrentRequests < this.kuzzle.config.limits.concurrentRequests) {
      return callback(null);
    }

    /*
     If kuzzle is overloaded, check the requests cache.
     There are two possibilities:

     1- the cache limit has not been reached: the request is cached
     and will be played as soon as the config.limits.concurrentRequests
     property allows it

     2- the number of cached requests is equal to the requestsBufferSize property.
     The request is then discarded and an error is returned to the sender
     */
    if (this.cachedItems >= this.kuzzle.config.limits.requestsBufferSize) {
      const error = new ServiceUnavailableError('Request discarded: Kuzzle Server is temporarily overloaded');

      this.kuzzle.pluginsManager.trigger('log:error', error);
      request.setError(error);
      return callback(error);
    }

    this.cachedItems++;
    this.requestsCache.push(new CacheItem(request, callback));

    if (!this.overloaded) {
      this.overloaded = true;

      /*
       /!\ Invoking this function here with setTimeout() leads to V8 deoptimizing
       the entire getRequestSlot method (as of node.js 6.9.1),
       because of an "out of bounds" heuristic error (caused by node's
       setTimeout code written in JS? this needs further investigations)

       We get better performances by keeping this method optimized by crankshaft
       even if this means executing this function once for nothing each
       time we start overload mode.
       */
      playCachedRequests(this.kuzzle, this);
    }
  }

  /**
   * Execute the API request by 1/ asking for a request slot,
   * 2/ checking if the requesting user has the right credentials
   * and 3/ send the request itself to the corresponding
   * controller+action
   *
   * @param {Request} request
   * @param {Function} callback
   */
  execute(request, callback) {
    this.getRequestSlot(request, overloadError => {
      if (overloadError) {
        // "handleErrorDump" shouldn't need to be called for 503 errors
        return callback(overloadError, request);
      }

      this.checkRights(request)
        .then(modifiedRequest => this.processRequest(modifiedRequest))
        .then(processResult => callback(null, processResult))
        .catch(err => {
          // JSON.stringify(new NativeError()) === '{}', i.e. Error, SyntaxError, TypeError, ReferenceError, etc.
          this.kuzzle.pluginsManager.trigger('log:error', err instanceof Error && !(err instanceof KuzzleError)
            ? err.message + '\n' + err.stack
            : err
          );

          request.setError(err);
          callback(err, request);

          this.handleErrorDump(err);

          return null;
        });

      return null;
    });
  }

  /**
   * Checks if an error is worth dumping Kuzzle. If so,
   * creates a dump.
   *
   * @param {KuzzleError|*} err
   */
  handleErrorDump(err) {
    if (this.kuzzle.config.dump.enabled && this.kuzzle.config.dump.handledErrors.enabled) {
      setImmediate(() => {
        const
          lastSeen = Date.now(),
          errorType = typeof err === 'object' && err.name ? err.name : typeof err;

        if (this.kuzzle.config.dump.handledErrors.whitelist.indexOf(errorType) > -1) {
          const request = new Request({
            controller: 'actions',
            action: 'dump',
            body: {}
          });

          // simplify error message to use it in folder dump name
          let errorMessage = err.message;

          if (errorMessage.indexOf('\n') > -1) {
            errorMessage = errorMessage.split('\n')[0];
          }

          errorMessage = errorMessage.toLowerCase().replace(/[^a-zA-Z0-9-_]/g, '-').replace(/[-]+/g, '-').split('-');
          errorMessage = errorMessage.filter(value => value !== '').join('-');

          request.input.body.suffix = 'handled-'.concat(errorType.toLowerCase(), '-', errorMessage);

          if (!this.lastDumpedErrors[request.input.body.suffix] || this.lastDumpedErrors[request.input.body.suffix] < lastSeen - MIN_TIME_BEFORE_DUMP_PREV_ERROR) {
            this.kuzzle.cliController.actions.dump(request);
            this.lastDumpedErrors[request.input.body.suffix] = lastSeen;
          }
        }
      });
    }
  }

  /**
   * Checks if a user has the necessary rights to execute the action
   *
   * @param {Request} request
   * @return {Promise<Request>}
   */
  checkRights(request) {
    return this.kuzzle.repositories.token.verifyToken(request.input.jwt)
      .then(userToken => {
        request.context.token = userToken;

        return this.kuzzle.repositories.user.load(request.context.token.userId);
      })
      .then(user => {
        request.context.user = user;

        return user.isActionAllowed(request, this.kuzzle);
      })
      .then(isAllowed => {
        if (!isAllowed) {
          let error;

          // anonymous user => we throw a 401 (Unauthorized) error
          if (request.context.token.userId === -1) {
            error = new UnauthorizedError(`Unauthorized action [${request.input.resource.index}/${request.input.resource.collection}/${request.input.controller}/${request.input.action}] for anonymous user`);
          }
          else {
            // logged-in user with insufficient permissions => we throw a 403 (Forbidden) error
            error = new ForbiddenError(`Forbidden action [${request.input.resource.index}/${request.input.resource.collection}/${request.input.controller}/${request.input.action}] for user ${request.context.user._id}`);
          }

          request.setError(error);

          return triggerEvent(this.kuzzle, request, 'request:onUnauthorized')
            .finally(() => Bluebird.reject(error));
        }

        return triggerEvent(this.kuzzle, request, 'request:onAuthorized');
      });
  }

  /**
   * Executes the request immediately.
   * /!\ To be used only by methods having already passed the overload check.
   *
   * @param {KuzzleRequest} request
   * @return {Promise}
   */
  processRequest(request) {
    let controllers;

    if (this.controllers[request.input.controller]) {
      controllers = this.controllers;
    }
    else if (this.pluginsControllers[request.input.controller]) {
      controllers = this.pluginsControllers;
    }
    else {
      delete this.pendingRequests[request.id];
      throw new BadRequestError(`Unknown controller ${request.input.controller}`);
    }

    const action = controllers[request.input.controller][request.input.action];

    if (!action || typeof action !== 'function') {
      delete this.pendingRequests[request.id];
      throw new BadRequestError(`No corresponding action ${request.input.action} in controller ${request.input.controller}`);
    }

    this.kuzzle.statistics.startRequest(request);
    this.concurrentRequests++;

    if (this.historized > this.kuzzle.config.limits.requestsHistorySize) {
      this.requestHistory.shift();
    }
    else {
      this.historized++;
    }

    this.requestHistory.push(request);

<<<<<<< HEAD
    let
      beforeEvent = this.getEventName(request.input.controller, 'before', request.input.action),
      modifiedRequest = request;
=======
    const beforeEvent = this.getEventName(request.input.controller, 'before', request.input.action);
    let modifiedRequest;
>>>>>>> 547ad9f7

    return triggerEvent(this.kuzzle, request, beforeEvent)
      .then(newRequest => {
        modifiedRequest = newRequest;

        return controllers[request.input.controller][request.input.action](newRequest);
      })
      .then(responseData => {
        const afterEvent = this.getEventName(request.input.controller, 'after', request.input.action);
        modifiedRequest.setResult(responseData, {status: request.status === 102 ? 200 : request.status});

        return triggerEvent(this.kuzzle, modifiedRequest, afterEvent);
      })
      .then(newRequest => {
        this.kuzzle.statistics.completedRequest(request);

        // do not trigger global events on plugins' subrequests
        if (newRequest.origin === null) {
          return triggerEvent(this.kuzzle, newRequest, 'request:onSuccess');
        }

        return newRequest;
      })
      .catch(error => {
        let _error = error;

        this.kuzzle.statistics.failedRequest(request);

        if (controllers === this.pluginsControllers && !(error instanceof KuzzleError)) {
          _error = new PluginImplementationError(error);
        }

        // do not trigger global events on plugins' subrequests
        if (modifiedRequest.origin === null) {
          return triggerEvent(this.kuzzle, modifiedRequest, 'request:onError')
            .finally(() => Bluebird.reject(_error));
        }

        return Bluebird.reject(_error);
      })
      .finally(() => {
        this.concurrentRequests--;
        delete this.pendingRequests[request.id];
      });
  }

  /**
   * Helper function meant to normalize event names
   * by retrieving controller aliases' original names.
   *
   * @param {string} controller name or alias
   * @param {string} prefix - event prefix
   * @param {string} action - executed action
   * @returns {string} event name
   */
  getEventName(controller, prefix, action) {
    const event = controller === 'memoryStorage' ? 'ms' : controller;

    return event + ':' + prefix + capitalizeFirstLetter(action);
  }
}

/**
 * Background task. Checks if there are any requests in cache, and replay them
 * if Kuzzle is not overloaded anymore,
 *
 * @param kuzzle
 * @param {FunnelController} funnel
 */
function playCachedRequests(kuzzle, funnel) {
  // If there is room to play bufferized requests, do it now. If not, retry later
  const quantityToInject = Math.min(funnel.cachedItems, kuzzle.config.limits.concurrentRequests - funnel.concurrentRequests);

  if (quantityToInject > 0) {
    for (let i = 0; i < quantityToInject; i++) {
      const cachedItem = funnel.requestsCache.shift();
      funnel.execute(cachedItem.request, cachedItem.callback);
    }

    funnel.cachedItems -= quantityToInject;
  }

  if (funnel.cachedItems > 0) {
    setTimeout(() => playCachedRequests(kuzzle, funnel), 0);
  } else {
    const now = Date.now();
    // No request remaining in cache => stop the background task and return to normal behavior
    funnel.overloaded = false;

    if (funnel.overloadWarned && (funnel.lastOverloadTime === 0 || funnel.lastOverloadTime < now - 500)) {
      funnel.overloadWarned = false;
      kuzzle.pluginsManager.trigger('log:info', 'End of overloaded state. Resuming normal activity.');
      funnel.lastOverloadTime = now;
    }
  }
}

/**
 * @param {string} string
 * @returns {string}
 */
function capitalizeFirstLetter(string) {
  return string.charAt(0).toUpperCase() + string.slice(1);
}

/**
 * Triggers an event if the request has not already
 * emitted it during its lifecycle
 *
 * @param {Kuzzle} kuzzle
 * @param {KuzzleRequest} request
 * @param {string} event
 * @return {Promise.<KuzzleRequest>}
 */
function triggerEvent(kuzzle, request, event) {
  if (request.hasTriggered(event)) {
    return Bluebird.resolve(request);
  }

  request.triggers(event);
  return kuzzle.pluginsManager.trigger(event, request);
}

module.exports = FunnelController;<|MERGE_RESOLUTION|>--- conflicted
+++ resolved
@@ -329,14 +329,8 @@
 
     this.requestHistory.push(request);
 
-<<<<<<< HEAD
-    let
-      beforeEvent = this.getEventName(request.input.controller, 'before', request.input.action),
-      modifiedRequest = request;
-=======
     const beforeEvent = this.getEventName(request.input.controller, 'before', request.input.action);
     let modifiedRequest;
->>>>>>> 547ad9f7
 
     return triggerEvent(this.kuzzle, request, beforeEvent)
       .then(newRequest => {
