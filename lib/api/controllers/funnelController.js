/*
 * Kuzzle, a backend software, self-hostable and ready to use
 * to power modern apps
 *
 * Copyright 2017 Kuzzle
 * mailto: support AT kuzzle.io
 * website: http://kuzzle.io
 *
 * Licensed under the Apache License, Version 2.0 (the "License");
 * you may not use this file except in compliance with the License.
 * You may obtain a copy of the License at
 *
 * https://www.apache.org/licenses/LICENSE-2.0
 *
 * Unless required by applicable law or agreed to in writing, software
 * distributed under the License is distributed on an "AS IS" BASIS,
 * WITHOUT WARRANTIES OR CONDITIONS OF ANY KIND, either express or implied.
 * See the License for the specific language governing permissions and
 * limitations under the License.
 */

'use strict';

const
  Bluebird = require('bluebird'),
  Deque = require('denque'),
  AuthController = require('./authController'),
  BulkController = require('./bulkController'),
  CollectionController = require('./collectionController'),
  DocumentController = require('./documentController'),
  IndexController = require('./indexController'),
  MemoryStorageController = require('./memoryStorageController'),
  RealtimeController = require('./realtimeController'),
  SecurityController = require('./securityController'),
  ServerController = require('./serverController'),
  Request = require('kuzzle-common-objects').Request,
  {
<<<<<<< HEAD
    KuzzleError,
    BadRequestError,
    UnauthorizedError,
    ForbiddenError,
    ServiceUnavailableError
=======
    BadRequestError,
    ForbiddenError,
    KuzzleError,
    PluginImplementationError,
    ServiceUnavailableError,
    UnauthorizedError
>>>>>>> 586bb167
  } = require('kuzzle-common-objects').errors;

const MIN_TIME_BEFORE_DUMP_PREV_ERROR = 60000;

/**
 * @class CacheItem
 */
class CacheItem {
  constructor(request, callback) {
    this.request = request;
    this.callback = callback;
  }
}

/**
 * @class FunnelController
 * @property {object} controllers
 * @param {Kuzzle} kuzzle
 */
class FunnelController {
  constructor(kuzzle) {
    this.kuzzle = kuzzle;
    this.overloaded = false;
    this.concurrentRequests = 0;
    this.controllers = {};
<<<<<<< HEAD
=======
    this.pluginsControllers = {};
>>>>>>> 586bb167
    this.requestsCache = new Deque();
    this.cachedItems = 0;
    this.lastOverloadTime = 0;
    this.overloadWarned = false;
    this.lastWarningTime = 0;

    this.lastDumpedErrors = {};

    // used only for core-dump analysis
    this.pendingRequests = {};

    // used only for core-dump analysis
    this.requestHistory = new Deque();
    this.historized = 0;
  }

  init() {
    this.controllers.auth = new AuthController(this.kuzzle);
    this.controllers.bulk = new BulkController(this.kuzzle);
    this.controllers.collection = new CollectionController(this.kuzzle);
    this.controllers.document = new DocumentController(this.kuzzle);
    this.controllers.index = new IndexController(this.kuzzle);
    this.controllers.memoryStorage = this.controllers.ms = new MemoryStorageController(this.kuzzle);
    this.controllers.realtime = new RealtimeController(this.kuzzle);
    this.controllers.security = new SecurityController(this.kuzzle);
    this.controllers.server = new ServerController(this.kuzzle);

<<<<<<< HEAD
    this.kuzzle.pluginsManager.injectControllers();
=======
    this.pluginsControllers = this.kuzzle.pluginsManager.getPluginControllers();
>>>>>>> 586bb167
  }

  /**
   * Asks the overload-protection system for a request slot.
   *
   * Resolves the callback with the provided request once
   * the request can be processed.
   *
   * Rejects it with a ServiceUnavailable error if Kuzzle is overloaded
   * and if the buffer limit has been reached
   *
   * @param {Request} request
   * @param {Function} callback
   */
  getRequestSlot(request, callback) {
    this.pendingRequests[request.id] = request;

    if (this.overloaded) {
      const now = Date.now();

      if ((this.cachedItems > this.kuzzle.config.limits.requestsBufferWarningThreshold) && (this.lastWarningTime === 0 || this.lastWarningTime < now - 500)) {
        const overloadPercentage = Math.round(10000 * this.cachedItems / this.kuzzle.config.limits.requestsBufferSize) / 100;
        this.kuzzle.pluginsManager.trigger('core:overload', overloadPercentage);
        this.kuzzle.pluginsManager.trigger('log:warn', `[!WARNING!] Kuzzle overloaded: ${overloadPercentage}%. Delaying requests...`);

        this.overloadWarned = true;
        this.lastWarningTime = now;
      }
    }

    // resolves the callback immediately if a slot is available
    if (this.concurrentRequests < this.kuzzle.config.limits.concurrentRequests) {
      return callback(null);
    }

    /*
     If kuzzle is overloaded, check the requests cache.
     There are two possibilities:

     1- the cache limit has not been reached: the request is cached
     and will be played as soon as the config.limits.concurrentRequests
     property allows it

     2- the number of cached requests is equal to the requestsBufferSize property.
     The request is then discarded and an error is returned to the sender
     */
    if (this.cachedItems >= this.kuzzle.config.limits.requestsBufferSize) {
      const error = new ServiceUnavailableError('Request discarded: Kuzzle Server is temporarily overloaded');

      this.kuzzle.pluginsManager.trigger('log:error', error);
      request.setError(error);
      return callback(error);
    }

    this.cachedItems++;
    this.requestsCache.push(new CacheItem(request, callback));

    if (!this.overloaded) {
      this.overloaded = true;

      /*
       /!\ Invoking this function here with setTimeout() leads to V8 deoptimizing
       the entire getRequestSlot method (as of node.js 6.9.1),
       because of an "out of bounds" heuristic error (caused by node's
       setTimeout code written in JS? this needs further investigations)

       We get better performances by keeping this method optimized by crankshaft
       even if this means executing this function once for nothing each
       time we start overload mode.
       */
      playCachedRequests(this.kuzzle, this);
    }
  }

  /**
   * Execute the API request by 1/ asking for a request slot,
   * 2/ checking if the requesting user has the right credentials
   * and 3/ send the request itself to the corresponding
   * controller+action
   *
   * @param {Request} request
   * @param {Function} callback
   */
  execute(request, callback) {
    this.getRequestSlot(request, overloadError => {
      if (overloadError) {
        // "handleErrorDump" shouldn't need to be called for 503 errors
        return callback(overloadError, request);
      }

      this.checkRights(request)
        .then(modifiedRequest => this.processRequest(modifiedRequest))
        .then(processResult => callback(null, processResult))
        .catch(err => {
          // JSON.stringify(new NativeError()) === '{}', i.e. Error, SyntaxError, TypeError, ReferenceError, etc.
          this.kuzzle.pluginsManager.trigger('log:error', err instanceof Error && !(err instanceof KuzzleError)
            ? err.message + '\n' + err.stack
            : err
          );

          request.setError(err);
          callback(err, request);

          this.handleErrorDump(err);

          return null;
        });

      return null;
    });
  }

  /**
   * Checks if an error is worth dumping Kuzzle. If so,
   * creates a dump.
   *
   * @param {KuzzleError|*} err
   */
  handleErrorDump(err) {
    if (this.kuzzle.config.dump.enabled && this.kuzzle.config.dump.handledErrors.enabled) {
      setImmediate(() => {
        const
          lastSeen = Date.now(),
          errorType = typeof err === 'object' && err.name ? err.name : typeof err;

        if (this.kuzzle.config.dump.handledErrors.whitelist.indexOf(errorType) > -1) {
          const request = new Request({
            controller: 'actions',
            action: 'dump',
            body: {}
          });

          // simplify error message to use it in folder dump name
          let errorMessage = err.message;

          if (errorMessage.indexOf('\n') > -1) {
            errorMessage = errorMessage.split('\n')[0];
          }

          errorMessage = errorMessage.toLowerCase().replace(/[^a-zA-Z0-9-_]/g, '-').replace(/[-]+/g, '-').split('-');
          errorMessage = errorMessage.filter(value => value !== '').join('-');

          request.input.body.suffix = 'handled-'.concat(errorType.toLowerCase(), '-', errorMessage);

          if (!this.lastDumpedErrors[request.input.body.suffix] || this.lastDumpedErrors[request.input.body.suffix] < lastSeen - MIN_TIME_BEFORE_DUMP_PREV_ERROR) {
            this.kuzzle.cliController.actions.dump(request);
            this.lastDumpedErrors[request.input.body.suffix] = lastSeen;
          }
        }
      });
    }
  }

  /**
   * Checks if a user has the necessary rights to execute the action
   *
   * @param {Request} request
   * @return {Promise<Request>}
   */
  checkRights(request) {
    return this.kuzzle.repositories.token.verifyToken(request.input.jwt)
      .then(userToken => {
        request.context.token = userToken;

        return this.kuzzle.repositories.user.load(request.context.token.userId);
      })
      .then(user => {
        request.context.user = user;

        return user.isActionAllowed(request, this.kuzzle);
      })
      .then(isAllowed => {
        if (!isAllowed) {
          let error;

          // anonymous user => we throw a 401 (Unauthorized) error
          if (request.context.token.userId === -1) {
            error = new UnauthorizedError(`Unauthorized action [${request.input.resource.index}/${request.input.resource.collection}/${request.input.controller}/${request.input.action}] for anonymous user`);
          }
          else {
            // logged-in user with insufficient permissions => we throw a 403 (Forbidden) error
            error = new ForbiddenError(`Forbidden action [${request.input.resource.index}/${request.input.resource.collection}/${request.input.controller}/${request.input.action}] for user ${request.context.user._id}`);
          }

          request.setError(error);

          return triggerEvent(this.kuzzle, request, 'request:onUnauthorized')
            .finally(() => Bluebird.reject(error));
        }

        return triggerEvent(this.kuzzle, request, 'request:onAuthorized');
      });
  }

  /**
   * Executes the request immediately.
   * /!\ To be used only by methods having already passed the overload check.
   *
   * @param {KuzzleRequest} request
   * @return {Promise}
   */
  processRequest(request) {
<<<<<<< HEAD
    if (
      !this.controllers[request.input.controller]
      || !this.controllers[request.input.controller][request.input.action]
      || typeof this.controllers[request.input.controller][request.input.action] !== 'function'
    ) {
      delete this.pendingRequests[request.id];
      return Bluebird.reject(new BadRequestError(`No corresponding action ${request.input.action} in controller ${request.input.controller}`));
    }

=======
    let controllers;

    if (this.controllers[request.input.controller]) {
      controllers = this.controllers;
    }
    else if (this.pluginsControllers[request.input.controller]) {
      controllers = this.pluginsControllers;
    }
    else {
      delete this.pendingRequests[request.id];
      throw new BadRequestError(`Unknown controller ${request.input.controller}`);
    }

    const action = controllers[request.input.controller][request.input.action];

    if (!action || typeof action !== 'function') {
      delete this.pendingRequests[request.id];
      throw new BadRequestError(`No corresponding action ${request.input.action} in controller ${request.input.controller}`);
    }

>>>>>>> 586bb167
    this.kuzzle.statistics.startRequest(request);
    this.concurrentRequests++;

    if (this.historized > this.kuzzle.config.limits.requestsHistorySize) {
      this.requestHistory.shift();
    }
    else {
      this.historized++;
    }

    this.requestHistory.push(request);

    const beforeEvent = this.getEventName(request.input.controller, 'before', request.input.action);
    let modifiedRequest;

    return triggerEvent(this.kuzzle, request, beforeEvent)
      .then(newRequest => {
        modifiedRequest = newRequest;

        return controllers[request.input.controller][request.input.action](newRequest);
      })
      .then(responseData => {
        const afterEvent = this.getEventName(request.input.controller, 'after', request.input.action);
        modifiedRequest.setResult(responseData, {status: request.status === 102 ? 200 : request.status});

        return triggerEvent(this.kuzzle, modifiedRequest, afterEvent);
      })
      .then(newRequest => {
        this.kuzzle.statistics.completedRequest(request);
<<<<<<< HEAD
        return triggerEvent(this.kuzzle, newRequest, 'request:onSuccess');
      })
      .catch(error => {
        this.kuzzle.statistics.failedRequest(request);
        return triggerEvent(this.kuzzle, modifiedRequest, 'request:onError')
          .finally(() => Bluebird.reject(error));
=======

        // do not trigger global events on plugins' subrequests
        if (newRequest.origin === null) {
          return triggerEvent(this.kuzzle, newRequest, 'request:onSuccess');
        }

        return newRequest;
      })
      .catch(error => {
        let _error = error;

        this.kuzzle.statistics.failedRequest(request);

        if (controllers === this.pluginsControllers && !(error instanceof KuzzleError)) {
          _error = new PluginImplementationError(error);
        }

        // do not trigger global events on plugins' subrequests
        if (modifiedRequest.origin === null) {
          return triggerEvent(this.kuzzle, modifiedRequest, 'request:onError')
            .finally(() => Bluebird.reject(_error));
        }

        return Bluebird.reject(_error);
>>>>>>> 586bb167
      })
      .finally(() => {
        this.concurrentRequests--;
        delete this.pendingRequests[request.id];
      });
  }

  /**
   * Helper function meant to normalize event names
   * by retrieving controller aliases' original names.
   *
   * @param {string} controller name or alias
   * @param {string} prefix - event prefix
   * @param {string} action - executed action
   * @returns {string} event name
   */
  getEventName(controller, prefix, action) {
    const event = controller === 'memoryStorage' ? 'ms' : controller;

    return event + ':' + prefix + capitalizeFirstLetter(action);
  }
}

/**
 * Background task. Checks if there are any requests in cache, and replay them
 * if Kuzzle is not overloaded anymore,
 *
 * @param kuzzle
 * @param {FunnelController} funnel
 */
function playCachedRequests(kuzzle, funnel) {
  // If there is room to play bufferized requests, do it now. If not, retry later
  const quantityToInject = Math.min(funnel.cachedItems, kuzzle.config.limits.concurrentRequests - funnel.concurrentRequests);

  if (quantityToInject > 0) {
    for (let i = 0; i < quantityToInject; i++) {
      const cachedItem = funnel.requestsCache.shift();
      funnel.execute(cachedItem.request, cachedItem.callback);
    }

    funnel.cachedItems -= quantityToInject;
  }

  if (funnel.cachedItems > 0) {
    setTimeout(() => playCachedRequests(kuzzle, funnel), 0);
  } else {
    const now = Date.now();
    // No request remaining in cache => stop the background task and return to normal behavior
    funnel.overloaded = false;

    if (funnel.overloadWarned && (funnel.lastOverloadTime === 0 || funnel.lastOverloadTime < now - 500)) {
      funnel.overloadWarned = false;
      kuzzle.pluginsManager.trigger('log:info', 'End of overloaded state. Resuming normal activity.');
      funnel.lastOverloadTime = now;
    }
  }
}

/**
 * @param {string} string
 * @returns {string}
 */
function capitalizeFirstLetter(string) {
  return string.charAt(0).toUpperCase() + string.slice(1);
}

/**
 * Triggers an event if the request has not already
 * emitted it during its lifecycle
 *
 * @param {Kuzzle} kuzzle
 * @param {KuzzleRequest} request
 * @param {string} event
 * @return {Promise.<KuzzleRequest>}
 */
function triggerEvent(kuzzle, request, event) {
  if (request.hasTriggered(event)) {
    return Bluebird.resolve(request);
  }

  request.triggers(event);
  return kuzzle.pluginsManager.trigger(event, request);
}

module.exports = FunnelController;<|MERGE_RESOLUTION|>--- conflicted
+++ resolved
@@ -35,20 +35,12 @@
   ServerController = require('./serverController'),
   Request = require('kuzzle-common-objects').Request,
   {
-<<<<<<< HEAD
-    KuzzleError,
-    BadRequestError,
-    UnauthorizedError,
-    ForbiddenError,
-    ServiceUnavailableError
-=======
     BadRequestError,
     ForbiddenError,
     KuzzleError,
     PluginImplementationError,
     ServiceUnavailableError,
     UnauthorizedError
->>>>>>> 586bb167
   } = require('kuzzle-common-objects').errors;
 
 const MIN_TIME_BEFORE_DUMP_PREV_ERROR = 60000;
@@ -74,10 +66,7 @@
     this.overloaded = false;
     this.concurrentRequests = 0;
     this.controllers = {};
-<<<<<<< HEAD
-=======
     this.pluginsControllers = {};
->>>>>>> 586bb167
     this.requestsCache = new Deque();
     this.cachedItems = 0;
     this.lastOverloadTime = 0;
@@ -105,11 +94,7 @@
     this.controllers.security = new SecurityController(this.kuzzle);
     this.controllers.server = new ServerController(this.kuzzle);
 
-<<<<<<< HEAD
-    this.kuzzle.pluginsManager.injectControllers();
-=======
     this.pluginsControllers = this.kuzzle.pluginsManager.getPluginControllers();
->>>>>>> 586bb167
   }
 
   /**
@@ -312,17 +297,6 @@
    * @return {Promise}
    */
   processRequest(request) {
-<<<<<<< HEAD
-    if (
-      !this.controllers[request.input.controller]
-      || !this.controllers[request.input.controller][request.input.action]
-      || typeof this.controllers[request.input.controller][request.input.action] !== 'function'
-    ) {
-      delete this.pendingRequests[request.id];
-      return Bluebird.reject(new BadRequestError(`No corresponding action ${request.input.action} in controller ${request.input.controller}`));
-    }
-
-=======
     let controllers;
 
     if (this.controllers[request.input.controller]) {
@@ -343,7 +317,6 @@
       throw new BadRequestError(`No corresponding action ${request.input.action} in controller ${request.input.controller}`);
     }
 
->>>>>>> 586bb167
     this.kuzzle.statistics.startRequest(request);
     this.concurrentRequests++;
 
@@ -373,14 +346,6 @@
       })
       .then(newRequest => {
         this.kuzzle.statistics.completedRequest(request);
-<<<<<<< HEAD
-        return triggerEvent(this.kuzzle, newRequest, 'request:onSuccess');
-      })
-      .catch(error => {
-        this.kuzzle.statistics.failedRequest(request);
-        return triggerEvent(this.kuzzle, modifiedRequest, 'request:onError')
-          .finally(() => Bluebird.reject(error));
-=======
 
         // do not trigger global events on plugins' subrequests
         if (newRequest.origin === null) {
@@ -405,7 +370,6 @@
         }
 
         return Bluebird.reject(_error);
->>>>>>> 586bb167
       })
       .finally(() => {
         this.concurrentRequests--;
