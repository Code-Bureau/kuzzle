var
  _ = require('lodash'),
  stringify = require('json-stable-stringify'),
  Router = require('router'),
  bodyParser = require('body-parser'),
  finalhandler = require('finalhandler'),
  RequestObject = require('../core/models/requestObject'),
  ResponseObject = require('../core/models/responseObject'),
  BadRequestError = require('../core/errors/badRequestError');

module.exports = function RouterController (kuzzle) {
  this.router = null;
  this.pluginRouter = null;
  this.routename = 'kuzzle';
  this.kuzzle = kuzzle;

  /**
   * Initializes the HTTP routes for the Kuzzle REST API.
   */
  this.initRouterHttp = function () {
    var
      apiBase = new Router(),
      api = new Router(),
      coverage,
      routes = [
<<<<<<< HEAD
        {verb: 'post', url: '/_login', controller: 'auth', action: 'login'},
        {verb: 'get', url: '/_listCollections', controller: 'read', action: 'listCollections'},
=======
>>>>>>> 7b8a3e02
        {verb: 'get', url: '/_getLastStats', controller: 'admin', action: 'getLastStats'},
        {verb: 'get', url: '/_getAllStats', controller: 'admin', action: 'getAllStats'},
        {verb: 'get', url: '/_now', controller: 'read', action: 'now'},
        {verb: 'get', url: '/_listIndexes', controller: 'read', action: 'listIndexes'},
        {verb: 'get', url: '/_listSubscriptions', controller: 'subscribe', action: 'list'},
        {verb: 'get', url: '/:index/_listCollections', controller: 'read', action: 'listCollections'},
        {verb: 'get', url: '/:index/_listCollections/:type', controller: 'read', action: 'listCollections'},
        {verb: 'get', url: '/:index/:collection/_mapping', controller: 'admin', action: 'getMapping'},
        {verb: 'get', url: '/:index/:collection/:id', controller: 'read', action: 'get'},

        {verb: 'post', url: '/_bulk', controller: 'bulk', action: 'import'},
        {verb: 'post', url: '/_getStats', controller: 'admin', action: 'getStats'},
        {verb: 'post', url: '/:index/_bulk', controller: 'bulk', action: 'import'},
        {verb: 'post', url: '/:index/:collection/_bulk', controller: 'bulk', action: 'import'},
        {verb: 'post', url: '/:index/:collection/_search', controller: 'read', action: 'search'},
        {verb: 'post', url: '/:index/:collection/_count', controller: 'read', action: 'count'},
        {verb: 'post', url: '/:index/:collection/_create', controller: 'write', action: 'create'},
        {verb: 'post', url: '/:index/:collection', controller: 'write', action: 'publish'},

        {verb: 'delete', url: '/_deleteIndexes', controller: 'admin', action: 'deleteIndexes'},
        {verb: 'delete', url: '/:index', controller: 'admin', action: 'deleteIndex'},
        {verb: 'delete', url: '/:index/:collection/_query', controller: 'write', action: 'deleteByQuery'},
        {verb: 'delete', url: '/:index/:collection/_truncate', controller: 'admin', action: 'truncateCollection'},
        {verb: 'delete', url: '/:index/:collection/:id', controller: 'write', action: 'delete'},
        {verb: 'delete', url: '/:index/:collection', controller: 'admin', action: 'deleteCollection'},

        {verb: 'put', url: '/_role/:id', controller: 'admin', action: 'putRole'},
        {verb: 'put', url: '/:index', controller: 'admin', action: 'createIndex'},
        {verb: 'put', url: '/:index/:collection', controller: 'write', action: 'createCollection'},
        {verb: 'put', url: '/:index/:collection/_mapping', controller: 'admin', action: 'putMapping'},
        {verb: 'put', url: '/:index/:collection/:id/_:action', controller: 'write'},
        {verb: 'put', url: '/:index/:collection/:id', controller: 'write', action: 'createOrUpdate'}
      ];
    routes = routes.concat(kuzzle.pluginsManager.routes);

    this.router = new Router();

    // create and mount a new router for the coverage API
    if (process.env.FEATURE_COVERAGE === '1') {
      coverage = require('istanbul-middleware');
      this.router.use('/coverage', coverage.createHandler({ resetOnGet: true }));
    }

    // create and mount a new router for our API
    this.router.use('/api', apiBase);
    this.router.use('/api/' + kuzzle.config.apiVersion, api);

    /*
     Registering the basic _serverInfo route
     This route is also used to get Kuzzle API Version, so it isn't registered under api/<version> but
     directly under api/
     */
    apiBase.get('/_serverInfo', (request, response) => {
      executeFromRest.call(kuzzle, {controller: 'read', action: 'serverInfo'}, request, response);
    });

    // create and mount a new router for plugins
    this.pluginRouter = new Router();
    api.use('/_plugin', this.pluginRouter);

    // add a body parsing middleware to our API
    api.use(bodyParser.json());

    // Simple hello world to let know to the user that kuzzle is running
    api.get('/', (request, response) => {
      response.writeHead('Access-Control-Allow-Origin', '*');
      response.writeHead('Access-Control-Allow-Headers', 'X-Requested-With');
      response.writeHead(200, {'Content-Type': 'application/json'});
      response.end(stringify({status: 200, error: null, result: 'Hello from Kuzzle :)'}));
    });

    // Register API routes
    routes.forEach(route => {
      api[route.verb](route.url, function (request, response) {
        var params = {
          controller: route.controller
        };

        if (route.action) {
          params.action = route.action;
        }

        executeFromRest.call(kuzzle, params, request, response);
      });
    });
  };

  /**
   * Forward incoming REST requests to the HTTP routes created by the
   * initRouterHttp function.
   *
   * @param request transmitted through the REST API
   * @param response is the HTTP connection handler
   */
  this.routeHttp = function (request, response) {
    kuzzle.pluginsManager.trigger('log:silly', 'Handle HTTP request');

    this.router(request, response, finalhandler(request, response));
  };

  /**
   * Handles requests coming from websocket connections
   *
   * @param {Object} socket client
   */
  this.routeWebsocket = function (socket) {
    var
      routerCtrl = this,
      context = {
        connection: {type: 'websocket', id: socket.id},
        user: null
      };

    kuzzle.statistics.newConnection(context.connection);

    socket.on(routerCtrl.routename, function (data) {
      var
        requestObject;

      requestObject = new RequestObject(data, {}, 'websocket');

      kuzzle.pluginsManager.trigger('log:silly', 'Handle Websocket for controller ' + data.controller);

      // Execute the funnel. Forward any non-empty response to the user.
      kuzzle.repositories.user.loadFromToken(getBearerTokenFromHeaders(data.headers))
        .then(function (user) {
          context.user = user;

          return kuzzle.funnel.execute(requestObject, context);
        })
        .then(function onExecuteSuccess (responseObject) {
          kuzzle.io.to(socket.id).emit(requestObject.requestId, responseObject.toJson());
        })
        .catch(function onExecuteError(error) {
          var errorObject = new ResponseObject({}, error);
          kuzzle.pluginsManager.trigger('log:error', error);
          kuzzle.io.to(socket.id).emit(requestObject.requestId, errorObject.toJson());
        });
    });

    // handles socket disconnections
    socket.on('disconnect', function () {
      kuzzle.pluginsManager.trigger('websocket:disconnect', 'A client is disconnected');
      kuzzle.hotelClerk.removeCustomerFromAllRooms(context.connection);
      kuzzle.statistics.dropConnection(context.connection);
    });

    // handles socket crashes
    socket.on('error', function (error) {
      kuzzle.pluginsManager.trigger('websocket:error', error);
      kuzzle.hotelClerk.removeCustomerFromAllRooms(context.connection);
      kuzzle.statistics.dropConnection(context.connection);
    });
  };

  /**
   * Handles requests coming from MQ protocols: AMQP, MQTT & STOMP
   *
   */
  this.routeMQListener = function () {
    kuzzle.services.list.mqBroker.listenExchange(this.routename, function handleMQMessage(msg) {
      var
        context = {
          connection: null,
          user: null
        },
        data,
        requestObject,
        rawContent;

      if (!(msg.content instanceof Buffer)) {
        rawContent = msg.content.toString();
      }
      else {
        rawContent = (new Buffer(msg.content)).toString();
      }

      try {
        data = JSON.parse(rawContent);
      }
      catch (e) {
        kuzzle.pluginsManager.trigger('log:error', {message: 'Parse error', error: e});
        return false;
      }

      kuzzle.pluginsManager.trigger('log:silly', 'Handle MQ input' + msg.fields.routingKey);

      // For MQTT messages, we do not have a replyTo header like with AMQP or STOMP
      // => MQTT client has to send its mqtt client id and subscribe to the topic exchange mqtt.<clientId>
      //    to get feedback from Kuzzle.
      if (msg.properties && msg.properties.replyTo) {
        context.connection = {type: 'amq', id: data.clientId};
      }
      else {
        context.connection = {type: 'mqtt', id: data.clientId};
      }

      requestObject = new RequestObject(data, {}, 'mq');

      kuzzle.repositories.user.loadFromToken(getBearerTokenFromHeaders(data.headers))
        .then(function (user) {
          context.user = user;
          return kuzzle.funnel.execute(requestObject, context);
        })
        .then(function (responseObject) {
          if (context.connection.type === 'amq') {
            kuzzle.services.list.mqBroker.replyTo(msg.properties.replyTo, responseObject.toJson());
          }
          else {
            kuzzle.services.list.mqBroker.addExchange('mqtt.' + context.connection.id, responseObject.toJson());
          }
        })
        .catch(function (error) {
          var errorObject = new ResponseObject({}, error);
          kuzzle.pluginsManager.trigger('log:error', error);
          if (context.connection.type === 'amq') {
            kuzzle.services.list.mqBroker.replyTo(msg.properties.replyTo, errorObject.toJson());
          }
          else {
            kuzzle.services.list.mqBroker.addExchange('mqtt.' + context.connection.id, errorObject.toJson());
          }
        });
    }); // end listenExchange
  };

};

/**
 * Transmit HTTP requests to the funnel controller and forward its response back to
 * the client
 *
 * @param params contains the request metadata
 * @param request is the original request from the client
 * @param response is the HTTP connection handler
 */
function executeFromRest(params, request, response) {
  var
    requestObject,
    errorObject,
    data,
    context = {
      connection: {type: 'rest'},
      user: null
    };

  if (!params.controller) {
    errorObject = new ResponseObject({}, new BadRequestError('The "controller" argument is missing'));
    response.writeHead(errorObject.status, {'Content-Type': 'application/json'});
    response.end(stringify(errorObject.toJson()));
    return false;
  }

  if (request.headers['content-type'] && request.headers['content-type'] !== 'application/json') {
    errorObject = new ResponseObject({}, new BadRequestError('Invalid request content-type. Expected "application/json", got: "' + request.headers['content-type'] +'"'));
    response.writeHead(errorObject.status, {'Content-Type': 'application/json'});
    response.end(stringify(errorObject.toJson()));
    return false;
  }

  data = {
    controller: params.controller,
    action: params.action || request.params.action,
    collection: request.params.collection
  };

  if (request.params.action) {
    delete request.params.action;
  }
  if (request.params.collection) {
    delete request.params.collection;
  }
  if (request.params.id) {
    data._id = request.params.id;
    delete request.params.id;
  }

  if (request.params.index) {
    data.index = request.params.index;
    delete request.params.index;
  }

  _.forEach(request.params, function (value, param) {
    request.body[param] = value;
  });

  requestObject = new RequestObject(data, request.body, 'rest');

  response.setHeader('Access-Control-Allow-Origin', '*');
  response.setHeader('Access-Control-Allow-Headers', 'X-Requested-With');

  this.repositories.user.loadFromToken(getBearerTokenFromHeaders(request.headers))
    .then(function (user) {
      context.user = user;

      return this.funnel.execute(requestObject, context);
    }.bind(this))
    .then(function (responseObject) {
      response.writeHead(responseObject.status, {'Content-Type': 'application/json'});
      response.end(stringify(responseObject.toJson()));
    })
    .catch(function (error) {
      errorObject = new ResponseObject({}, error);
      this.emit(requestObject.controller + ':websocket:funnel:reject', error);
      this.pluginsManager.trigger('log:error', error);
      response.writeHead(errorObject.status, {'Content-Type': 'application/json'});
      response.end(stringify(errorObject.toJson()));
    }.bind(this));
}

/**
 * Extract the Bearer token from the given headers
 * @param {Array} headers
 * @returns {*}
 */
function getBearerTokenFromHeaders (headers) {
  var
    r;

  if (headers !== undefined && headers.authorization !== undefined) {
    r = /^Bearer (.+)$/.exec(headers.authorization);
    if (r !== null && r[1].trim() !== '') {
      return r[1].trim();
    }
  }

  return null;
}<|MERGE_RESOLUTION|>--- conflicted
+++ resolved
@@ -23,11 +23,7 @@
       api = new Router(),
       coverage,
       routes = [
-<<<<<<< HEAD
         {verb: 'post', url: '/_login', controller: 'auth', action: 'login'},
-        {verb: 'get', url: '/_listCollections', controller: 'read', action: 'listCollections'},
-=======
->>>>>>> 7b8a3e02
         {verb: 'get', url: '/_getLastStats', controller: 'admin', action: 'getLastStats'},
         {verb: 'get', url: '/_getAllStats', controller: 'admin', action: 'getAllStats'},
         {verb: 'get', url: '/_now', controller: 'read', action: 'now'},
