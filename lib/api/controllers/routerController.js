'use strict';

var
  Promise = require('bluebird'),
  HttpRouter = require('../core/httpRouter'),
  ResponseObject = require('kuzzle-common-objects').Models.responseObject,
  PluginImplementationError = require('kuzzle-common-objects').Errors.pluginImplementationError,
  HttpResponse = require('../core/entryPoints/httpResponse'),
  generateSwagger = require('../core/swagger'),
  jsonToYaml = require('json2yaml');

/**
 * @property action
 * @param {Kuzzle} kuzzle
 * @constructor
 */
function RouterController (kuzzle) {
  this.kuzzle = kuzzle;
  this.connections = {};
  this.router = new HttpRouter();

  // used only for core-dump analysis
  this.requestHistory = [];

  /**
   * Declares a new connection on a given protocol. Called by proxy broker.
   * Returns a userContext object to be used with router.execute() and router.removeConnection()
   *
   * @param {string} protocol - protocol name
   * @param {string} connectionId - unique connection identifier
   * @return {Promise} connection context, to be used with other router functions
   */
  this.newConnection = function routerNewConnection (protocol, connectionId) {
    var error;

    if (!connectionId || !protocol || typeof connectionId !== 'string' || typeof protocol !== 'string') {
      error = new PluginImplementationError('Rejected new connection declaration: invalid arguments');
      kuzzle.pluginsManager.trigger('log:error', error);
      return Promise.reject(error);
    }

    if (!this.connections[connectionId]) {
      this.connections[connectionId] = {
        connection: {type: protocol, id: connectionId},
        token: null
      };
    }

    kuzzle.statistics.newConnection(this.connections[connectionId]);

    return Promise.resolve(this.connections[connectionId]);
  };

  /**
   * Called by protocol plugins: forward a received request to Kuzzle.
   * Resolves a callback with the corresponding controller response
   *
   * A note about the JWT headers: if this value is falsey, if no "authorization" field is found, if the token is not
   * properly formatted or if the token itself is invalid, then the corresponding user will automatically
   * be set to "anonymous".
   *
   * @param {RequestObject} requestObject - the request to execute
   * @param {{connection: {id: String}}} userContext - connection context, obtained using the newConnection() method
   * @param {Function} callback
   * @return {Promise} ResponseObject
   */
  this.execute = function routerExecute (requestObject, userContext, callback) {
    var error;

    if (this.requestHistory.length > kuzzle.config.server.maxRequestHistorySize) {
      this.requestHistory.shift();
    }
    this.requestHistory.push({requestObject, userContext});

    if (!requestObject) {
      error = new PluginImplementationError('Request execution error: no provided request');
      kuzzle.pluginsManager.trigger('log:error', error);
      return callback(error, new ResponseObject(requestObject, error));
    }

    if (!userContext || !userContext.connection) {
      error = new PluginImplementationError('Unable to execute request: ' + requestObject +
        '\nReason: invalid context. Use context.getRouter().newConnection() to get a valid context.');
      kuzzle.pluginsManager.trigger('log:error', error);
      return callback(error, new ResponseObject(requestObject, error));
    }

    if (!userContext.connection.id || !this.connections[userContext.connection.id]) {
      error = new PluginImplementationError('Unable to execute request: unknown context. ' +
        'Has context.getRouter().newConnection() been called before executing requests?');
      kuzzle.pluginsManager.trigger('log:error', error);
      return callback(error, new ResponseObject(requestObject, error));
    }

    kuzzle.funnel.execute(requestObject, userContext, callback);
  };

  /**
   * Called by protocol plugins: removes a connection from the connection pool.
   * @param {object} userContext - connection context, obtained using the newConnection() method
   */
  this.removeConnection = function routerRemoveConnection (userContext) {
    if (userContext.connection && userContext.connection.id && this.connections[userContext.connection.id]) {
      delete this.connections[userContext.connection.id];
      kuzzle.hotelClerk.removeCustomerFromAllRooms(userContext.connection);
      kuzzle.statistics.dropConnection(userContext.connection);
    }
    else {
      kuzzle.pluginsManager.trigger('log:error', new PluginImplementationError('Unable to remove connection: ' +
        JSON.stringify(userContext) + '.\nReason: unknown context'));
    }
  };

  /**
   * Initializes the HTTP routes for the Kuzzle REST API.
   */
  this.init = function routerInit () {
    let
      apiBase = '/api',
      api = apiBase + '/' + kuzzle.config.apiVersion,
      apiPlugin = api + '/_plugin';

    /*
     Registering the basic _serverInfo route
     This route is also used to get Kuzzle API Version, so it isn't registered under api/<version> but
     directly under api/
     */
    this.router.get(apiBase + '/_serverInfo', (data, cb) => {
      executeFromRest(kuzzle.funnel, {controller: 'read', action: 'serverInfo'}, data, cb);
    });

    // create and mount a new router for plugins
    kuzzle.pluginsManager.routes.forEach(route => {
      this.router[route.verb](apiPlugin + '/' + route.url, (data, cb) => {
        executeFromRest(kuzzle.funnel, {controller: route.controller, action: route.action}, data, cb);
      });
    });

    this.router.get(apiBase + '/swagger.json', (data, cb) => {
      let content = JSON.stringify(generateSwagger(kuzzle));
      cb(new HttpResponse(data.requestId, 'application/json', 200, content));
    });

    this.router.get(apiBase + '/swagger.yml', (data, cb) => {
      let content = jsonToYaml.stringify(generateSwagger(kuzzle));
      cb(new HttpResponse(data.requestId, 'application/yaml', 200, content));
    });

    // Register API routes
    this.kuzzle.config.httpRoutes.forEach(route => {
      this.router[route.verb](api + route.url, (data, cb) => {
        executeFromRest(kuzzle.funnel, {controller: route.controller, action: route.action}, data, cb);
      });
    });
  };
}

/**
 * Transmit HTTP requests to the funnel controller and forward its response back to
 * the client
 *
 * @param {object} funnel controller
 * @param params contains the request action and controller
 * @param {object} requestObject - includes URL and POST query data
 * @param {function} cb - callback to invoke with the result
 */
function executeFromRest(funnel, params, requestObject, cb) {
  var
    userContext = {
      connection: {
        type: 'rest',
        id: ''
      },
      token: null
    };

  requestObject.controller = params.controller;
  requestObject.action = params.action;

<<<<<<< HEAD
  funnel.execute(requestObject, context, (err, res) => {
    var
      indent = 0;

    if (requestObject.data.body && requestObject.data.body.pretty !== undefined) {
      indent = 2;
    }

=======
  funnel.execute(requestObject, userContext, (err, res) => {
>>>>>>> b0c67752
    /*
     * the funnel controller always return a result, even
      * if an error occured. In that case, the result is
      * the ResponseObject equivalent of the raised error.
     */
    cb(new HttpResponse(res.requestId, 'application/json', res.status, JSON.stringify(res.toJson(), undefined, indent)));
  });
}

/**
 * @type {RouterController}
 */
module.exports = RouterController;<|MERGE_RESOLUTION|>--- conflicted
+++ resolved
@@ -177,8 +177,7 @@
   requestObject.controller = params.controller;
   requestObject.action = params.action;
 
-<<<<<<< HEAD
-  funnel.execute(requestObject, context, (err, res) => {
+  funnel.execute(requestObject, userContext, (err, res) => {
     var
       indent = 0;
 
@@ -186,9 +185,6 @@
       indent = 2;
     }
 
-=======
-  funnel.execute(requestObject, userContext, (err, res) => {
->>>>>>> b0c67752
     /*
      * the funnel controller always return a result, even
       * if an error occured. In that case, the result is
