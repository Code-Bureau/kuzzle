--- conflicted
+++ resolved
@@ -24,18 +24,11 @@
 const
   KuzzleInternalError = require('kuzzle-common-objects').errors.InternalError,
   Request = require('kuzzle-common-objects').Request,
-<<<<<<< HEAD
-  Promise = require('bluebird'),
-  assertHasBody = require('../../../util/requestAssertions').assertHasBody,
-  /** @type Kuzzle */
-  _kuzzle;
-=======
   Bluebird = require('bluebird'),
-  assertHasBody = require('../util/requestAssertions').assertHasBody;
+  assertHasBody = require('../../../util/requestAssertions').assertHasBody;
 
 /** @type Kuzzle */
 let _kuzzle;
->>>>>>> bfb62c68
 
 /**
  * @param {Request} request
