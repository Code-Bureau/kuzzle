--- conflicted
+++ resolved
@@ -2,13 +2,8 @@
 
 var
   PartialError = require('kuzzle-common-objects').errors.PartialError,
-<<<<<<< HEAD
   assertHasBody = require('./util/requestAssertions').assertHasBody,
-  assertHasBodyHasAttribute = require('./util/requestAssertions').assertHasBodyHasAttribute;
-=======
-  assertHadBody = require('./util/requestAssertions').assertHadBody,
   assertBodyHasAttribute = require('./util/requestAssertions').assertBodyHasAttribute;
->>>>>>> 3871b5b8
 
 /**
  * @param {Kuzzle} kuzzle
@@ -24,13 +19,8 @@
    * @returns {Promise}
    */
   this.import = function bulkImport (request) {
-<<<<<<< HEAD
     assertHasBody(request, 'bulk:import');
-    assertHasBodyHasAttribute(request, 'bulkData', 'bulk:import');
-=======
-    assertHadBody(request, 'import');
-    assertBodyHasAttribute(request, 'bulkData', 'import');
->>>>>>> 3871b5b8
+    assertBodyHasAttribute(request, 'bulkData', 'bulk:import');
 
     return engine.import(request)
       .then(response => {
