function Action (params) {
  var
    resolve,
    reject,
    promise = new Promise(function actionGetPromise () {
      resolve = arguments[0];
      reject = arguments[1];
    });

  this.deferred = {
    resolve,
    reject,
    promise
  };
  this.timeout = 15000;
  this.timeoutTimer = null;  

  if (params) {
    ['prepareData', 'onListenCB', 'onError', 'onSuccess', 'timeOutCB'].forEach(fn => {
      if (params[fn] && typeof params[fn] === 'function') {
        this[fn] = params[fn];
      }
    });
    if (params.timeout) {
      this.timeout = params.timeout;
    }
  }
}

Action.prototype.prepareData = function actionPrepareData (data) {
  return data;
};

Action.prototype.onError = function actionOnError (error) {
  this.deferred.reject(error);
};

Action.prototype.onSuccess = function actionOnSuccess (response) {
  this.deferred.resolve(response);
};

Action.prototype.onListenCB = function actionOnListenCB (response) {
  clearTimeout(this.timeoutTimer);
  
  if (response.error) {
    return this.onError(response.error);
  }

  return this.onSuccess(response);
};

<<<<<<< HEAD
Action.prototype.initTimeout = function actionInitTimeout () {
  this.timeoutTimer = setTimeout(this.timeOutCB, 5000);
=======
Action.prototype.initTimeout = function () {
  this.timeoutTimer = setTimeout(this.timeOutCB.bind(this), this.timeout);
>>>>>>> 0f80c999
};

Action.prototype.timeOutCB = function actionTimeoutCB () {
  console.log('Unable to connect to Kuzzle'); // eslint-disable-line no-console
  process.exit(1);
};

module.exports = Action;<|MERGE_RESOLUTION|>--- conflicted
+++ resolved
@@ -49,13 +49,8 @@
   return this.onSuccess(response);
 };
 
-<<<<<<< HEAD
 Action.prototype.initTimeout = function actionInitTimeout () {
-  this.timeoutTimer = setTimeout(this.timeOutCB, 5000);
-=======
-Action.prototype.initTimeout = function () {
   this.timeoutTimer = setTimeout(this.timeOutCB.bind(this), this.timeout);
->>>>>>> 0f80c999
 };
 
 Action.prototype.timeOutCB = function actionTimeoutCB () {
