var
  methods = require('./methods'),
  operators = require('./operators'),
  BadRequestError = require('kuzzle-common-objects').Errors.badRequestError,
  NotFoundError = require('kuzzle-common-objects').Errors.notFoundError,
  async = require('async'),
  _ = require('lodash'),
  q = require('q');


module.exports = function Dsl (kuzzle) {
  /**
   * A tree where we have an entry by collection, an entry by tag and
   * an entry by filter, with the rooms list and the corresponding operator arguments
   *
   * @example
   * Example for chat-room-kuzzle (see above)
   *  filtersTree = {
   *    index : { // -> index name
   *      collection : { // -> collection name
   *        rooms: [] // -> global room to test each time (for a a subscribe on a whole collection, or if 'not exists' filter (see issue #1 on github)
   *        fields: {
   *          subject : { // -> attribute where a filter exists
   *            termSubjectKuzzle : {
   *              rooms: [ 'f45de4d8ef4f3ze4ffzer85d4fgkzm41'], // -> room id that match this filter
   *              args: {operator, not, field, value}
   *            }
   *          }
   *        }
   *      }
   *    }
   *  }
   */
  this.filtersTree = {};

  this.methods = require('./methods');
  this.methods.dsl = this;
  this.kuzzle = kuzzle;

  /**
   * Creates new entries in the filtersTree with the provided filters
   *
   * @param {string} roomId
   * @param {string} index
   * @param {string} collection
   * @param {Object} filters
   * @returns {promise} the generated method
   */
  this.addSubscription = function (roomId, index, collection, filters) {
    var
      filterName,
      privateFilterName;
<<<<<<< HEAD

=======
    
>>>>>>> f4bfef0f
    if (filters === undefined) {
      return q.reject(new BadRequestError('Filters parameter can\'t be undefined'));
    }

    filterName = Object.keys(filters)[0];

    if (filterName === undefined) {
      return q.reject(new BadRequestError('Undefined filters'));
    }

    privateFilterName = _.camelCase(filterName);

    if (!methods[privateFilterName]) {
      return q.reject(new NotFoundError('Unknown filter with name '+ privateFilterName));
    }
<<<<<<< HEAD

=======
    
>>>>>>> f4bfef0f
    return this.methods[privateFilterName](roomId, index, collection, filters[filterName]);
  };

  /**
   * Subscribe a roomId on the whole collection
   *
   * @param roomId
   * @param index
   * @param collection
   */
  this.addCollectionSubscription = function (roomId, index, collection) {
    if (!this.filtersTree[index]) {
      this.filtersTree[index] = {};
    }

    if (!this.filtersTree[index][collection]) {
      this.filtersTree[index][collection] = {};
    }

    if (!this.filtersTree[index][collection].rooms) {
      this.filtersTree[index][collection].rooms = [];
    }

    if (this.filtersTree[index][collection].rooms.indexOf(roomId) === -1) {
      this.filtersTree[index][collection].rooms.push(roomId);
    }

    return q();
  };

  /**
   * Test data against filters in filtersTree to get the rooms to notify
   *
   * @param {string} index - the index on which the data apply
   * @param {string} collection - the collection on which the data apply
   * @param {string} id - if the data refers to a document, the document unique ID
   * @param {Object} data to test filters on
   * @returns {Promise} Resolve a rooms list that we need to notify
   */
  this.testFilters = function (index, collection, id, data) {
    var
      deferred = q.defer(),
      cachedResults = {},
      flattenBody = flattenObject(data),
      that = this;

    if (!index) {
      deferred.reject(new NotFoundError('The data doesn\'t contain an index'));
      return deferred.promise;
    }

    if (!collection) {
      deferred.reject(new NotFoundError('The data doesn\'t contain a collection'));
      return deferred.promise;
    }

    // No filters set for this index : we return an empty list
    if (!this.filtersTree[index] || !this.filtersTree[index][collection]) {
      deferred.resolve([]);
      return deferred.promise;
    }

    // add the _id in flattenBody allowing to filter on it
    flattenBody._id = id;

    async.parallel({
      // Will try filters on field in document
      onFields: function (callback) {
        testFieldFilters.call(that, index, collection, flattenBody, cachedResults)
          .then(rooms => callback(null, rooms))
          .catch(error => callback(error));
      },
      // Will try global filters and add rooms which subscribed on the whole collection
      onGlobals: function (callback) {
        testGlobalsFilters.call(that, index, collection, flattenBody, cachedResults)
          .then(rooms => callback(null, rooms))
          .catch(error => callback(error));
      }
    }, (error, rooms) => {
      if (error) {
        this.kuzzle.pluginsManager.trigger('log:error', error);
        deferred.reject(error);
        return false;
      }

      deferred.resolve(_.uniq(rooms.onFields.concat(rooms.onGlobals)));
    });

    return deferred.promise;
  };

  /**
   * Removes all references to a given room
   *
   * @param room the room to remove
   * @returns {Promise}
   */
  this.removeRoom = function (room) {
    var
      deferred = q.defer(),
      that = this;

    // Remove roomId reference from both in global room for collection and room with filter on attribute
    async.parallel([
      callback => {
        removeRoomFromGlobal.call(that, room);
        callback();
      },
      callback => {
        removeRoomFromFields.call(that, room)
          .then(() => callback())
          .catch(error => callback(error));
      }
    ], error => {
      if (error) {
        return deferred.reject(error);
      }

      deferred.resolve();
    });

    return deferred.promise;
  };

};

/**
 * Remove the room id from filtersTree for the corresponding global room of this collection
 *
 * @param {Object} room room to remove
 */
function removeRoomFromGlobal (room) {
  var index;

  if (!this.filtersTree[room.index] ||
    !this.filtersTree[room.index][room.collection] ||
    !this.filtersTree[room.index][room.collection].rooms ||
    _.isEmpty(this.filtersTree[room.index][room.collection].rooms)) {
    return false;
  }

  index = this.filtersTree[room.index][room.collection].rooms.indexOf(room.id);
  if (index !== -1) {
    this.filtersTree[room.index][room.collection].rooms.splice(index, 1);
  }

  // Check if we can delete the collection
  if (this.filtersTree[room.index][room.collection].rooms.length === 0 &&
    (!this.filtersTree[room.index][room.collection].fields || Object.keys(this.filtersTree[room.index][room.collection].fields).length === 0)) {
    delete this.filtersTree[room.index][room.collection];
  }

  // Check if we can delete the index
  if (Object.keys(this.filtersTree[room.index]).length === 0) {
    delete this.filtersTree[room.index];
  }
}

/**
 * Remove room from each array in fields in corresponding collection
 *
 * @param room room to remove
 * @returns {Promise}
 */
function removeRoomFromFields (room) {
  var deferred = q.defer();

  if (!room.filters) {
    deferred.resolve();
    return deferred.promise;
  }

  async.each(getFiltersPathsRecursively(room.filters), (filterPath, callback) => {
    removeFilterPath.call(this, room, filterPath);
    callback();
  }, () => deferred.resolve());

  return deferred.promise;
}

/**
 * For a specific document sent by the user, will try saved filter on each attribute in order to retrieve roomId to notify
 *
 * @param {string} index - the index on which the data apply
 * @param {string} collection - the collection on which the data apply
 * @param {Object} flattenBody
 * @param {Object} cachedResults
 * @returns {Promise}
 */
function testFieldFilters(index, collection, flattenBody, cachedResults) {
  var
    deferred = q.defer(),
    rooms = [],
    documentKeys = [];

  /*
    The flattenBody object contains complex keys like 'key1.key2.key3...keyn'
    We need to list each key level to test filters on each one of these:
      key1
      key1.key2
      key1.key2.key3
      ...
   */
  Object.keys(flattenBody).forEach(function(compoundField) {
    var key;
    compoundField.split('.').forEach(function(attr) {

      if (key) {
        key += '.' + attr;
      }
      else {
        key = attr;
      }
      documentKeys.push(key);
    });
  });
  
  // Loop on all document attributes
  async.each(documentKeys, (field, callbackField) => {
    var fieldFilters;

    if (!this.filtersTree[index] ||
      !this.filtersTree[index][collection] ||
      !this.filtersTree[index][collection].fields ||
      !this.filtersTree[index][collection].fields[field]) {
      callbackField();
      return false;
    }

    fieldFilters = this.filtersTree[index][collection].fields[field];

    // For each attribute, loop on all saved filters
    async.each(Object.keys(fieldFilters), (functionName, callbackFilter) => {
      var
      // Clean function name of potential '.' characters
        cleanFunctionName = functionName.split('.').join(''),
        filter = fieldFilters[functionName],
        cachePath = index + '.' + collection + '.' + field + '.' + cleanFunctionName;

      if (cachedResults[cachePath] === undefined) {
        cachedResults[cachePath] = evalFilterArguments(filter.args, flattenBody);
      }

      if (!cachedResults[cachePath]) {
        callbackFilter();
        return false;
      }

      // For each rooms of this filter we'll test which one must be notified
      testRooms.call(this, filter.rooms, flattenBody, cachedResults)
        .then(function (roomsToNotify) {
          rooms = _.uniq(rooms.concat(roomsToNotify));
          callbackFilter();
        })
        .catch(function (error) {
          callbackFilter(error);
        });

    }, error => callbackField(error));

  }, error => {
    if (error) {
      return deferred.reject(error);
    }

    deferred.resolve(rooms);
  });

  return deferred.promise;
}

/**
 * For a given room array and document, will test which room pass filters
 *
 * @param {Array} roomsToTest
 * @param {Object} flattenBody
 * @param {Object} cachedResults
 * @returns {Promise}
 */
function testRooms(roomsToTest, flattenBody, cachedResults) {
  var
    deferred = q.defer(),
    roomsToNotify = [];

  async.each(roomsToTest, function (roomId, callback) {
    var
      room = this.kuzzle.hotelClerk.rooms[roomId],
      passAllFilters;

    if (!room) {
      callback('Room not found ' + roomId);
      return false;
    }

    if (!room.filters) {
      // Filters can be null if the room is subscribed on the whole collection
      passAllFilters = true;
    }
    else {
      passAllFilters = testFilterRecursively(flattenBody, room.filters, cachedResults, 'and');
    }

    if (passAllFilters) {
      roomsToNotify = _.uniq(roomsToNotify.concat(room.id));
    }

    callback();
  }.bind(this), function (error) {
    if (error) {
      return deferred.reject(error);
    }

    return deferred.resolve(roomsToNotify);
  });

  return deferred.promise;
}

/**
 * Test room related to a collection and not to a specific filter
 *
 * @param {string} index - the index on which the data apply
 * @param {string} collection - the collection on which the data apply
 * @param {Object} flattenBody
 * @param {Object} cachedResults
 * @returns {Promise}
 */
function testGlobalsFilters(index, collection, flattenBody, cachedResults) {
  /*
  If the entry "rooms" doesn't exist or is an empty array,
  we don't have a filter to test on every document of this collection
   */
  if (!this.filtersTree[index] ||
    !this.filtersTree[index][collection] ||
    !this.filtersTree[index][collection].rooms ||
    _.isEmpty(this.filtersTree[index][collection].rooms)) {

    return q([]);
  }

  return testRooms.call(this, this.filtersTree[index][collection].rooms, flattenBody, cachedResults);
}

/**
 *
 * @param {Object} flattenBody - the new flatten document
 * @param {Object} filters - filters that we have to test for check if the document match the room
 * @param {Object} cachedResults - an object with all already tested filters for the document
 * @param {String} upperOperand - represent the operand (and/or) on the upper level
 * @returns {Boolean} true if the document match a room filters
 */
function testFilterRecursively(flattenBody, filters, cachedResults, upperOperand) {
  var
    bool,
    arrayFilters = filters,
    filterIsArray = true;

  if (!Array.isArray(filters)) {
    arrayFilters = Object.keys(filters);
    filterIsArray = false;
  }

  arrayFilters.some(function (key) {
    var subBool;

    if (filterIsArray) {
      subBool = testFilterRecursively(flattenBody, key, cachedResults, upperOperand);
    }
    else if (key === 'or' || key === 'and') {
      subBool = testFilterRecursively(flattenBody, filters[key], cachedResults, key);
    }
    else {
      if (cachedResults[key] === undefined) {
        cachedResults[key] = evalFilterArguments(filters[key].args, flattenBody);
      }

      subBool = cachedResults[key];
    }

    if (upperOperand === undefined) {
      bool = subBool;
      return false;
    }

    if (upperOperand === 'and') {
      if (bool === undefined) {
        bool = subBool;
      }
      else {
        bool = bool && subBool;
      }

      // AND operand: exit the loop at the first FALSE filter
      return !bool;
    }

    if (upperOperand === 'or') {
      if (bool === undefined) {
        bool = subBool;
      }
      else {
        bool = bool || subBool;
      }

      // OR operand: exit the loop at the first TRUE filter
      return bool;
    }
  });

  return bool;
}

/**
 * Flatten an object transform:
 * {
 *  title: "kuzzle",
 *  info : {
 *    tag: "news"
 *  }
 * }
 *
 * Into an object like:
 * {
 *  title: "kuzzle",
 *  info.tag: news
 * }
 *
 * @param {Object} target the object we have to flatten
 * @returns {Object} the flattened object
 */
function flattenObject(target) {
  var
    delimiter = '.',
    output = {};

  function step(object, prev) {
    Object.keys(object).forEach(function(key) {
      var
        value = object[key],
        newKey;

      newKey = prev ? prev + delimiter + key : key;

      if (value && !Array.isArray(value) && typeof value === 'object' && Object.keys(value).length) {
        output[newKey] = value;
        return step(value, newKey);
      }

      output[newKey] = value;
    });
  }

  step(target);

  return output;
}

/**
 * Removes recursively any reference to a given filterPath from the filters cache object
 *
 * @private
 * @param {Object} room the room for which was attached the filter
 * @param {string} filterPath the path of the filter in the filters collection
 * @returns {boolean}
 */
function removeFilterPath(room, filterPath) {
  var pathArray = filterPath.split('.'),
    subPath = pathArray[pathArray.length - 1],
    parent = this.filtersTree,
    i,
    index;

  for (i = 0; i < pathArray.length-1; i++) {
    if (parent.fields) {
      parent = parent.fields[pathArray[i]];
    }
    else {
      parent = parent[pathArray[i]];
    }
  }

  // If the current entry is the filter containing the room list and the operator arguments
  if (parent[subPath] && parent[subPath].rooms) {
    index = parent[subPath].rooms.indexOf(room.id);
    if (index > -1) {
      parent[subPath].rooms.splice(index, 1);
    }

    // If other rooms use that filter, we shouldn't delete it
    if (parent[subPath].rooms.length > 0) {
      return false;
    }
  }

  // If it's not a function, test if the entry is not empty
  if (parent.fields && !_.isEmpty(parent.fields[subPath])) {
    return false;
  }
  else if (parent[subPath] && parent[subPath].fields && !_.isEmpty(parent[subPath].fields)) {
    return false;
  }

  // If we are on the index and if there is another collections
  if (subPath === pathArray[0] && !_.isEmpty(parent[subPath])) {
    return false;
  }

  // If there is no another rooms that use this filter, we can remove the filter
  if (parent.fields) {
    delete parent.fields[subPath];
  }
  else {
    delete parent[subPath];
  }

  pathArray.pop();

  if (_.isEmpty(pathArray)) {
    return false;
  }

  return removeFilterPath.call(this, room, pathArray.join('.'));
}

/**
 * Get all paths from a complex nested object filters (with nested and/or)
 * @param filters
 * @returns {Array} list of filter paths
 */
function getFiltersPathsRecursively(filters) {
  var paths = [];

  if (filters.and) {
    paths = paths.concat(getFiltersPathsRecursively(filters.and));
  }

  if (filters.or) {
    filters.or.forEach(subfilter => { paths = paths.concat(getFiltersPathsRecursively(subfilter)); });
  }

  _.each(filters, function (value, key) {
    if (key !== 'and' && key !== 'or') {
      paths.push(key);
    }
  });

  return paths;
}

/**
 * Evaluates a flattened document content against the operator
 * arguments stored in the filtersTree
 *
 * @param args - operator arguments
 * @param flattenBody - flattened document content
 * @returns {boolean}
 */
function evalFilterArguments(args, flattenBody) {
  var result = operators[args.operator](args.field, args.value, flattenBody);

  return args.not ? !result : result;
}<|MERGE_RESOLUTION|>--- conflicted
+++ resolved
@@ -50,11 +50,7 @@
     var
       filterName,
       privateFilterName;
-<<<<<<< HEAD
-
-=======
     
->>>>>>> f4bfef0f
     if (filters === undefined) {
       return q.reject(new BadRequestError('Filters parameter can\'t be undefined'));
     }
@@ -70,11 +66,7 @@
     if (!methods[privateFilterName]) {
       return q.reject(new NotFoundError('Unknown filter with name '+ privateFilterName));
     }
-<<<<<<< HEAD
-
-=======
-    
->>>>>>> f4bfef0f
+
     return this.methods[privateFilterName](roomId, index, collection, filters[filterName]);
   };
 
