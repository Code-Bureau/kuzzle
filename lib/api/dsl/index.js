--- conflicted
+++ resolved
@@ -248,7 +248,6 @@
     rooms = [],
     documentKeys = [];
 
-<<<<<<< HEAD
   /*
     The flattenBody object contains complex keys like 'key1.key2.key3...keyn'
     We need to list each key level to test filters on each one of these:
@@ -257,16 +256,10 @@
       key1.key2.key3
       ...
    */
-  Object.keys(flattenBody).forEach(function(compoundField){
-    var key;
-    compoundField.split('.').forEach(function(attr){
-=======
-  // we still need to get the real field keys
   Object.keys(flattenBody).forEach(function(compoundField) {
     var key;
-
     compoundField.split('.').forEach(function(attr) {
->>>>>>> d8831cf9
+
       if (key) {
         key += '.' + attr;
       }
