--- conflicted
+++ resolved
@@ -271,39 +271,6 @@
       return (distance <= value.to && distance >= value.from);
     }
   },
-<<<<<<< HEAD
-
-  /**
-   * Returns documents that have only null values or no value in the original field
-   *
-   * @param {String} field the field that we have to check
-   * @param {String} value / not used here but let for standardize
-   * @param {Object} document document sent by user that we have to test
-   * @returns {boolean} true if the document field have no values, null values or if field is missing
-   */
-  missing: function (field, value, document) {
-    var documentValues = document[field];
-
-    if (documentValues === undefined) {
-      return true;
-    }
-    if (documentValues === null) {
-      return true;
-    }
-    if (_.isObject(documentValues) && _.isEmpty(documentValues)) {
-      return true;
-    }
-
-    if (Array.isArray(documentValues)) {
-      return documentValues.every(function (documentValue) {
-        return documentValue === null;
-      });
-    }
-
-    return false;
-  }
-=======
->>>>>>> 58364da4
 
   /**
    * Return true if the document field is into the given bounding box
@@ -347,5 +314,35 @@
       return true;
     }
     return false;
+  },
+
+  /**
+   * Returns documents that have only null values or no value in the original field
+   *
+   * @param {String} field the field that we have to check
+   * @param {String} value / not used here but let for standardize
+   * @param {Object} document document sent by user that we have to test
+   * @returns {boolean} true if the document field have no values, null values or if field is missing
+   */
+  missing: function (field, value, document) {
+    var documentValues = document[field];
+
+    if (documentValues === undefined) {
+      return true;
+    }
+    if (documentValues === null) {
+      return true;
+    }
+    if (_.isObject(documentValues) && _.isEmpty(documentValues)) {
+      return true;
+    }
+
+    if (Array.isArray(documentValues)) {
+      return documentValues.every(function (documentValue) {
+        return documentValue === null;
+      });
+    }
+
+    return false;
   }
 };