--- conflicted
+++ resolved
@@ -17,7 +17,7 @@
    * @param {Object} the given object
    * @return {Object} the valid usable BBox object
    */
-  constructBBox: function (geoFilter) {
+  constructBBox: function(geoFilter) {
     var top, left, bottom, right, tmp;
     // { top: -74.1, left: 40.73, bottom: -71.12, right: 40.01 }
     if (geoFilter.top &&
@@ -144,7 +144,7 @@
    * @param {Object} the given object
    * @return {Object} the valid usable point object
    */
-  constructPoint: function (geoFilter) {
+  constructPoint: function(geoFilter) {
     var lat, lon, tmp;
 
     // { lat: -74.1, lon: 40.73 }
@@ -164,7 +164,7 @@
     }
     // { latLon: [ -74.1, 40.73 ] }
     else if (geoFilter.latLon &&
-      _.isArray(geoFilter.latLon)
+      _.isArray(geoFilter.latLon) 
     ) {
       lat = geoFilter.latLon[0];
       lon = geoFilter.latLon[1];
@@ -181,7 +181,7 @@
     // { latLon: "dr5r9ydj2y73"}
     else if (geoFilter.latLon &&
       _.isString(geoFilter.latLon) &&
-      /^[0-9a-z]{4,}$/.test(geoFilter.latLon)
+      /^[0-9a-z]{4,}$/.test(geoFilter.latLon) 
     ) {
       tmp = geohash.decode(geoFilter.latLon);
       lat = tmp.latitude;
@@ -211,16 +211,12 @@
    * @param {String} the given distance
    * @return {Object} the distance in meters
    */
-  getDistance: function (distance) {
+  getDistance: function(distance) {
     var tmp;
     if (_.isString(distance)) {
       // just clean enough the distance so that localized notations (like "3 258,55 Ft" instead of "3258.55 ft")
       // could be accepted
-<<<<<<< HEAD
-      tmp = distance.replace(/-/i, '').replace(/ /, '').replace(/,/, '.').toLowerCase();
-=======
       tmp = distance.replace(/-/, '').replace(/ /,'').replace(/,/,'.').toLowerCase().replace(/([0-9])([a-z])/, '$1 $2');
->>>>>>> 58364da4
 
       try {
         // units.convert validate the string, so that we do not need further cleanup
@@ -320,7 +316,7 @@
         deferred.reject(error);
       }
 
-      deferred.resolve({and: formattedFilters});
+      deferred.resolve({and : formattedFilters});
     });
 
     return deferred.promise;
@@ -370,9 +366,9 @@
 
       // check if there is an upper "and" that wrap the whole object
       if ((Object.keys(formattedFilters)[0] !== 'or' && Object.keys(formattedFilters)[0] !== 'and') ||
-        Object.keys(formattedFilters).length > 1) {
-
-        formattedFilters = {and: formattedFilters};
+          Object.keys(formattedFilters).length > 1) {
+
+        formattedFilters = { and: formattedFilters };
       }
 
       deferred.resolve(formattedFilters);
@@ -795,7 +791,7 @@
    * @param {Object} filter given by user on subscribe
    * @param {Boolean} not if not is true, invert the boolean result
    * @return {Promise} the formatted filter that need to be added to the room
-   */
+  */
   geoDistanceRange: function (roomId, collection, filter, not) {
     var
       curriedFunctionName,
@@ -954,7 +950,7 @@
   /**
    * Return true only if the point in field is in the square
    */
-  geoShape: function () {
+  geoShape: function() {
     var deferred = q.defer();
 
     deferred.reject(new KuzzleError('geoShape is not implemented yet.'));
@@ -969,7 +965,8 @@
 
     deferred.reject(new KuzzleError('regexp is not implemented yet.'));
     return deferred.promise;
-  },
+  }
+};
 
   /**
    * Build rooms and filtersTree according to a given filter for 'missing' filter
@@ -1037,10 +1034,10 @@
  * @param {Boolean} inGlobals true if the roomId must be added in global room for the collection (eg, for 'not exists' filter)
  * @returns {Object} an object with the path and the new filter
  */
-function buildCurriedFunction (collection, field, operatorName, value, curriedFunctionName, roomId, not, inGlobals) {
+function buildCurriedFunction(collection, field, operatorName, value, curriedFunctionName, roomId, not, inGlobals) {
   var
     curriedFunction,
-    path = collection + '.' + field + '.' + curriedFunctionName;
+    path = collection+'.'+field+'.'+curriedFunctionName;
 
   if (operators[operatorName] === undefined) {
     return new BadRequestError('Operator ' + operatorName + ' doesn\'t exist');
@@ -1100,7 +1097,7 @@
  * @param {Boolean} not if not is true, invert the boolean result
  * @return {Promise} the formatted filter that need to be added to the room
  */
-function getFormattedFilters (roomId, collection, filters, not) {
+function getFormattedFilters(roomId, collection, filters, not) {
   var
     deferred = q.defer(),
     formattedFilters;
@@ -1161,7 +1158,7 @@
  * @param {Object} filters2
  * @returns {Object} the merged object
  */
-function deepExtend (filters1, filters2) {
+function deepExtend(filters1, filters2) {
   var
     attr,
     resultFilters;
@@ -1199,7 +1196,7 @@
  * @param {Boolean} not if not is true, check if filters are not true
  * @return {Promise} the formatted filter that need to be added to the room
  */
-function termFunction (termType, roomId, collection, filter, not) {
+function termFunction(termType, roomId, collection, filter, not) {
   var
     deferred = q.defer(),
     field,
