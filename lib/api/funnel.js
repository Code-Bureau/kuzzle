/*
 * Kuzzle, a backend software, self-hostable and ready to use
 * to power modern apps
 *
 * Copyright 2015-2020 Kuzzle
 * mailto: support AT kuzzle.io
 * website: http://kuzzle.io
 *
 * Licensed under the Apache License, Version 2.0 (the "License");
 * you may not use this file except in compliance with the License.
 * You may obtain a copy of the License at
 *
 * https://www.apache.org/licenses/LICENSE-2.0
 *
 * Unless required by applicable law or agreed to in writing, software
 * distributed under the License is distributed on an "AS IS" BASIS,
 * WITHOUT WARRANTIES OR CONDITIONS OF ANY KIND, either express or implied.
 * See the License for the specific language governing permissions and
 * limitations under the License.
 */

'use strict';

const Bluebird = require('bluebird');
const Deque = require('denque');
const Cookie = require('cookie');

const kuzzleStateEnum = require('../kuzzle/kuzzleStateEnum');
const { KuzzleError } = require('../kerror/errors');
<<<<<<< HEAD
const AdminController = require('./controller/admin');
const AuthController = require('./controller/auth');
const BulkController = require('./controller/bulk');
const ClusterController = require('./controller/cluster');
const CollectionController = require('./controller/collection');
const DocumentController = require('./controller/document');
const IndexController = require('./controller/index');
const MemoryStorageController = require('./controller/memoryStorage');
const RealtimeController = require('./controller/realtime');
const SecurityController = require('./controller/security');
const ServerController = require('./controller/server');
=======
const {
  AdminController,
  AuthController,
  BulkController,
  CollectionController,
  DocumentController,
  IndexController,
  MemoryStorageController,
  RealtimeController,
  SecurityController,
  ServerController,
} = require('./controllers');
>>>>>>> 353e4584
const documentEventAliases = require('../config/documentEventAliases');
const DocumentExtractor = require('./documentExtractor');
const sdkCompatibility = require('../config/sdkCompatibility');
const RateLimiter = require('./rateLimiter');
const kerror = require('../kerror');

const debug = require('../util/debug')('kuzzle:funnel');
const processError = kerror.wrap('api', 'process');
const { has } = require('../util/safeObject');

/**
 * @class PendingRequest
 * @param {Request} request
 * @param {Function} fn
 * @param {Object} context
 */
class PendingRequest {
  constructor(request, fn, context) {
    this.request = request;
    this.fn = fn;
    this.context = context;
  }
}

/**
 * @class Funnel
 */
class Funnel {
  constructor () {
    this.overloaded = false;
    this.concurrentRequests = 0;
    this.controllers = new Map();
    this.pendingRequestsQueue = new Deque();
    this.pendingRequestsById = new Map();
    this.lastOverloadTime = 0;
    this.overloadWarned = false;
    this.lastWarningTime = 0;
    this.rateLimiter = new RateLimiter();

    this.lastDumpedErrors = {};
    this.loadDocumentEventAliases();

    this.sdkCompatibility = sdkCompatibility;
  }

  init () {
    /**
     * Returns true if the controller is one of Kuzzle native's one
     *
     * @param {String} name
     *
     * @returns {Boolean}
     */
    global.kuzzle.onAsk(
      'kuzzle:api:funnel:controller:isNative',
      name => this.isNativeController(name));

    this.rateLimiter.init();

    this.controllers.set('auth', new AuthController());
    this.controllers.set('bulk', new BulkController());
    this.controllers.set('cluster', new ClusterController());
    this.controllers.set('collection', new CollectionController());
    this.controllers.set('document', new DocumentController());
    this.controllers.set('index', new IndexController());
    this.controllers.set('realtime', new RealtimeController());
    this.controllers.set('security', new SecurityController());
    this.controllers.set('server', new ServerController());
    this.controllers.set('admin', new AdminController());

    const msController = new MemoryStorageController();
    this.controllers.set('memoryStorage', msController);
    this.controllers.set('ms', msController);

    const initPromises = Array.from(this.controllers.keys())
      .map(ctrl => this.controllers.get(ctrl).init());

    return Bluebird.all(initPromises);
  }

  loadDocumentEventAliases() {
    this.documentEventAliases = documentEventAliases;
    this.documentEventAliases.mirrorList = {};

    Object.keys(documentEventAliases.list).forEach(alias => {
      documentEventAliases.list[alias].forEach(aliasOf => {
        this.documentEventAliases.mirrorList[aliasOf] = alias;
      });
    });
  }

  /**
   * Asks the overload-protection system for an execution slot.
   *
   * Returns immediately true if the request can be
   * executed.
   *
   * Otherwise, false is returned, and the caller MUST
   * stop the request execution.
   * In this case:
   *   - if it can be bufferized, then the request is left untouched
   *     and the executor function will be called later when a slot
   *     becomes available
   *   - if the buffer limit has been reached, a ServiceUnavailable error
   *     is set to the request. In that case, the executor is free to
   *     retry submitting the request later, or to abort it and return
   *     the request as it is
   *
   * @param {Function} fn - The function to be executed as soon as the slot is
   *                        available.
   * @param {Object} context - The execution context of the `fn` param.
   * @param {String} request - The request object that will be passed as
   *                           argument to `fn`.
   * @returns {Boolean} - A boolean telling whether the request has been
   *                      immediately executed or not.
   */
  throttle (fn, context, request) {
    if (global.kuzzle.state === kuzzleStateEnum.SHUTTING_DOWN) {
      throw processError.get('shutting_down');
    }

    if (global.kuzzle.state === kuzzleStateEnum.NOT_ENOUGH_NODES) {
      throw processError.get('not_enough_nodes');
    }

    if (this.overloaded) {
      const now = Date.now();

      if (this.pendingRequestsQueue.length > global.kuzzle.config.limits.requestsBufferWarningThreshold
        && (this.lastWarningTime === 0 || this.lastWarningTime < now - 500)
      ) {
        const overloadPercentage = Math.round(
          10000 *
            this.pendingRequestsQueue.length /
            global.kuzzle.config.limits.requestsBufferSize) /
            100;
        global.kuzzle.emit('core:overload', overloadPercentage);
        global.kuzzle.log.warn(`[!WARNING!] Kuzzle overloaded: ${overloadPercentage}%. Delaying requests...`);

        this.overloadWarned = true;
        this.lastWarningTime = now;
      }
    }

    if (this.concurrentRequests < global.kuzzle.config.limits.concurrentRequests) {
      if (this.pendingRequestsById.has(request.internalId)) {
        this.pendingRequestsById.delete(request.internalId);
      }
      // Execute fn immediately, since the slot is available
      fn.call(context, request);
      return true;
    }

    /*
     If kuzzle is overloaded, check the requests cache.
     There are two possibilities:

     1- the cache limit has not been reached: the request is cached
     and will be played as soon as the config.limits.concurrentRequests
     property allows it

     2- the number of cached requests is equal to the requestsBufferSize property.
     The request is then discarded and an error is returned to the sender
     */
    if (this.pendingRequestsQueue.length >= global.kuzzle.config.limits.requestsBufferSize) {
      const error = processError.get('overloaded');
      global.kuzzle.emit('log:error', error);
      global.kuzzle.log.error(error);
      throw error;
    }

    if (!this.pendingRequestsById.has(request.internalId)) {
      this.pendingRequestsById.set(
        request.internalId,
        new PendingRequest(request, fn, context));
      this.pendingRequestsQueue.push(request.internalId);

      if (!this.overloaded) {
        this.overloaded = true;

        /*
         /!\ Invoking this function here with setTimeout() leads to V8 deoptimizing
         the entire getRequestSlot method (as of node.js 6.9.1),
         because of an "out of bounds" heuristic error (caused by node's
         setTimeout code written in JS? this needs further investigations)

         We get better performances by keeping this method optimized by crankshaft
         even if this means executing this function once for nothing each
         time we start overload mode.
         */
        this._playPendingRequests();
      }
    }

    return false;
  }

  /**
   * Execute the API request by
   * 1/ asking for a request slot,
   * 2/ verify that the user is still connected
   * 3/ checking if the requesting user has the right credentials
   * 4/ send the request itself to the corresponding controller+action
   *
   * @param {Request} request
   * @param {Function} callback
   * @returns {Number} -1: request delayed, 0: request processing, 1: error
   */
  execute (request, callback) {
    if (!request.input.controller || !request.input.controller.length) {
      callback(
        kerror.get('api', 'assert', 'missing_argument', 'controller'),
        request);
      return 1;
    }

    if (!request.input.action || !request.input.action.length) {
      callback(
        kerror.get('api', 'assert', 'missing_argument', 'action'),
        request);
      return 1;
    }

    try {
      const executing = this.throttle(req => {
        // if the connection is closed there is no need to execute the request
        // => discarding it
        if (!global.kuzzle.router.isConnectionAlive(req.context)) {
          debug('Client connection dead: dropping request: %a', req.input);
          callback(processError.get('connection_dropped'), req);
          return;
        }

        debug('Starting request %s:%s [%s]: %j', req.input.controller, req.input.action, req.id, req.input);

        let _request;

        global.kuzzle.asyncStore.run(() => {
          global.kuzzle.asyncStore.set('REQUEST', req);

          this.checkRights(req)
            .then(modifiedRequest => {
              _request = modifiedRequest;
              return this.rateLimiter.isAllowed(_request);
            })
            .then(allowed => {
              if (!allowed) {
                throw processError.get('too_many_requests');
              }

              return this.processRequest(_request);
            })
            .then(processResult => {
              debug('Request %s successfully executed. Result: %a',
                req.id,
                processResult);

              callback(null, processResult);

              // disables a bluebird warning in dev. mode triggered when
              // a promise is created and not returned
              return null;
            })
            .catch(err => {
              debug('Error processing request %s: %a', req.id, err);
              return this._executeError(err, req, true, callback);
            });
        });
      }, this, request);

      return executing ? 0 : -1;
    } catch (error) {
      request.setError(error);
      callback(error, request);
      return 1;
    }
  }

  /**
   * Checks if an error is worth dumping Kuzzle. If so,
   * creates a dump.
   *
   * @param {KuzzleError|*} err
   */
  handleErrorDump (err) {
    const handledErrors = global.kuzzle.config.dump.handledErrors;

    if (global.kuzzle.config.dump.enabled && handledErrors.enabled) {
      setImmediate(() => {
        const errorType = typeof err === 'object' && err.name ?
          err.name :
          typeof err;

        if (handledErrors.whitelist.indexOf(errorType) > -1) {
          const now = Date.now();

          // JSON.stringify(new NativeError()) === '{}'
          // i.e. Error, SyntaxError, TypeError, ReferenceError, etc.
          global.kuzzle.log.error(
            err instanceof Error && !(err instanceof KuzzleError)
              ? `${err.message}\n${err.stack}`
              : err);

          if (!this.lastDumpedErrors[errorType]
            || this.lastDumpedErrors[errorType] < now - handledErrors.minInterval
          ) {
            // simplify error message to use it in folder dump name
            let errorMessage = err.message;

            if (errorMessage.indexOf('\n') > -1) {
              errorMessage = errorMessage.split('\n')[0];
            }

            errorMessage = errorMessage
              .toLowerCase()
              .replace(/[^a-zA-Z0-9-_]/g, '-')
              .split('-')
              .filter(value => value !== '')
              .join('-');

            global.kuzzle.dump(`handled-${errorType.toLocaleLowerCase()}-${errorMessage}`);
          }

          this.lastDumpedErrors[errorType] = now;
        }
      });
    }
  }

  /**
   * Checks if a user has the necessary rights to execute the action
   *
   * @param {Request} request
   * @returns {Promise<Request>}
   */
  async checkRights (request) {

    let skipTokenVerification = false;
    // When the Support of Cookie as Authentication Token is enabled we check if an auth token cookie is present
    // When a request is made with cookieAuth set to true
    // We try to use the auth token cookie if present as auth token
    // otherwise check for auth token as input
    if (request.input.headers
      && has(request.input.headers, 'cookie')
    ) {
      let cookie;
      try {
        cookie = Cookie.parse(request.input.headers.cookie);
      }
      catch (error) {
        throw kerror.get(
          'security',
          'cookie',
          'invalid'
        );
      }

      // if cookie is present and not null, and a token is present we should throw because we don't know which one to use
      if (cookie.authToken
        && cookie.authToken !== 'null'
      ) {
        if (global.kuzzle.config.http.accessControlAllowOrigin === '*') {
          throw kerror.get(
            'security',
            'cookie',
            'unsupported'
          );
        }

        if (request.input.jwt) {
          throw kerror.get(
            'security',
            'token',
            'verification_error',
            'Both token and cookie are present, could not decide which one to use'
          );
        }

        request.input.jwt = cookie.authToken;
          
        skipTokenVerification = request.input.args.cookieAuth
          && request.input.controller === 'auth'
          && ( request.input.action === 'login'
            || request.input.action === 'checkToken'
            || request.input.action === 'logout'
          );
      }
    }

    // If the verification should be skipped, we pass a null token, this way the verification will be made as anonymous
    request.context.token = await global.kuzzle.ask(
      'core:security:token:verify',
      !skipTokenVerification && request.input.jwt || null);

    const userId = request.context.token.userId;

    request.context.user = await global.kuzzle.ask(
      'core:security:user:get',
      userId);

    if (! await request.context.user.isActionAllowed(request)) {
      // anonymous user => 401 (Unauthorized) error
      // logged-in user with insufficient permissions => 403 (Forbidden) error
      const error = kerror.get(
        'security',
        'rights',
        userId === '-1' ? 'unauthorized' : 'forbidden',
        request.input.controller,
        request.input.action,
        request.context.user._id);

      request.setError(error);

      await global.kuzzle.pipe('request:onUnauthorized', request);
      throw error;
    }

    return global.kuzzle.pipe('request:onAuthorized', request);
  }

  /**
   * Executes the request immediately.
   * /!\ To be used only by methods having already passed the overload check.
   *
   * @param {Request} request
   * @returns {Promise}
   */
  async processRequest (request) {
    const controller = this.getController(request);

    global.kuzzle.statistics.startRequest(request);
    this.concurrentRequests++;

    let _request = request;

    try {
      await this._checkSdkVersion(_request);
      _request = await this.performDocumentAlias(_request, 'before');
      _request = await global.kuzzle.pipe(
        this.getEventName(_request, 'before'),
        _request);

      const responseData = await doAction(controller, _request);

      _request.setResult(
        responseData,
        { status: _request.status === 102 ? 200 : _request.status });

      if (!this.isNativeController(_request.input.controller) && !_request.response.raw) {
        // check if the plugin response can be serialized
        try {
          JSON.stringify(responseData);
        }
        catch (e) {
          _request.setResult(null);
          throw kerror.get('plugin', 'controller', 'unserializable_response');
        }
      }

      _request = await global.kuzzle.pipe(
        this.getEventName(_request, 'after'),
        _request);

      _request = await this.performDocumentAlias(_request, 'after');
      _request = await global.kuzzle.pipe('request:onSuccess', _request);
      global.kuzzle.statistics.completedRequest(_request);
    }
    catch (error) {
      return this.handleProcessRequestError(_request, _request, error);
    }
    finally {
      this.concurrentRequests--;
    }

    return _request;
  }

  /**
   * Triggers generic:document:* events
   *
   * @warning Critical code section
   *
   * @param {KuzzleRequest} request
   * @param {String} prefix
   *
   * @returns {Promise<KuzzleRequest>}
   */
  async performDocumentAlias (request, prefix) {
    const { controller, action } = request.input;
    const mustTrigger =
      controller === 'document'
      && this.documentEventAliases.mirrorList[action]
      && ( prefix !== 'before'
        || !this.documentEventAliases.notBefore.includes(action));

    if (!mustTrigger) {
      return request;
    }

    const alias = this.documentEventAliases.mirrorList[action];
    const event = `${this.documentEventAliases.namespace}:${prefix}${capitalize(alias)}`;
    const extractor = new DocumentExtractor(request);

    const documents = await global.kuzzle.pipe(event, extractor.extract(), request);

    return extractor.insert(documents);
  }

  /**
   * Exposes API requests execution to plugins
   *
   * Similar to execute, except that:
   *   - plugin requests do not trigger API events
   *   - plugin requests are not counted towards requests statistics
   *   - the overload protection mechanism is disabled
   *
   * @param {Request} request
   * @returns {Promise}
   */
  async executePluginRequest (request) {
    try {
      return await doAction(this.getController(request), request);
    }
    catch (e) {
      this.handleErrorDump(e);
      throw e;
    }
  }

  async handleProcessRequestError (modifiedRequest, request, error) {
    let _error = this._wrapError(request, error);
    modifiedRequest.setError(_error);

    try {
      const updated = await global.kuzzle.pipe(
        this.getEventName(modifiedRequest, 'error'),
        modifiedRequest);

      // If there is no pipe attached on this event, the same request is
      // passed in resolve and we should reject it
      if (updated.error !== null) {
        throw updated.error;
      }
      // Pipe recovered from the error: returned the new result
      return updated;
    }
    catch (err) {
      _error = this._wrapError(request, err);
    }

    // Handling the error thrown by the error pipe
    modifiedRequest.setError(_error);
    global.kuzzle.statistics.failedRequest(request);

    try {
      const updated = await global.kuzzle.pipe('request:onError', modifiedRequest);

      if (updated === modifiedRequest) {
        throw modifiedRequest.error;
      }

      return updated;
    }
    catch (err) {
      throw this._wrapError(request, err);
    }
  }

  /**
   * Helper function meant to normalize event names
   * by retrieving controller aliases' original names.
   *
   * @param {Request} Executed request
   * @param {string} prefix - event prefix
   * @returns {string} event name
   */
  getEventName (request, prefix) {
    const event =
      request.input.controller === 'memoryStorage'
        ? 'ms'
        : request.input.controller;

    return`${event}:${prefix}${capitalize(request.input.action)}`;
  }

  /**
   * Returns the number of remaining requests
   *
   * @returns {number}
   */
  get remainingRequests () {
    return this.concurrentRequests + this.pendingRequestsQueue.length;
  }

  /**
   * Return the controller corresponding to the action asked by the request
   *
   * @param  {Request} request
   * @returns {Object} controller object
   * @throws {BadRequestError} If the asked controller or action is unknown
   */
  getController (request) {
    for (const controllers of [this.controllers, global.kuzzle.pluginsManager.controllers]) {
      const controller = controllers.get(request.input.controller);

      if (controller) {
        if (controller._isAction(request.input.action)) {
          return controller;
        }

        throw processError.get('action_not_found', request.input.action);
      }
    }

    throw processError.get('controller_not_found', request.input.controller);
  }

  /**
   * Tell if the controller is a native controller or not
   * @param  {String}  controller
   * @returns {Boolean}
   */
  isNativeController (controller) {
    return this.controllers.has(controller);
  }

  /**
   * If the request is coming from an official SDK,
   * then checks the compatibility of the SDK against current Kuzzle version.
   *
   * @param {Request} request
   *
   * @throws
   */
  _checkSdkVersion (request) {
    const
      sdkVersion = request.input.volatile && request.input.volatile.sdkVersion,
      sdkName = request.input.volatile && request.input.volatile.sdkName;

    // sdkVersion property is only used by Kuzzle v1 SDKs
    if (sdkVersion) {
      throw processError.get('incompatible_sdk_version', sdkVersion, 'Kuzzle v2');
    }

    if (! sdkName || typeof sdkName !== 'string') {
      return;
    }

    const
      separatorIdx = sdkName.indexOf('@'),
      name = sdkName.substr(0, separatorIdx),
      version = sdkName.substr(separatorIdx + 1);

    if (name.length === 0 || version.length === 0) {
      return;
    }

    const requirements = this.sdkCompatibility[name];
    if (! requirements) {
      return;
    }

    if (! satisfiesMajor(version, requirements)) {
      const hint = `min: ${requirements.min || 'none'}, max: ${requirements.max || 'none'}`;

      throw processError.get('incompatible_sdk_version', version, hint);
    }
  }

  /**
   * Populates the given request with the error and calls the callback
   *
   * @param {Error} error
   * @param {Request} request
   * @param {boolean} asError - if set to true, calls the callback with its first argument as error
   * @param {Function} callback
   * @returns {null}
   * @private
   */
  _executeError (error, request, asError, callback) {
    request.setError(error);

    if (asError) {
      callback(error, request);
      this.handleErrorDump(error);
    }
    else {
      callback(null, request);
    }

    return null;
  }

  /**
   * Background task. Checks if there are any requests in cache, and replay them
   * if Kuzzle is not overloaded anymore,
   */
  _playPendingRequests () {
    // If there is room to play bufferized requests, do it now. If not, retry later
    const quantityToInject = Math.min(
      this.pendingRequestsQueue.length,
      global.kuzzle.config.limits.concurrentRequests - this.concurrentRequests);

    if (quantityToInject > 0) {
      for (let i = 0; i < quantityToInject; i++) {
        const pendingItem =
          this.pendingRequestsById.get(this.pendingRequestsQueue.peekFront());

        try {
          if (this.throttle(pendingItem.fn, pendingItem.context, pendingItem.request)) {
            this.pendingRequestsQueue.shift();
          } else {
            break;
          }
        } catch (error) {
          break;
        }
      }
    }

    if (this.pendingRequestsQueue.length > 0) {
      setTimeout(() => this._playPendingRequests(), 0);
    }
    else {
      const now = Date.now();
      // No request remaining in cache => stop the background task and return to normal behavior
      this.overloaded = false;

      if ( this.overloadWarned
        && (this.lastOverloadTime === 0 || this.lastOverloadTime < now - 500)
      ) {
        this.overloadWarned = false;
        global.kuzzle.log.info('End of overloaded state. Resuming normal activity.');
        this.lastOverloadTime = now;
      }
    }
  }

  /**
   * Eventually wrap an error into a PluginImplementationError
   * @param  {Request} request
   * @param  {Error} error
   * @returns {KuzzleError}
   */
  _wrapError (request, error) {
    if (!this.isNativeController(request) && !(error instanceof KuzzleError)) {
      return kerror.getFrom(
        error,
        'plugin',
        'runtime',
        'unexpected_error',
        error.message);
    }

    return error;
  }
}

/**
 * @param {string} string
 * @returns {string}
 */
function capitalize (string) {
  return string.charAt(0).toUpperCase() + string.slice(1);
}

/**
 * Execute a controller action, checking that its return
 * value is a Promise. If not, wraps the returned value
 * in a rejected Promise and returns it.
 *
 * Used to make Kuzzle safe from badly implemented plugins
 *
 * @param  {Object} controller
 * @param  {Request} request
 * @returns {Promise}
 */
function doAction (controller, request) {
  const ret = controller[request.input.action](request);

  if (!ret || typeof ret.then !== 'function') {
    return kerror.reject(
      'plugin',
      'controller',
      'invalid_action_response',
      request.input.controller,
      request.input.action);
  }

  return ret;
}

/**
 * Very straightforward function to check only if the version satisfies
 * the major version requirements
 *
 * @param {String} version
 * @param {Object} requirements
 *
 * @returns {Boolean}
 */
function satisfiesMajor (version, requirements) {
  let
    maxRequirement = true,
    minRequirement = true;

  if (requirements.min) {
    minRequirement = version[0] >= requirements.min.toString();
  }

  if (requirements.max) {
    maxRequirement = version[0] <= requirements.max.toString();
  }

  return maxRequirement && minRequirement;
}


module.exports = Funnel;<|MERGE_RESOLUTION|>--- conflicted
+++ resolved
@@ -27,23 +27,11 @@
 
 const kuzzleStateEnum = require('../kuzzle/kuzzleStateEnum');
 const { KuzzleError } = require('../kerror/errors');
-<<<<<<< HEAD
-const AdminController = require('./controller/admin');
-const AuthController = require('./controller/auth');
-const BulkController = require('./controller/bulk');
-const ClusterController = require('./controller/cluster');
-const CollectionController = require('./controller/collection');
-const DocumentController = require('./controller/document');
-const IndexController = require('./controller/index');
-const MemoryStorageController = require('./controller/memoryStorage');
-const RealtimeController = require('./controller/realtime');
-const SecurityController = require('./controller/security');
-const ServerController = require('./controller/server');
-=======
 const {
   AdminController,
   AuthController,
   BulkController,
+  ClusterController,
   CollectionController,
   DocumentController,
   IndexController,
@@ -52,7 +40,6 @@
   SecurityController,
   ServerController,
 } = require('./controllers');
->>>>>>> 353e4584
 const documentEventAliases = require('../config/documentEventAliases');
 const DocumentExtractor = require('./documentExtractor');
 const sdkCompatibility = require('../config/sdkCompatibility');
@@ -432,7 +419,7 @@
         }
 
         request.input.jwt = cookie.authToken;
-          
+
         skipTokenVerification = request.input.args.cookieAuth
           && request.input.controller === 'auth'
           && ( request.input.action === 'login'
