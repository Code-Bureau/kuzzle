#!/bin/sh

ELASTIC=${READ_ENGINE_HOST:-elasticsearch:9200}

echo "Waiting for elasticsearch to be available"
while ! curl -f -s -o /dev/null "http://$ELASTIC"
do
    echo "$(date) - still trying connecting to http://$ELASTIC"
    sleep 1
done
# create a tmp index just to force the shards to init
curl -XPUT -s -o /dev/null "http://$ELASTIC/%25___tmp"
echo "Elasticsearch is up. Waiting for shards to be active (can take a while)"
E=$(curl -s "http://${ELASTIC}/_cluster/health?wait_for_status=yellow&wait_for_active_shards=1&timeout=60s")
curl -XDELETE -s -o /dev/null "http://$ELASTIC/%25___tmp"

if ! (echo ${E} | grep -E '"status":"(yellow|green)"' > /dev/null); then
    echo "Could not connect to elasticsearch in time. Aborting..."
    exit 1
fi

npm install

echo "Starting Kuzzle..."

<<<<<<< HEAD
pm2 start /config/pm2.json
=======
node bin/kuzzle install && pm2 start /config/pm2.json --silent
>>>>>>> 58d8fcce
pm2 logs<|MERGE_RESOLUTION|>--- conflicted
+++ resolved
@@ -23,9 +23,5 @@
 
 echo "Starting Kuzzle..."
 
-<<<<<<< HEAD
-pm2 start /config/pm2.json
-=======
-node bin/kuzzle install && pm2 start /config/pm2.json --silent
->>>>>>> 58d8fcce
+pm2 start /config/pm2.json --silent
 pm2 logs