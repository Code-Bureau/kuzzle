#!/bin/sh

set -e

if [ ! -z "$WITHOUT_KUZZLE" ]; then
  exit 0
fi

elastic_host=${kuzzle_services__storageEngine__client__node:-http://elasticsearch:9200}

if [ ! -z "$TRAVIS" ] || [ ! -z "$REBUILD" ]; then
    npm ci --unsafe-perm
    chmod -R 777 node_modules/
    npm rebuild all --unsafe-perm
    docker-compose/scripts/install-plugins.sh
elif [ ! -d "./node_modules/" ]; then
    git submodule init
    git submodule update
    npm ci --unsafe-perm
    ./docker-compose/scripts/install-plugins.sh
fi

spinner="/"
echo "[$(date --rfc-3339 seconds)] - Waiting for elasticsearch to be available"
while ! curl -f -s -o /dev/null "$elastic_host"
do
    printf '\r'
    echo -n "[$(date --rfc-3339 seconds)] - Still trying to connect to $elastic_host [$spinner]"
    sleep 1

    if [ "$spinner" = "/" ]; then spinner="\\";  else spinner="/" ; fi
done

# create a tmp index just to force the shards to init
echo "[$(date --rfc-3339 seconds)] - Elasticsearch is up. Waiting for shards to be active (can take a while)"
E=$(curl -s "$elastic_host/_cluster/health?wait_for_status=yellow&timeout=60s")

if ! (echo ${E} | grep -E '"status":"(yellow|green)"' > /dev/null); then
    echo "============ Cluster health response"
    echo $E
    echo "============ Cluster allocation explanation"
    curl -s http://$elastic_host/_cluster/allocation/explain?pretty
    echo "[$(date --rfc-3339 seconds)] - Could not connect to elasticsearch in time. Aborting..."
    exit 1
fi

echo "[$(date --rfc-3339 seconds)] - Starting Kuzzle..."

if [ -n "$KUZZLE_PLUGINS" ];
then
  ENABLED_PLUGINS="$KUZZLE_PLUGINS,functional-test-plugin"
else
  ENABLED_PLUGINS=functional-test-plugin
fi

nodemon \
    --ext 'js,json,ts' \
    --inspect=0.0.0.0:9229 \
    --exec node -r ts-node/register bin/start-kuzzle-server \
    --mappings /fixtures/mappings.json \
    --fixtures /fixtures/fixtures.json \
    --securities /fixtures/securities.json \
<<<<<<< HEAD
    --enable-plugins functional-test-plugin
=======
    --enable-plugins $ENABLED_PLUGINS \
>>>>>>> 5cabdc04
<|MERGE_RESOLUTION|>--- conflicted
+++ resolved
@@ -60,8 +60,4 @@
     --mappings /fixtures/mappings.json \
     --fixtures /fixtures/fixtures.json \
     --securities /fixtures/securities.json \
-<<<<<<< HEAD
-    --enable-plugins functional-test-plugin
-=======
-    --enable-plugins $ENABLED_PLUGINS \
->>>>>>> 5cabdc04
+    --enable-plugins $ENABLED_PLUGINS \