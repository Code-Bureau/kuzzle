<<<<<<< HEAD
loadbalancer:
  image: kuzzleio/lb-dev:alpine
  volumes:
    - "../../kuzzle-proxy:/var/app"
=======
proxy:
  image: kuzzleio/proxy:alpine
>>>>>>> 592fb919
  ports:
    - "7511:7511"
    - "7512:7512"
    - "8083:8080"

kuzzle:
  image: kuzzleio/dev:alpine
  command: /scripts/debug.sh
  volumes:
    - "..:/var/app"
    - "/tmp/kbis_node_modules:/var/app/node_modules"
    - "../docker-compose/scripts:/scripts"
    - "../docker-compose/config:/config"
    - "../docker-compose/config/.kuzzlerc:/var/app/.kuzzlerc"
    - "../../kuzzle-plugin-cluster:/var/kuzzle-plugin-cluster"
  ports:
    - "8080:8080"
    - "8081:8081"
  links:
    - rabbit
    - elasticsearch
    - redis
<<<<<<< HEAD
    - loadbalancer:loadbalancer
  environment:
    - MQ_BROKER_ENABLED=1
    - FEATURE_COVERAGE

kuzzle_bis:
  image: kuzzleio/dev:alpine
  command: /scripts/debug.sh
  volumes:
    - "..:/var/app"
    - "/tmp/kbis_node_modules:/var/app/node_modules"
    - "../docker-compose/scripts:/scripts"
    - "../docker-compose/config:/config"
    - "../docker-compose/config/.kuzzlerc:/var/app/.kuzzlerc"
    - "../../kuzzle-plugin-cluster:/var/kuzzle-plugin-cluster"
  links:
    - rabbit
    - elasticsearch
    - redis
    - loadbalancer:loadbalancer
    - kuzzle:master
  environment:
    - MQ_BROKER_ENABLED=1
    - FEATURE_COVERAGE
    - kuzzle_cluster__mode=slave
    - kuzzle_cluster__host=master
    - kuzzle_cluster__port=7911

kuzzle_ter:
  image: kuzzleio/dev:alpine
  command: /scripts/debug.sh
  volumes:
    - "..:/var/app"
    - "/tmp/kter_node_modules:/var/app/node_modules"
    - "../docker-compose/scripts:/scripts"
    - "../docker-compose/config:/config"
    - "../docker-compose/config/.kuzzlerc:/var/app/.kuzzlerc"
    - "../../kuzzle-plugin-cluster:/var/kuzzle-plugin-cluster"
  links:
    - rabbit
    - elasticsearch
    - redis
    - loadbalancer:loadbalancer
    - kuzzle:master
=======
    - proxy:api
>>>>>>> 592fb919
  environment:
    - MQ_BROKER_ENABLED=1
    - FEATURE_COVERAGE
    - kuzzle_cluster__mode=slave
    - kuzzle_cluster__host=master
    - kuzzle_cluster__port=7911

rabbit:
  image: kuzzleio/rabbitmq:alpine
  ports:
    - "61613:61613"
    - "1883:1883"
    - "5672:5672"
    - "15672:15672"

redis:
  image: redis:3.0-alpine

elasticsearch:
  image: kuzzleio/elasticsearch:2.2

rabbit:
  image: kuzzleio/rabbitmq:alpine
  ports:
    - "61613:61613"
    - "1883:1883"
    - "5672:5672"
    - "15672:15672"

redis:
  image: redis:3.0-alpine

elasticsearch:
  image: kuzzleio/elasticsearch:2.2<|MERGE_RESOLUTION|>--- conflicted
+++ resolved
@@ -1,12 +1,5 @@
-<<<<<<< HEAD
-loadbalancer:
-  image: kuzzleio/lb-dev:alpine
-  volumes:
-    - "../../kuzzle-proxy:/var/app"
-=======
 proxy:
   image: kuzzleio/proxy:alpine
->>>>>>> 592fb919
   ports:
     - "7511:7511"
     - "7512:7512"
@@ -14,14 +7,9 @@
 
 kuzzle:
   image: kuzzleio/dev:alpine
-  command: /scripts/debug.sh
+  command: /run-debug.sh
   volumes:
     - "..:/var/app"
-    - "/tmp/kbis_node_modules:/var/app/node_modules"
-    - "../docker-compose/scripts:/scripts"
-    - "../docker-compose/config:/config"
-    - "../docker-compose/config/.kuzzlerc:/var/app/.kuzzlerc"
-    - "../../kuzzle-plugin-cluster:/var/kuzzle-plugin-cluster"
   ports:
     - "8080:8080"
     - "8081:8081"
@@ -29,60 +17,10 @@
     - rabbit
     - elasticsearch
     - redis
-<<<<<<< HEAD
-    - loadbalancer:loadbalancer
+    - proxy:api
   environment:
     - MQ_BROKER_ENABLED=1
     - FEATURE_COVERAGE
-
-kuzzle_bis:
-  image: kuzzleio/dev:alpine
-  command: /scripts/debug.sh
-  volumes:
-    - "..:/var/app"
-    - "/tmp/kbis_node_modules:/var/app/node_modules"
-    - "../docker-compose/scripts:/scripts"
-    - "../docker-compose/config:/config"
-    - "../docker-compose/config/.kuzzlerc:/var/app/.kuzzlerc"
-    - "../../kuzzle-plugin-cluster:/var/kuzzle-plugin-cluster"
-  links:
-    - rabbit
-    - elasticsearch
-    - redis
-    - loadbalancer:loadbalancer
-    - kuzzle:master
-  environment:
-    - MQ_BROKER_ENABLED=1
-    - FEATURE_COVERAGE
-    - kuzzle_cluster__mode=slave
-    - kuzzle_cluster__host=master
-    - kuzzle_cluster__port=7911
-
-kuzzle_ter:
-  image: kuzzleio/dev:alpine
-  command: /scripts/debug.sh
-  volumes:
-    - "..:/var/app"
-    - "/tmp/kter_node_modules:/var/app/node_modules"
-    - "../docker-compose/scripts:/scripts"
-    - "../docker-compose/config:/config"
-    - "../docker-compose/config/.kuzzlerc:/var/app/.kuzzlerc"
-    - "../../kuzzle-plugin-cluster:/var/kuzzle-plugin-cluster"
-  links:
-    - rabbit
-    - elasticsearch
-    - redis
-    - loadbalancer:loadbalancer
-    - kuzzle:master
-=======
-    - proxy:api
->>>>>>> 592fb919
-  environment:
-    - MQ_BROKER_ENABLED=1
-    - FEATURE_COVERAGE
-    - kuzzle_cluster__mode=slave
-    - kuzzle_cluster__host=master
-    - kuzzle_cluster__port=7911
 
 rabbit:
   image: kuzzleio/rabbitmq:alpine
@@ -97,6 +35,9 @@
 
 elasticsearch:
   image: kuzzleio/elasticsearch:2.2
+  environment:
+    - MQ_BROKER_ENABLED=1
+    - FEATURE_COVERAGE
 
 rabbit:
   image: kuzzleio/rabbitmq:alpine
