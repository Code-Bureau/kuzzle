var
  should = require('should'),
  q = require('q'),
  rewire = require('rewire'),
  params = require('rc')('kuzzle'),
  Config = require.main.require('lib/config'),
  RequestObject = require.main.require('lib/api/core/models/requestObject'),
  BadRequestError = require.main.require('lib/api/core/errors/badRequestError.js'),
  ES = rewire('../../../lib/services/elasticsearch');

describe('Test: ElasticSearch service', function () {
  var
    kuzzle = {
      indexes: {}
    },
    index = '%test',
    collection = 'unit-tests-elasticsearch',
    createdDocumentId = 'id-test',
    elasticsearch,
    engineType = 'readEngine',
    requestObject,
    documentAda = {
      firstName: 'Ada',
      lastName: 'Lovelace',
      city: 'London',
      hobby: 'computer'
    },
    filter = {
      filter: {
        and: [
          {
            term: {
              city: 'NYC'
            }
          },
          {
            term: {
              hobby: 'computer'
            }
          }
        ]
      }
    };


  before(function () {
    kuzzle.config = new Config(params);

    elasticsearch = new ES(kuzzle, {service: engineType});
    elasticsearch.client = {
      indices: {},
      cat: {},
      cluster: {}
    };
  });

  beforeEach(function () {
    requestObject = new RequestObject({
      controller: 'write',
      action: 'create',
      requestId: 'foo',
      collection: collection,
      index: index,
      body: documentAda
    });

    kuzzle.indexes[index] = [collection];
  });

  describe('#init', function () {
    it('should initialize properly', function (done) {
      should(elasticsearch.init()).be.exactly(elasticsearch);
      done();
    });
  });

  describe('#cleanData', function () {
    it('should prepare the data for elasticsearch', function () {
      var
        cleanData = ES.__get__('cleanData'),
        preparedData;

      requestObject.data._id = 'foobar';
      preparedData = cleanData.call(elasticsearch, requestObject);

      should(preparedData.type).be.exactly(requestObject.collection);
      should(preparedData.id).be.exactly(requestObject.data._id);
      should(preparedData._id).be.undefined();
      should(preparedData.index).be.exactly(requestObject.index);

      // we expect all properties expect _id to be carried over the new data object
      Object.keys(requestObject.data).forEach(function (member) {
        if (member !== '_id') {
          should(preparedData[member]).be.exactly(requestObject.data[member]);
        }
      });
    });
  });

  describe('#search', function () {
    it('should be able to search documents', function (done) {
      var ret;

      elasticsearch.client.search = function (data) {
        should(data.body).be.exactly(filter);

        return q({total: 0, hits: []});
      };

      requestObject.data.body = filter;
      ret = elasticsearch.search(requestObject);
      should(ret).be.a.Promise();

      ret
        .then(function (result) {
          should(result.data).not.be.undefined().and.not.be.null();
          should(result.data.body.total).be.exactly(0);
          should(result.data.body.hits).be.an.Array();
          done();
        })
        .catch(error => done(error));
    });

    it('should return a rejected promise if a search fails', function () {

      elasticsearch.client.search = function (data) {
        should(data.body).not.be.exactly(filter);

        return q.reject(new Error());
      };

      return should(elasticsearch.search(requestObject)).be.rejected();
    });
  });

  describe('#create', function () {
    it('should allow creating documents', function (done) {
      var
        ret;

      kuzzle.indexes = {};

      elasticsearch.client.create = function (data) {
        should(data.index).be.exactly(index);
        should(data.type).be.exactly(collection);
        should(data.body).be.exactly(documentAda);

        return q({});
      };

      ret = elasticsearch.create(requestObject);

      should(ret).be.a.Promise();

      ret
        .then(function (result) {
          should(kuzzle.indexes).be.an.instanceOf(Object).and.have.property(index, [collection]);
          done();
        })
        .catch(error => done(error));
    });

    it('should reject the create promise if elasticsearch throws an error', function () {
      elasticsearch.client.create = function () {
        return q.reject(new Error());
      };

      return should(elasticsearch.create(requestObject)).be.rejected();
    });
  });

  describe('#createOrUpdate', function () {
    it('should support createOrUpdate capability', function (done) {
      var ret;

      kuzzle.indexes = {};

      elasticsearch.client.index = function (data) {
        should(data.index).be.exactly(index);
        should(data.type).be.exactly(collection);
        should(data.body).be.exactly(documentAda);
        should(data.id).be.exactly(createdDocumentId);

        return q({});
      };

      requestObject.data._id = createdDocumentId;
      ret = elasticsearch.createOrUpdate(requestObject);

      should(ret).be.a.Promise();

      ret
        .then(function (result) {
          should(kuzzle.indexes).be.an.instanceOf(Object).and.have.property(index, [collection]);
          done();
        })
        .catch(error => done(error));
    });

    it('should reject the createOrUpdate promise if elasticsearch throws an error', function () {
      var ret;

      elasticsearch.client.index = function (data) {
        return q.reject(new Error());
      };

      requestObject.data._id = createdDocumentId;
      ret = elasticsearch.createOrUpdate(requestObject);

      return should(ret).be.rejected();
    });
  });

  describe('#get', function () {
    it('should allow getting a single document', function (done) {
      var ret;

      elasticsearch.client.get = function (data) {
        should(data.id).be.exactly(createdDocumentId);

        return q({});
      };

      delete requestObject.data.body;
      requestObject.data._id = createdDocumentId;

      ret = elasticsearch.get(requestObject);

      should(ret).be.a.Promise();

      ret
        .then(result => {
          should(kuzzle.indexes).be.an.instanceOf(Object).and.have.property(index, [collection]);
          done();
        })
        .catch(error => done(error));
    });

    it('should reject requests when the user search for a document with id _search', function () {
      elasticsearch.client.get = function (data) {
        should(data.id).be.exactly(createdDocumentId);

        return q({});
      };

      requestObject.data._id = '_search';
      return should(elasticsearch.get(requestObject)).be.rejectedWith(BadRequestError);
    });
  });


  describe('#mget', function () {
    it('should return a rejected promise if getting a single document fails', function () {

      elasticsearch.client.get = function (data) {
        should(data.id).be.undefined();

        return q.reject(new Error());
      };


      return should(elasticsearch.get(requestObject)).be.rejected();
    });

    it('should allow getting multiples documents', function () {

      elasticsearch.client.mget = function (data) {
        should(data.body.ids).be.an.Array();

        return q(new Error());
      };

      delete requestObject.data.body;
      requestObject.data = {body: {ids: [1, 2, 3]}};

      return should(elasticsearch.mget(requestObject)).be.fulfilled();
    });

    it('should return a rejected promise if getting some multiple documents fails', function () {
      elasticsearch.client.mget = function (data) {
        should(data.body.ids).be.undefined();

        return q.reject(new Error());
      };

      requestObject.data.body = {};

      return should(elasticsearch.mget(requestObject)).be.rejected();
    });
  });

  describe('#count', function () {
    it('should allow counting documents using a provided filter', function (done) {
      var ret;

      elasticsearch.client.count = function (data) {
        should(data.body).have.keys();

        return q({});
      };

      requestObject.data.body = {};
      ret = elasticsearch.count(requestObject);
      should(ret).be.a.Promise();

      ret
        .then(function (result) {
          done();
        })
        .catch(error => done(error));
    });

    it('should allow counting objects using a query', function (done) {
      var ret;

      elasticsearch.client.count = function (data) {
        should(data.body).be.an.instanceOf(Object).and.have.property('query', {foo: 'bar'});

        return q({});
      };

      requestObject.data.body = {};
      requestObject.data.query = {foo: 'bar'};

      ret = elasticsearch.count(requestObject);
      should(ret).be.a.Promise();

      ret
        .then(function (result) {
          done();
        })
        .catch(error => done(error));
    });

    it('should return a rejected promise if the count fails', function () {

      elasticsearch.client.count = function (data) {
        return q.reject(new Error());
      };

      requestObject.data.body = {};
      requestObject.data.query = {foo: 'bar'};

      return should(elasticsearch.count(requestObject)).be.rejected();
    });
  });

  describe('#update', function () {
    it('should allow to update a document', function (done) {
      var ret;

      kuzzle.indexes = {};

      elasticsearch.client.update = function (data) {
        should(data.body.doc).be.exactly(documentAda);
        should(data.id).be.exactly(createdDocumentId);

        return q({});
      };

      requestObject.data._id = createdDocumentId;

      ret = elasticsearch.update(requestObject);
      should(ret).be.a.Promise();

      ret
        .then(function (result) {
          should(kuzzle.indexes).be.an.instanceOf(Object).and.have.property(index, [collection]);
          done();
        })
        .catch(error => done(error));
    });

    it('should return a rejected promise if an update fails', function () {

      elasticsearch.client.update = function (data) {
        should(data.id).be.undefined();

        return q.reject(new Error());
      };

      return should(elasticsearch.update(requestObject)).be.rejected();
    });
  });

  describe('#delete', function () {
    it('should allow to delete a document', function () {

      elasticsearch.client.delete = function (data) {
        should(data.id).be.exactly(createdDocumentId);

        return q({});
      };

      delete requestObject.data.body;
      requestObject.data._id = createdDocumentId;

      return should(elasticsearch.delete(requestObject)).be.fulfilled();
    });

    it('should return a rejected promise if a delete fails', function () {

      elasticsearch.client.delete = function (data) {
        should(data.id).be.undefined();

        return q.reject(new Error());
      };

      return should(elasticsearch.delete(requestObject)).be.rejected();
    });
  });

  describe('#deleteByQuery', function () {
    it('should return an empty result array when no document has been deleted using a filter', function (done) {
      delete requestObject.data.body;
      requestObject.data.filter = {term: {firstName: 'no way any document can be returned with this filter'}};

      elasticsearch.client.search = function (data, callback) {
        should(data.query).be.exactly(requestObject.data.query);

        callback(null, {hits: {hits: [], total: 0}});
      };

      elasticsearch.deleteByQuery(requestObject)
        .then(function (result) {
          // Ugly line in order to spot a random bug on this unit test
          should(result.data.body.ids).not.be.undefined().and.be.an.Array();
          should(result.data.body.ids.length).be.exactly(0);
          done();
        })
        .catch(error => done(error));
    });

    it('should allow to delete documents using a provided filter', function (done) {
      var mockupIds = ['foo', 'bar', 'baz'];

      elasticsearch.client.bulk = function (bulkData) {
        try {
          should(bulkData.body).not.be.undefined().and.be.an.Array();
          should(bulkData.body.length).be.exactly(mockupIds.length);

          bulkData.body.forEach(function (cmd) {
            should(cmd).be.an.Object();
            should(cmd.delete).not.be.undefined().and.be.an.Object();
            should(mockupIds.indexOf(cmd.delete._id)).not.be.eql(-1);
            should(cmd.delete._type).be.exactly(requestObject.collection);
          });
        }
        catch (error) {
          done(error);
        }

        return q(mockupIds);
      };

      ES.__with__({
        getAllIdsFromQuery: function () {
          return q(mockupIds);
        }
      })(function () {
        elasticsearch.deleteByQuery(requestObject)
          .then(function (result) {
            try {
              should(result.data.body.ids).not.be.undefined().and.be.an.Array();
              should(result.data.body.ids).match(mockupIds);
              done();
            }
            catch (e) {
              done(e);
            }
          })
          .catch(function (error) {
            done(error);
          });
      });
    });

    it('should return a rejected promise if the delete by query fails because of a bad filter', function () {

      elasticsearch.client.search = function (data, callback) {
        callback(new Error(), {});
      };

      return should(elasticsearch.deleteByQuery(requestObject)).be.rejected();
    });

    it('should return a rejected promise if the delete by query fails because of a bulk failure', function () {
      elasticsearch.client.bulk = function () {
        return q.reject(new Error('rejected'));
      };
      requestObject.data.body = {};

      return ES.__with__({
        getAllIdsFromQuery: function () {
          return q(['foo', 'bar']);
        }
      })(function () {
        return should(elasticsearch.deleteByQuery(requestObject)).be.rejected();
      });
    });
  });

  describe('#bulk', function () {
    it('should support bulk data import', function () {
      requestObject.data.body = [
        {index: {_id: 1, _type: collection, _index: index}},
        {firstName: 'foo'},
        {index: {_id: 2, _type: collection, _index: index}},
        {firstName: 'bar'},
        {update: {_id: 1, _type: collection, _index: index}},
        {doc: {firstName: 'foobar'}},
        {delete: {_id: 2, _type: collection, _index: index}}
      ];

      elasticsearch.client.bulk = function (data) {
        should(data.body).be.exactly(requestObject.data.body);

        return q({});
      };

      return should(elasticsearch.import(requestObject)).be.fulfilled();
    });


    it('should raise a "Partial Error" response for bulk data import with some errors', function (done) {
      requestObject.data.body = [
        {index: {_id: 1, _type: collection, _index: index}},
        {firstName: 'foo'},
        {index: {_id: 2, _type: collection, _index: index}},
        {firstName: 'bar'},
        {update: {_id: 12, _type: collection, _index: index}},
        {doc: {firstName: 'foobar'}},
        {update: {_id: 212, _type: collection, _index: index}},
        {doc: {firstName: 'foobar'}}
      ];

      elasticsearch.client.bulk = function (data) {
        should(data.body).be.exactly(requestObject.data.body);

        return q({
          errors: true,
          items: {
            12: {index: {status: 404, error: 'DocumentMissingException'}},
            212: {index: {status: 404, error: 'DocumentMissingException'}}
          }
        });
      };

      elasticsearch.import(requestObject)
        .then(function (result) {
          try {
            should(result.status).be.exactly(206);
            should(result.error).be.not.null();
            should(result.error.count).be.exactly(2);
            should(result.error.message).be.exactly('Some errors on bulk');
            should(result.error.errors).be.an.Array().and.match([{status: 404}]).and.match([{error: /^DocumentMissingException/}]);
            done();
          } catch (e) {
            done(e);
          }
        })
        .catch(function (error) {
          done(error);
        });
    });

    it('should override the type with the collection if one has been specified in the request', function () {
      kuzzle.indexes = {};

      requestObject.data.body = [
        {index: {_id: 1, _index: index}},
        {firstName: 'foo'},
        {index: {_id: 2, _index: 'indexAlt'}},
        {firstName: 'bar'},
        {update: {_id: 1, _index: index}},
        {doc: {firstName: 'foobar'}},
        {delete: {_id: 2, _index: 'indexAlt'}}
      ];

      elasticsearch.client.bulk = function (data) {
        should(data.body).be.an.Array().and.match([
          {index: {_id: 1, _index: index, _type: collection}},
          {firstName: 'foo'},
          {index: {_id: 2, _index: 'indexAlt', _type: collection}},
          {firstName: 'bar'},
          {update: {_id: 1, _index: index, _type: collection}},
          {doc: {firstName: 'foobar'}},
          {delete: {_id: 2, _index: 'indexAlt', _type: collection}}
        ]);

        return q({
          items: [
            {index: {_id: 1, _index: index, _type: collection}},
            {index: {_id: 2, _index: 'indexAlt', _type: collection}},
            {update: {_id: 1, _index: index, _type: collection}},
            {delete: {_id: 2, _index: 'indexAlt', _type: collection}}
          ]
        });
      };

      return should(elasticsearch.import(requestObject)).be.fulfilled();
    });

    it('should reject the import promise if elasticsearch throws an error', function () {
      requestObject.data.body = [
        {index: {_id: 1, _index: index}},
        {firstName: 'foo'},
        {index: {_id: 2, _index: index}},
        {firstName: 'bar'},
        {update: {_id: 1, _index: index}},
        {doc: {firstName: 'foobar'}},
        {delete: {_id: 2, _index: index}}
      ];

      elasticsearch.client.bulk = function (data) {
        return q.reject(new Error());
      };

      return should(elasticsearch.import(requestObject)).be.rejected();
    });

    it('should return a rejected promise if no body is provided', function () {
      delete requestObject.data.body;
      return should(elasticsearch.import(requestObject)).be.rejected();
    });

    it('should return a rejected promise if no type has been provided, locally or globally', function () {
      delete requestObject.collection;

      requestObject.data.body = [
        {index: {_id: 1, _type: collection, _index: index}},
        {firstName: 'foo'},
        {index: {_id: 2, _type: collection, _index: index}},
        {firstName: 'bar'},
        {update: {_id: 1, _index: index}},
        {doc: {firstName: 'foobar'}},
        {delete: {_id: 2, _type: collection, _index: index}}
      ];

      elasticsearch.client.bulk = function (data) {
        return q({});
      };

      return should(elasticsearch.import(requestObject)).be.rejected();
    });

    it('should return a rejected promise if no index has been provided, locally or globally', function () {
      delete requestObject.index;

      requestObject.data.body = [
        {index: {_id: 1, _type: collection, _index: index}},
        {firstName: 'foo'},
        {index: {_id: 2, _type: collection, _index: index}},
        {firstName: 'bar'},
        {update: {_id: 1, _type: collection}},
        {doc: {firstName: 'foobar'}},
        {delete: {_id: 2, _type: collection, _index: index}}
      ];

      elasticsearch.client.bulk = function (data) {
        return q({});
      };

      return should(elasticsearch.import(requestObject)).be.rejected();
    });
  });

  describe('#putMapping', function () {
    it('should have mapping capabilities', function () {
      requestObject.data.body = {
        properties: {
          city: {type: 'string'}
        }
      };
      elasticsearch.client.indices.putMapping = function (data) {
        should(data.body).be.exactly(requestObject.data.body);

        return q({});
      };

      return should(elasticsearch.putMapping(requestObject)).be.fulfilled();
    });

    it('should reject bad mapping input', function () {

      elasticsearch.client.indices.putMapping = function (data) {
        should(data.body).not.have.key('properties');

        return q.reject({});
      };

      return should(elasticsearch.putMapping(requestObject)).be.rejected();
    });
  });

  describe('#getMapping', function () {
    it('should allow users to retrieve a mapping', function (done) {

      elasticsearch.client.indices.getMapping = function (data) {
        var mappings = {};

        mappings[index] = {mappings: {}};

        return q(mappings);
      };

      elasticsearch.getMapping(requestObject)
        .then(function (result) {
          should(result.data).not.be.undefined();
          should(result.data.body[requestObject.index]).not.be.undefined();
          should(result.data.body[requestObject.index].mappings).not.be.undefined();
          done();
        })
        .catch(error => done(error));
    });

    it('should return a rejected promise if there is no mapping found', function () {
      requestObject.collection = 'foobar';
      requestObject.index = 'kuzzle-unit-tests-fakeindex';

      elasticsearch.client.indices.getMapping = function (data) {
        var mappings = {};

        mappings[index] = {mappings: {}};
        mappings[index].mappings[collection] = {};

        return q(mappings);
      };

      return should(elasticsearch.getMapping(requestObject)).be.rejected();
    });

    it('should reject the getMapping promise if elasticsearch throws an error', function () {

      elasticsearch.client.indices.getMapping = function (data) {
        return q.reject(new Error());
      };

      return should(elasticsearch.getMapping(requestObject)).be.rejected();
    });
  });

  describe('#deleteCollection', function () {
    it('should allow deleting an entire collection', function (done) {

      elasticsearch.client.indices.deleteMapping = function (data) {
        return q({});
      };

      delete requestObject.data.body;
      should(elasticsearch.deleteCollection(requestObject)).be.fulfilled()
        .then(function (result) {
          should(kuzzle.indexes).be.an.instanceOf(Object).and.have.property(index, []);
          done();
        })
        .catch(error => done(error));
    });

    it('should return a rejected promise if the delete collection function fails', function () {
      // because we already deleted the collection in the previous test, it should naturally fail
      elasticsearch.client.indices.deleteMapping = function (data) {
        return q.reject(new Error());
      };

      delete requestObject.data.body;
      return should(elasticsearch.deleteCollection(requestObject)).be.rejected();
    });
  });

  describe('#getAllIdsFromQuery', function () {
    it('should be able to get every ids matching a query', function (done) {
      var
        ret,
        getAllIdsFromQuery = ES.__get__('getAllIdsFromQuery'),
        ids = ['foo', 'bar'];

      elasticsearch.client.search = function (data, callback) {
        var response = {
          hits: {
            hits: [
              {_id: 'foo'},
              {_id: 'bar'}
            ],
            total: 2
          }
        };
        callback(null, response);
      };

      ret = getAllIdsFromQuery.call(elasticsearch, requestObject);
      should(ret).be.a.Promise();

      ret
        .then(function (result) {
          should(result).be.an.Array().and.match(ids);
          should(result.length).be.exactly(2);
          done();
        })
        .catch(error => done(error));
    });

    it('should return a rejected promise if the search fails', function () {
      var getAllIdsFromQuery = ES.__get__('getAllIdsFromQuery');

      elasticsearch.client.search = function (data, callback) {
        callback(new Error('rejected'));
      };

      return should(getAllIdsFromQuery.call(elasticsearch, requestObject)).be.rejectedWith('rejected');
    });

    it('should scroll through result pages until getting all ids', function (done) {
      var
        getAllIdsFromQuery = ES.__get__('getAllIdsFromQuery'),
        ids = ['foo', 'bar'];

      elasticsearch.client.search = function (data, callback) {
        var response = {
          hits: {
            hits: [
              {_id: 'foo'}
            ],
            total: 2
          }
        };
        callback(null, response);
      };


      elasticsearch.client.scroll = function (data, callback) {
        var response = {
          hits: {
            hits: [
              {_id: 'bar'}
            ],
            total: 2
          }
        };
        callback(null, response);
      };

      getAllIdsFromQuery.call(elasticsearch, requestObject)
        .then(function (result) {
          should(result).be.an.Array().and.match(ids);
          should(result.length).be.exactly(2);
          done();
        })
        .catch(error => done(error));
    });
  });

  describe('#listCollections', function () {
    it('should allow listing all available collections', function () {

      elasticsearch.client.indices.getMapping = function (data) {
        var mappings = {};

        mappings[index] = {mappings: {}};
        mappings[index].mappings[collection] = {};

        return q(mappings);
      };

      delete requestObject.data.body;
      return should(elasticsearch.listCollections(requestObject)).be.fulfilled();
    });

    it('should reject the listCollections promise if elasticsearch throws an error', function () {

      elasticsearch.client.indices.getMapping = function (data) {
        return q.reject(new Error());
      };

      requestObject.index = 'kuzzle-unit-tests-fakeindex';
      delete requestObject.data.body;
      return should(elasticsearch.listCollections(requestObject)).be.rejected();
    });
  });

  describe('#createCollection', function () {
    it('should allow creating a new collection', function (done) {

      elasticsearch.client.indices.putMapping = function (data) {
        return q();
      };

      requestObject.collection = '%foobar';
      elasticsearch.createCollection(requestObject)
        .then(function (result) {
          should(kuzzle.indexes).be.an.instanceOf(Object).and.have.property(index, [collection, requestObject.collection]);
          done();
        })
        .catch(error => done(error));
    });

    it('should reject the createCollection promise if elasticsearch throws an error', function () {

      elasticsearch.client.indices.putMapping = function (data) {
        return q.reject(new Error());
      };

      return should(elasticsearch.createCollection(requestObject)).be.rejected();
    });
  });

  describe('#truncateCollection', function () {
    it('should allow truncating an existing collection', function (done) {
      var
        mapping = {},
        hasRetrievedMapping = false,
        hasDeletedMapping = false,
        hasCreatedMapping = false;

      mapping[index] = {mappings: {}};
      mapping[index].mappings[collection] = {foo: 'bar'};

      elasticsearch.client.indices.getMapping = function (data) {
        hasRetrievedMapping = true;
        return q(mapping);
      };
      elasticsearch.client.indices.deleteMapping = function (data) {
        hasDeletedMapping = true;
        return q();
      };
      elasticsearch.client.indices.putMapping = function (data) {
        should(data.body[data.type]).be.exactly(mapping[requestObject.index].mappings[requestObject.collection]);
        hasCreatedMapping = true;
        return q();
      };

      elasticsearch.truncateCollection(requestObject)
        .then(function (result) {
          should(hasRetrievedMapping).be.exactly(true);
          should(hasDeletedMapping).be.exactly(true);
          should(hasCreatedMapping).be.exactly(true);
          done();
        })
        .catch(error => done(error));
    });

    it('should return an error if trying to truncate a non-existing collection', function () {
      var
        mapping = {};

      mapping[index] = {mappings: {}};
      mapping[index].mappings[collection] = {foo: 'bar'};

      elasticsearch.client.indices.getMapping = function (data) {
        return q(mapping);
      };
      elasticsearch.client.indices.deleteMapping = function (data) {
        return q.reject();
      };

      requestObject.collection = 'non existing collection';
      return should(elasticsearch.truncateCollection(requestObject)).be.rejected();
    });

    it('should return an error if trying to truncate a non-existing collection into an non-existing index', function () {
      var
        mapping = {};

      mapping[index] = {mappings: {}};
      mapping[index].mappings[collection] = {foo: 'bar'};

      elasticsearch.client.indices.getMapping = function (data) {
        return q(mapping);
      };

      requestObject.index = 'non existing index';
      return should(elasticsearch.truncateCollection(requestObject)).be.rejected();
    });
  });

  describe('#reset', function () {
    it('should allow deleting all indexes', function (done) {
      var
        ret,
        deletedAll = false;

      elasticsearch.client.cat.indices = function (data) {
        return q('      \n %kuzzle      \n ' + index + ' \n  ');
      };

      elasticsearch.client.indices.delete = function (param) {
        try {
          should(param).be.an.Object().and.match({index: [index]});
          deletedAll = true;
          return q({});
        }
        catch (error) {
          done(error);
          return q.reject(error);
        }
      };

      ret = elasticsearch.deleteIndexes(requestObject);
      should(ret).be.a.Promise();

      ret
        .then(function () {
          should(kuzzle.indexes).be.an.instanceOf(Object).and.have.keys();
          should(deletedAll).be.true();
          done();
        })
        .catch(error => done(error));
    });

    it('should return a rejected promise if the reset fails while deleting all indexes', function () {
      elasticsearch.client.indices.getMapping = function (data) {
        var indexes = {};
        indexes[kuzzle.config.internalIndex] = [];
        indexes[index] = [];
        return q(indexes);
      };
      elasticsearch.client.indices.delete = function () {
        return q.reject(new Error('rejected'));
      };

      return should(elasticsearch.deleteIndexes(requestObject)).be.rejected();
    });

    it('should not delete any index if only the internal index exists', function () {
      elasticsearch.client.indices.getMapping = function (data) {
        var indexes = {};
<<<<<<< HEAD
        indexes[kuzzle.config.internalIndex] = [];
        return Promise.resolve(indexes);
=======
        indexes['%kuzzle'] = [];
        return q(indexes);
>>>>>>> 5df4839b
      };
      elasticsearch.client.indices.delete = function () {
        return q.reject(new Error('rejected'));
      };

      return should(elasticsearch.deleteIndexes(requestObject)).be.fulfilled();
    });
  });

  describe('#createIndex', function () {
    it('should be able to create index', function (done) {
      var ret;

      kuzzle.indexes = {};

      elasticsearch.client.indices.create = function (data) {
        should(data.index).be.exactly(requestObject.index);

        return q({});
      };

      ret = elasticsearch.createIndex(requestObject);
      should(ret).be.a.Promise();

      ret
        .then(function (result) {
          should(kuzzle.indexes).be.an.instanceOf(Object).and.have.property(index, []);
          done();
        })
        .catch(error => done(error));
    });

    it('should reject the createIndex promise if elasticsearch throws an error', function () {
      elasticsearch.client.indices.create = function (data) {
        return q.reject(new Error());
      };

      return should(elasticsearch.createIndex(requestObject)).be.rejected();
    });
  });

  describe('#deleteIndex', function () {
    it('should be able to delete index', function (done) {
      var ret;

      elasticsearch.client.indices.delete = function (data) {
        should(data.index).be.exactly(requestObject.index);

        return q({});
      };

      ret = elasticsearch.deleteIndex(requestObject);
      should(ret).be.a.Promise();

      ret
        .then(function (result) {
          should(kuzzle.indexes).be.an.instanceOf(Object).and.have.keys();
          done();
        })
        .catch(error => done(error));
    });

    it('should reject the deleteIndex promise if elasticsearch throws an error', function () {
      elasticsearch.client.indices.delete = function (data) {
        return q.reject(new Error());
      };

      return should(elasticsearch.deleteIndex(requestObject)).be.rejected();
    });
  });

  describe('#listIndexes', function () {
    it('should allow listing indexes', function (done) {
      elasticsearch.client.indices.getMapping = function (data) {
        var indexes = {};
        indexes[index] = [];
        return q(indexes);
      };

      elasticsearch.listIndexes(requestObject)
        .then(result => {
          should(result.data.body.indexes).be.an.instanceOf(Array).and.match([index]);
          done();
        })
        .catch(error => done(error));
    });

    it('should reject the listIndexes promise if elasticsearch throws an error', function () {
      elasticsearch.client.indices.getMapping = function (data) {
        return q.reject(new Error());
      };

      return should(elasticsearch.listIndexes(requestObject)).be.rejected();
    });
  });

  describe('#getInfos', function () {
    it('should allow getting elasticsearch informations', function () {
      var esStub = function () { return q({version: {}, indices: {store: {}}}); };

      elasticsearch.client.info = elasticsearch.client.cluster.health = elasticsearch.client.cluster.stats = esStub;
      return should(elasticsearch.getInfos(requestObject)).be.fulfilled();
    });
  });
});<|MERGE_RESOLUTION|>--- conflicted
+++ resolved
@@ -1023,13 +1023,8 @@
     it('should not delete any index if only the internal index exists', function () {
       elasticsearch.client.indices.getMapping = function (data) {
         var indexes = {};
-<<<<<<< HEAD
         indexes[kuzzle.config.internalIndex] = [];
-        return Promise.resolve(indexes);
-=======
-        indexes['%kuzzle'] = [];
         return q(indexes);
->>>>>>> 5df4839b
       };
       elasticsearch.client.indices.delete = function () {
         return q.reject(new Error('rejected'));
