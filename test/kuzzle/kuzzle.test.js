--- conflicted
+++ resolved
@@ -98,16 +98,9 @@
         kuzzle.funnel.init,
         kuzzle.statistics.init,
         kuzzle.validation.curateSpecification,
-<<<<<<< HEAD
         kuzzle.ask.withArgs('core:storage:public:mappings:import'),
         kuzzle.ask.withArgs('core:storage:public:document:import'),
         kuzzle.ask.withArgs('core:security:load'),
-        kuzzle.ask.withArgs('core:security:verify'),
-=======
-        kuzzle.storageEngine.public.loadMappings,
-        kuzzle.storageEngine.public.loadFixtures,
-        kuzzle.ask.withArgs('core:security:load', sinon.match.object),
->>>>>>> e64f1fdc
         kuzzle.entryPoint.init,
         kuzzle.pluginsManager.init,
         kuzzle.ask.withArgs('core:security:verify'),
