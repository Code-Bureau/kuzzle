--- conflicted
+++ resolved
@@ -60,11 +60,10 @@
           should(kuzzle.internalEngine.bootstrap.all)
             .be.calledOnce();
 
-<<<<<<< HEAD
-    should(kuzzle.validation).be.an.Object();
+          should(kuzzle.validation).be.an.Object();
 
-    should(kuzzle.start).be.a.Function();
-=======
+          should(kuzzle.start).be.a.Function();
+
           sinon.assert.callOrder(
             kuzzle.pluginsManager.trigger,
             kuzzle.internalEngine.deleteIndex,
@@ -75,7 +74,6 @@
           );
         });
     });
->>>>>>> 4654ebcd
   });
 
   describe('#start', () => {
