--- conflicted
+++ resolved
@@ -5,20 +5,12 @@
   should = require('should'),
   sinon = require('sinon'),
   KuzzleMock = require('../../../mocks/kuzzle.mock'),
-<<<<<<< HEAD
-  Router = require('../../../../lib/api/core/httpRouter'),
-  {
-    Request,
-    errors: { InternalError }
-  } = require('kuzzle-common-objects');
-=======
   {
     Request,
     errors: { InternalError }
   } = require('kuzzle-common-objects'),
   Router = require('../../../../lib/api/core/httpRouter'),
   { HttpMessage } = require('../../../../lib/api/core/entrypoints/protocols/http');
->>>>>>> 5fba725c
 
 describe('core/httpRouter', () => {
   let
@@ -74,11 +66,7 @@
     it('should raise an internal error when trying to add a duplicate', () => {
       router.post('/foo/bar', handler);
       should(function () { router.post('/foo/bar', handler); })
-<<<<<<< HEAD
-        .throw(InternalError, { errorName: 'network.http.duplicate_url' });
-=======
         .throw(InternalError, { id: 'network.http.duplicate_url' });
->>>>>>> 5fba725c
     });
   });
 
@@ -348,11 +336,7 @@
               content: {
                 error: {
                   status: 400,
-<<<<<<< HEAD
-                  errorName: 'network.http.unsupported_verb'
-=======
                   id: 'network.http.unsupported_verb'
->>>>>>> 5fba725c
                 },
                 requestId: 'requestId',
                 result: null
@@ -386,11 +370,7 @@
             content: {
               error: {
                 status: 400,
-<<<<<<< HEAD
-                errorName: 'network.http.body_parse_failed'
-=======
                 id: 'network.http.body_parse_failed'
->>>>>>> 5fba725c
               },
               requestId: 'requestId',
               result: null
@@ -425,11 +405,7 @@
             content: {
               error: {
                 status: 400,
-<<<<<<< HEAD
-                errorName: 'network.http.volatile_parse_failed'
-=======
                 id: 'network.http.volatile_parse_failed'
->>>>>>> 5fba725c
               },
               requestId: 'requestId',
               result: null
@@ -464,11 +440,7 @@
             content: {
               error: {
                 status: 400,
-<<<<<<< HEAD
-                errorName: 'network.http.unsupported_content'
-=======
                 id: 'network.http.unsupported_content'
->>>>>>> 5fba725c
               },
               requestId: 'requestId',
               result: null
@@ -503,11 +475,7 @@
             content: {
               error: {
                 status: 400,
-<<<<<<< HEAD
-                errorName: 'network.http.unsupported_charset'
-=======
                 id: 'network.http.unsupported_charset'
->>>>>>> 5fba725c
               },
               requestId: 'requestId',
               result: null
@@ -542,11 +510,7 @@
             content: {
               error: {
                 status: 404,
-<<<<<<< HEAD
-                errorName: 'network.http.url_not_found'
-=======
                 id: 'network.http.url_not_found'
->>>>>>> 5fba725c
               },
               requestId: 'requestId',
               result: null
