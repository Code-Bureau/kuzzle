var
  BadRequestError = require('kuzzle-common-objects').Errors.badRequestError,
  sinon = require('sinon'),
  sandbox = sinon.sandbox.create(),
  rewire = require('rewire'),
  should = require('should'),
  KuzzleMock = require('../../../../mocks/kuzzle.mock'),
  PluginPackage = rewire('../../../../../lib/api/core/plugins/packages/pluginPackage');

describe('plugins/packages/pluginPackage', () => {
  var
    kuzzle,
    pkg;

  beforeEach(() => {
    kuzzle = new KuzzleMock();
    pkg = new PluginPackage(kuzzle, 'plugin', {});
  });

  afterEach(() => {
    sandbox.restore();
  });

  describe('#constructor', () => {
    it('should do its job', () => {
      var
        def = {foo: 'bar'};

      sandbox.stub(PluginPackage.prototype, 'setDefinition');

      pkg = new PluginPackage(kuzzle, 'plugin', def);

      should(pkg).be.an.instanceOf(PluginPackage);
      should(pkg.name).be.exactly('plugin');
      should(PluginPackage.prototype.setDefinition)
        .be.calledOnce()
        .be.calledWithExactly(def);
    });
  });

  describe('#setDefinition', () => {
    it('should populate the object attributes', () => {
      pkg.setDefinition({
        path: 'path',
        gitUrl: 'will be overridden',
        url: 'url',
        npmVersion: 'will be overridden',
        version: 'version',
        activated: 'activated',
        foo: 'bar'
      });

      should(pkg).not.have.property('foo');
      should(pkg.path).be.exactly('path');
      should(pkg).not.have.property('gitUrl');
      should(pkg.url).be.exactly('url');
      should(pkg).not.have.property('npmVersion');
      should(pkg.version).be.exactly('version');
      should(pkg.activated).be.exactly('activated');
    });
  });

  describe('#dbConfiguration', () => {
    it('should return the configuration stored in ES', () => {
      kuzzle.internalEngine.get.resolves({
        _id: 'plugin',
        _source: {
          version: 'version',
          npmVersion: 'not used',
          url: 'url',
          gitUrl: 'not used'
        }
      });

      return pkg.dbConfiguration()
        .then(config => {
          should(config).match({
            version: 'version',
            url: 'url'
          });
          should(config).not.have.property('gitUrl');
          should(config).not.have.property('npmVersion');
        });
    });

    it('should be back compatible with npmVersion and gitUrl notations', () => {
      kuzzle.internalEngine.get.resolves({
        _id: 'plugin',
        _source: {
          npmVersion: 'npmVersion',
          gitUrl: 'gitUrl'
        }
      });

      return pkg.dbConfiguration()
        .then(config => {
          should(config).match({
            version: 'npmVersion',
            url: 'gitUrl'
          });
        });
    });
  });

  describe('#updateDbConfiguration', () => {
    it('should write the given config to ES', () => {
      var config = {
        foo: 'bar'
      };

      kuzzle.internalEngine.createOrReplace.resolves({
        _id: 'id',
        _source: 'source'
      });

      return pkg.updateDbConfiguration(config)
        .then(response => {
          should(response).be.exactly('source');
          should(kuzzle.internalEngine.createOrReplace)
            .be.calledOnce()
            .be.calledWithMatch('plugins', pkg.name, {
              version: pkg.version,
              activated: pkg.activated,
              config
            });
        });
    });
  });

  describe('#setActivate', () => {
    it('should toggle the activation status in ES', () => {
      pkg.dbConfiguration = sandbox.stub().resolves({
        config: 'config'
      });
      pkg.updateDbConfiguration = sandbox.stub().resolves('OK');

      return pkg.setActivate('activated')
        .then(response => {
          should(response).be.exactly('OK');

          should(pkg.dbConfiguration)
            .be.calledOnce();

          should(pkg.updateDbConfiguration)
            .be.calledOnce()
            .be.calledWithExactly('config');

          should(pkg.activated).be.exactly('activated');
        });
    });

    it('should do nothing if the packaged is marked as deleted', () => {
      pkg.dbConfiguration = sandbox.stub().resolves({
        deleted: true
      });
      pkg.updateDbConfiguration = sinon.stub();

      return pkg.setActivate('activated')
        .then(response => {
          should(response).match({deleted: true});
          should(pkg.updateDbConfiguration).have.callCount(0);
        });
    });
  });

  describe('#localConfiguration', () => {
    it('should read the local configuration and merge it with kuzzle s one', () => {
      kuzzle.config.plugins.plugin = {
        config: {
          bar: 'baz'
        }
      };

      return PluginPackage.__with__({
        require: () => {
          return {
            pluginInfo: {
              defaultConfig: {
                foo: 'bar'
              }
            }
          };
        }
      })(() => {
        var result = pkg.localConfiguration();

        should(result).match({
          foo: 'bar',
          bar: 'baz'
        });
      });
    });
  });

  describe('#isInstalled', () => {
    it('should return true if a local configuration is found', () => {
      return PluginPackage.__with__({
        require: () => true
      })(() => {
        var result = pkg.isInstalled();

        should(result).be.true();
      });
    });

    it('should return false if no local configuration is found', () => {
      return PluginPackage.__with__({
        require: () => { throw new Error('error'); }
      })(() => {
        var result = pkg.isInstalled();

        should(result).be.false();
      });
    });
  });

  describe('#needsInstall', () => {
    it('should return true if the plugin package is not installed', () => {
      pkg.isInstalled = sinon.stub().returns(false);
      pkg.dbConfiguration = sinon.stub();

      return pkg.needsInstall()
        .then(result => {
          should(result).be.true();
          should(pkg.dbConfiguration)
            .have.callCount(0);
        });
    });

    it('should return true if no configuration is found in db', () => {
      pkg.isInstalled = sinon.stub().returns(true);
      pkg.dbConfiguration = sinon.stub().rejects(new Error('Not Found'));

      return pkg.needsInstall()
        .then(result => {
          should(result).be.true();
        });
    });

    it('should return true if no version is found in the configuration from db', () => {
      pkg.isInstalled = sinon.stub().returns(true);
      pkg.dbConfiguration = sinon.stub().resolves({});

      return pkg.needsInstall()
        .then(result => {
          should(result).be.true();
        });
    });

    it('should reject the promise if some unexpected error occurred', () => {
      pkg.isInstalled = sinon.stub().returns(true);
      pkg.dbConfiguration = sinon.stub().rejects(new Error('unexpected'));

      return should(pkg.needsInstall()).be.rejectedWith('unexpected');
    });

    it('should return fails if the package is marked as deleted', () => {
      pkg.isInstalled = sinon.stub().returns(true);
      pkg.dbConfiguration = sinon.stub().resolves({deleted: true});

      return pkg.needsInstall()
        .then(result => {
          should(result).be.false();
        });
    });

    it('should rely on compareVersion to get the result', () => {
      pkg.isInstalled = sinon.stub().returns(true);
      pkg.dbConfiguration = sinon.stub().resolves({
        version: 'db version'
      });
      pkg.localVersion = sinon.stub().returns('local version');

      return PluginPackage.__with__({
        compareVersions: sinon.stub().returns(-42)
      })(() => {
        return pkg.needsInstall()
          .then(result => {
            should(result).be.false();

            should(PluginPackage.__get__('compareVersions'))
              .be.calledOnce()
              .be.calledWithExactly('db version', 'local version');
          });
      });
    });
  });

  describe('#needsToBeDeleted', () => {
    it('should immediately return fals if the plugin is not installed', () => {
      pkg.isInstalled = sinon.stub().returns(false);
      pkg.dbConfiguration = sinon.stub();

      return pkg.needsToBeDeleted()
        .then(result => {
          should(result).be.false();
          should(pkg.dbConfiguration).have.callCount(0);
        });
    });

    it('should return false if no db configuration was found', () => {
      pkg.isInstalled = sinon.stub().returns(true);
      pkg.dbConfiguration = sinon.stub().rejects(new Error('Not Found'));

      return pkg.needsToBeDeleted()
        .then(result => {
          should(result).be.false();
        });
    });

    it('should reject the promise if some unexpected error occurred', () => {
      pkg.isInstalled = sinon.stub().returns(true);
      pkg.dbConfiguration = sinon.stub().rejects(new Error('unexpected'));

      return should(pkg.needsToBeDeleted())
        .be.rejectedWith('unexpected');
    });

    it('should return the deleted flag from the db', () => {
      pkg.isInstalled = sinon.stub().returns(true);
      pkg.dbConfiguration = sinon.stub().resolves({
        deleted: 0
      });

      return pkg.needsToBeDeleted()
        .then(result => {
          should(result).be.false();
        });
    });
  });

  describe('#loccalVersion', () => {
    it('should return the version from local package', () => {
      return PluginPackage.__with__({
        require: () => {
          return {
            version: 'version'
          };
        }
      })(() => {
        var result = pkg.localVersion();

        should(result).be.exactly('version');
      });
    });
  });

  describe('#install', () => {
    var
      exec,
      reset;

    beforeEach(() => {
      pkg.localVersion = sinon.stub().returns('local version');
      pkg.localConfiguration = sinon.stub().returns('local configuration');
      pkg.updateDbConfiguration = sinon.stub().resolves();

      exec = sinon.stub().yields(undefined, 'plugin@1.0.0 node_modules/plugin\n' +
        '├── lodash.create@3.1.1 (lodash._isiterateecall@3.0.9, lodash._basecreate@3.0.3, lodash._baseassign@3.2.0)\n' +
        '└── glob@7.0.5 (path-is-absolute@1.0.1, inherits@2.0.3, fs.realpath@1.0.0, minimatch@3.0.3, once@1.4.0, inflight@1.0.6)\n');
      reset = PluginPackage.__set__({
        exec
      });
    });

    afterEach(() => {
      reset();
    });

    it('should allow installing a package from npm repos', () => {
      return pkg.install()
        .then(() => {
          should(exec)
            .be.calledOnce()
            .be.calledWith('npm install plugin');

          should(pkg.updateDbConfiguration)
            .be.calledOnce();
        });
    });

    it('should install a package from a local path', () => {
      pkg.path = '/some/path';

      return pkg.install()
        .then(() => {
          should(exec)
            .be.calledOnce()
            .be.calledWith('npm install /some/path');

          should(pkg.updateDbConfiguration)
            .be.calledOnce()
            .be.calledWith('local configuration');
        });
    });

    it('should install a package from an url', () => {
      pkg.path = '/some/path';
      pkg.url = 'http://some.url';

      return pkg.install()
        .then(() => {
          should(exec)
            .be.calledOnce()
            .be.calledWith('npm install http://some.url');
        });
    });

    it('should allow setting a version', () => {
      pkg.version = 'version';

      return pkg.install()
        .then(() => {
          should(exec)
            .be.calledOnce()
            .be.calledWith('npm install plugin@version');
        });
    });

    it('should deal with commitish versions', () => {
      pkg.url = 'https://github.com/some/repo.git';
      pkg.version = 'version';

      return pkg.install()
        .then(() => {
          should(exec)
            .be.calledOnce()
            .be.calledWith('npm install https://github.com/some/repo.git#version');
        });
    });

    it('should not add the version if we install a package from a remote tar', () => {
      pkg.url = 'http://some/tar.gz';
      pkg.version = 'version';

      return pkg.install()
        .then(() => {
          should(exec)
            .be.calledOnce()
            .be.calledWith('npm install http://some/tar.gz');
        });
    });

    it('should reject the promise if npm failed', () => {
      var error = new Error('error');

      return PluginPackage.__with__({
        exec: sinon.stub().yields(error)
      })(() => {
        return should(pkg.install())
          .be.rejectedWith(error);
      });
    });

    it('should get the name and the version from npm install output and send a warning if the given name does not match', () => {
      pkg.name = 'invalid';

      return PluginPackage.__with__({
        console: {
          warn: sinon.spy()
        }
      })(() => {
        return pkg.install()
          .then(() => {
            should(exec)
              .be.calledOnce()
              .be.calledWith('npm install invalid');

            should(PluginPackage.__get__('console.warn'))
              .be.calledOnce()
              .be.calledWith('WARNING: Given plugin name "invalid" does not match its packages.json name "plugin".\n' +
                'If you installed this plugin by other means than the CLI, please update Kuzzle configuration to use proper name "plugin".');

            should(pkg.name).be.exactly('plugin');
            should(pkg.version).be.exactly('1.0.0');
          });
      });
    });

    it('should get the name and the version and if not match, reject the promise if the plugins manager is init', () => {
      pkg.name = 'invalid';
      kuzzle.pluginsManager.isInit = true;

      return should(pkg.install())
        .be.rejectedWith(BadRequestError, {
          message: 'WARNING: Given plugin name "invalid" does not match its packages.json name "plugin".\n' +
          'If you installed this plugin by other means than the CLI, please update Kuzzle configuration to use proper name "plugin".'
        });
    });
  });

  describe('#delete', () => {
    it('should mark the package as deleted and remove the local installation dir', () => {
      return PluginPackage.__with__({
        rimraf: sinon.stub().yields()
      })(() => {
        return pkg.delete()
          .then(() => {
            should(kuzzle.internalEngine.createOrReplace)
              .be.calledOnce()
              .be.calledWithMatch('plugins', pkg.name, {deleted: true});

            should(PluginPackage.__get__('rimraf'))
              .be.calledOnce()
              .be.calledWith(`${kuzzle.rootPath}/node_modules/${pkg.name}`);

            should(pkg.deleted).be.true();
          });
      });
    });
  });

  describe('#setConfigurationProperty', () => {
    it('should update the configuration in ES' , () => {
      pkg.dbConfiguration = sinon.stub().resolves({
        config: {
          foo: 'bar'
        }
      });
      pkg.updateDbConfiguration = sinon.stub().resolves({ _source: 'ok' });

      return pkg.setConfigurationProperty({
        bar: 'baz'
      })
        .then(() => {
          should(pkg.updateDbConfiguration)
            .be.calledOnce()
            .be.calledWithMatch({
              foo: 'bar',
              bar: 'baz'
            });
        });
    });

    it('should do nothing if the plugin package is marked for deletion', () => {
      pkg.dbConfiguration = sinon.stub().resolves({ deleted: true });
      pkg.updateDbConfiguration = sinon.spy();

      return pkg.setConfigurationProperty({
        foo: 'bar'
      })
        .then(response => {
          should(response).match({
            deleted: true
          });
          should(pkg.updateDbConfiguration)
            .have.callCount(0);
        });
    });
  });

  describe('#unsetConfigurationProperty', () => {
    it('should update the configuration in db', () => {
      pkg.dbConfiguration = sinon.stub().resolves({
        config: {
          foo: 'bar'
        }
      });
      pkg.updateDbConfiguration = sinon.stub().resolves({_source: 'ok'});

      return pkg.unsetConfigurationProperty('foo')
        .then(() => {
          should(pkg.updateDbConfiguration)
            .be.calledOnce();
          should(pkg.updateDbConfiguration.firstCall.args[0])
            .not.have.property('foo');
        });
    });

    it('should reject the promise if the given key does not exist', () => {
      pkg.dbConfiguration = sinon.stub().resolves({
        config: {}
      });
      return should(pkg.unsetConfigurationProperty('foo'))
        .be.rejectedWith(BadRequestError, {message: 'Property foo not found in plugin configuration'});
    });

    it('should do nothing if the plugin package is marked for deletion', () => {
      pkg.dbConfiguration = sinon.stub().resolves({deleted: true});
      pkg.updateDbConfiguration = sinon.spy();

      return pkg.unsetConfigurationProperty('koo')
        .then(response => {
          should(response).match({deleted: true});
          should(pkg.updateDbConfiguration)
            .have.callCount(0);
        });

    });
  });

  describe('#importConfigurationFromFile', () => {
    it('should reject the promise if the file does not exist', () => {
      var error = new Error('test');

      return PluginPackage.__with__({
        fs: {
          readFileSync: sinon.stub().throws(error)
        }
      })(() => {
        return should(pkg.importConfigurationFromFile('path'))
          .be.rejectedWith(BadRequestError, {message: 'Error opening file path: test'});
      });
    });

    it('should reject the promise if the file does not contain some valid JSON', () => {
      return PluginPackage.__with__({
        fs: {
          readFileSync: sinon.stub().returns('{ invalid json }')
        }
      })(() => {
<<<<<<< HEAD
        return (should(pkg.importConfigurationFromFile('path')))
          .be.rejectedWith(BadRequestError, {message: 'Unable to parse path: SyntaxError: Unexpected token   in JSON at position 1'});
=======
        return should(pkg.importConfigurationFromFile('path'))
          .be.rejectedWith(BadRequestError, {
            message: 'Unable to parse path: Unexpected token   in JSON at position 1'
          });
>>>>>>> 468e9065
      });
    });

    it('should update the db configuration using the file content', () => {
      pkg.updateDbConfiguration = sinon.stub().resolves({_source: 'ok'});

      return PluginPackage.__with__({
        fs: {
          readFileSync: sinon.stub().returns('{"foo":"bar"}')
        }
      })(() => {
        return pkg.importConfigurationFromFile('path')
          .then(result => {
            should(result).be.exactly('ok');

            should(pkg.updateDbConfiguration)
              .be.calledOnce()
              .be.calledWithMatch({
                foo: 'bar'
              });
          });
      });
    });
  });


});<|MERGE_RESOLUTION|>--- conflicted
+++ resolved
@@ -609,15 +609,10 @@
           readFileSync: sinon.stub().returns('{ invalid json }')
         }
       })(() => {
-<<<<<<< HEAD
-        return (should(pkg.importConfigurationFromFile('path')))
-          .be.rejectedWith(BadRequestError, {message: 'Unable to parse path: SyntaxError: Unexpected token   in JSON at position 1'});
-=======
         return should(pkg.importConfigurationFromFile('path'))
           .be.rejectedWith(BadRequestError, {
             message: 'Unable to parse path: Unexpected token   in JSON at position 1'
           });
->>>>>>> 468e9065
       });
     });
 
