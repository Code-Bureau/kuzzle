const
  should = require('should'),
  KuzzleMock = require('../../../mocks/kuzzle.mock'),
  sinon = require('sinon'),
  rewire = require('rewire'),
  mockrequire = require('mock-require'),
  AbstractManifest = require('../../../../lib/api/core/abstractManifest'),
  { errors: { PluginImplementationError } } = require('kuzzle-common-objects');

class AbstractManifestStub extends AbstractManifest {
  load() {}
}

describe('Plugins manifest class', () => {
  const
    fsStub = {
      accessSync: sinon.stub(),
      constants: {
        R_OK: true
      }
    },
    pluginPath = 'foo/bar';
  let
    kuzzle,
    Manifest;

  beforeEach(() => {
    kuzzle = new KuzzleMock();
    mockrequire('../../../../lib/api/core/abstractManifest', AbstractManifestStub);
    mockrequire.reRequire('../../../../lib/api/core/abstractManifest');
    Manifest = rewire('../../../../lib/api/core/plugins/pluginManifest');
    Manifest.__set__({ fs: fsStub });
  });

  afterEach(() => {
    mockrequire.stopAll();
  });

<<<<<<< HEAD
  // @deprecated
  describe('#fallback (DEPRECATED)', () => {
    beforeEach(() => {
      fsStub.accessSync.throws(new Error('foobar'));
    });

    afterEach(() => {
      fsStub.accessSync.reset();
    });

    it('should fallback to package.json if there is no manifest.json file available', () => {
      const
        manifest = new Manifest(kuzzle, pluginPath),
        packagejson = {name: 'foo'};

      Manifest.__with__('require', m => {
        return m.endsWith(`${pluginPath}/package.json`) ? packagejson : require(m);
      })(() => {
        manifest.load();
        should(kuzzle.log.warn)
          .calledOnce()
          .calledWith(`[${pluginPath}] Plugins without a manifest.json file are deprecated.`);

        should(manifest.name).eql('foo');
      });
    });

    it('should throw if no package.json file can be found', () => {
      const
        manifest = new Manifest(kuzzle, pluginPath);

      Manifest.__with__('require', m => {
        if (m.endsWith(`${pluginPath}/package.json`)) {
          throw new Error('foobar');
        }
        return require(m);
      })(() => {
        should(() => manifest.load()).throw(PluginImplementationError, {
          errorName: 'plugin.manifest.missing_package'
        });
      });
    });

    it('should throw if no valid name property can be found', () => {
      const
        manifest = new Manifest(kuzzle, pluginPath),
        packagejson = {};

      Manifest.__with__('require', m => {
        return m.endsWith(`${pluginPath}/package.json`) ? packagejson : require(m);
      })(() => {
        for (const name of ['', null, 123]) {
          packagejson.name = name;
          should(() => manifest.load()).throw(PluginImplementationError, {
            errorName: 'plugin.manifest.missing_package_name'
          });
        }
      });
    });

    it('should lowercase a name coming from the package.json file', () => {
      const
        manifest = new Manifest(kuzzle, pluginPath),
        packagejson = {name: 'fOoBaR'};

      Manifest.__with__('require', m => {
        return m.endsWith(`${pluginPath}/package.json`) ? packagejson : require(m);
      })(() => {
        manifest.load();
        should(kuzzle.log.warn)
          .calledOnce()
          .calledWith(`[${pluginPath}] Plugins without a manifest.json file are deprecated.`);

        should(manifest.name).eql('foobar');
      });
    });
  });

=======
>>>>>>> 5fba725c
  it('should throw if the provided name contains invalid characters', () => {
    const
      manifest = new Manifest(kuzzle, pluginPath);

    for (const name of ['foo$Bar', 'foobâr', 'foobar!']) {
      manifest.name = name;
      should(() => manifest.load())
        .throw(PluginImplementationError, {
<<<<<<< HEAD
          errorName: 'plugin.manifest.invalid_name'
=======
          id: 'plugin.manifest.invalid_name'
>>>>>>> 5fba725c
        });
    }
  });

  it('should throw if an invalid privileged value is provided', () => {
    const
      manifest = new Manifest(kuzzle, pluginPath);

    manifest.raw = {privileged: 123};
    should(() => manifest.load()).throw(PluginImplementationError, {
<<<<<<< HEAD
      errorName: 'plugin.manifest.invalid_privileged'
=======
      id: 'plugin.manifest.invalid_privileged'
>>>>>>> 5fba725c
    });
  });

  it('should properly set its privileged value according to the manifest.json one', () => {
    const manifest = new Manifest(kuzzle, pluginPath);

    should(manifest.privileged).be.false();
    manifest.raw = {privileged: true};
    manifest.load();

    should(manifest.privileged).be.true();
  });
});<|MERGE_RESOLUTION|>--- conflicted
+++ resolved
@@ -36,87 +36,6 @@
     mockrequire.stopAll();
   });
 
-<<<<<<< HEAD
-  // @deprecated
-  describe('#fallback (DEPRECATED)', () => {
-    beforeEach(() => {
-      fsStub.accessSync.throws(new Error('foobar'));
-    });
-
-    afterEach(() => {
-      fsStub.accessSync.reset();
-    });
-
-    it('should fallback to package.json if there is no manifest.json file available', () => {
-      const
-        manifest = new Manifest(kuzzle, pluginPath),
-        packagejson = {name: 'foo'};
-
-      Manifest.__with__('require', m => {
-        return m.endsWith(`${pluginPath}/package.json`) ? packagejson : require(m);
-      })(() => {
-        manifest.load();
-        should(kuzzle.log.warn)
-          .calledOnce()
-          .calledWith(`[${pluginPath}] Plugins without a manifest.json file are deprecated.`);
-
-        should(manifest.name).eql('foo');
-      });
-    });
-
-    it('should throw if no package.json file can be found', () => {
-      const
-        manifest = new Manifest(kuzzle, pluginPath);
-
-      Manifest.__with__('require', m => {
-        if (m.endsWith(`${pluginPath}/package.json`)) {
-          throw new Error('foobar');
-        }
-        return require(m);
-      })(() => {
-        should(() => manifest.load()).throw(PluginImplementationError, {
-          errorName: 'plugin.manifest.missing_package'
-        });
-      });
-    });
-
-    it('should throw if no valid name property can be found', () => {
-      const
-        manifest = new Manifest(kuzzle, pluginPath),
-        packagejson = {};
-
-      Manifest.__with__('require', m => {
-        return m.endsWith(`${pluginPath}/package.json`) ? packagejson : require(m);
-      })(() => {
-        for (const name of ['', null, 123]) {
-          packagejson.name = name;
-          should(() => manifest.load()).throw(PluginImplementationError, {
-            errorName: 'plugin.manifest.missing_package_name'
-          });
-        }
-      });
-    });
-
-    it('should lowercase a name coming from the package.json file', () => {
-      const
-        manifest = new Manifest(kuzzle, pluginPath),
-        packagejson = {name: 'fOoBaR'};
-
-      Manifest.__with__('require', m => {
-        return m.endsWith(`${pluginPath}/package.json`) ? packagejson : require(m);
-      })(() => {
-        manifest.load();
-        should(kuzzle.log.warn)
-          .calledOnce()
-          .calledWith(`[${pluginPath}] Plugins without a manifest.json file are deprecated.`);
-
-        should(manifest.name).eql('foobar');
-      });
-    });
-  });
-
-=======
->>>>>>> 5fba725c
   it('should throw if the provided name contains invalid characters', () => {
     const
       manifest = new Manifest(kuzzle, pluginPath);
@@ -125,11 +44,7 @@
       manifest.name = name;
       should(() => manifest.load())
         .throw(PluginImplementationError, {
-<<<<<<< HEAD
-          errorName: 'plugin.manifest.invalid_name'
-=======
           id: 'plugin.manifest.invalid_name'
->>>>>>> 5fba725c
         });
     }
   });
@@ -140,11 +55,7 @@
 
     manifest.raw = {privileged: 123};
     should(() => manifest.load()).throw(PluginImplementationError, {
-<<<<<<< HEAD
-      errorName: 'plugin.manifest.invalid_privileged'
-=======
       id: 'plugin.manifest.invalid_privileged'
->>>>>>> 5fba725c
     });
   });
 
