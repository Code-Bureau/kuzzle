--- conflicted
+++ resolved
@@ -135,8 +135,6 @@
 
         done();
       });
-<<<<<<< HEAD
-=======
     });
 
     it('should refuse incoming requests if shutting down', (done) => {
@@ -150,7 +148,6 @@
 
         done();
       });
->>>>>>> 77b66a35
     });
   });
 
