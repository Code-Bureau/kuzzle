--- conflicted
+++ resolved
@@ -70,11 +70,7 @@
     it('should throw if notEmpty is not set properly', () => {
       [[], {}, 'foo', 123, undefined, null].forEach(v => {
         should(() => urlType.validateFieldSpecification({notEmpty: v}))
-<<<<<<< HEAD
-          .throw(PreconditionError, { errorName: 'validation.assert.invalid_type' });
-=======
           .throw(PreconditionError, { id: 'validation.assert.invalid_type' });
->>>>>>> 5fba725c
       });
     });
   });
