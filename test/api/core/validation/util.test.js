const
  should = require('should'),
  rewire = require('rewire'),
  Validation = rewire('../../../../lib/api/core/validation'),
  KuzzleMock = require('../../../mocks/kuzzle.mock'),
  {
    errors: {
      BadRequestError
    }
  } = require('kuzzle-common-objects');

describe('Test: validation utilities', () => {
  const
    genericMock = {
      foo: 'bar'
    };

  describe('#checkAllowedProperties', () => {
    const
      checkAllowedProperties = Validation.__get__('checkAllowedProperties');

    it('should be true with proper arguments', () => {
      should(checkAllowedProperties(genericMock, ['foo', 'mod'])).be.true();
    });

    it('should be false if the first argument is not an object', () => {
      should(checkAllowedProperties('notAnObject', ['foo'])).be.false();
    });

    it('should be false if one of the property is not allowed', () => {
      should(checkAllowedProperties({foo:'bar', baz: 'bar'}, ['foo'])).be.false();
    });
  });

  describe('#curateStructuredFields', () => {
    const
      curateStructuredFields = Validation.__get__('curateStructuredFields');

    it('should return a verbose representation of fields', () => {
      const
        maxDepth = 3,
        typeAllowChildren = ['object'],
        fields = {
          1: [{path: ['aField'], type: 'object'}, {path: ['anotherField'], type: 'object'}],
          2: [{path: ['aField', 'aSubField'], type: 'object'}, {path: ['aField', 'anotherSubField'], type: 'object'}],
          3: [{path: ['aField', 'aSubField', 'aSubSubField'], type: 'object'}, {path: ['aField', 'aSubField', 'anotherSubSubField'], type: 'object'}]
        },
        expectedStructuredFields = {
          root: true,
          children: {
            aField: {
              path: ['aField'],
              type: 'object',
              children: {
                aSubField: {
                  path: ['aField', 'aSubField'],
                  type: 'object',
                  children: {
                    aSubSubField: {
                      path: ['aField', 'aSubField', 'aSubSubField'],
                      type: 'object'
                    },
                    anotherSubSubField: {
                      path: ['aField', 'aSubField', 'anotherSubSubField'],
                      type: 'object'
                    }
                  }
                },
                anotherSubField: {
                  path: ['aField', 'anotherSubField'],
                  type: 'object'
                }
              }
            },
            anotherField: {
              path: ['anotherField'],
              type: 'object'
            }
          }
        };

      should(curateStructuredFields(typeAllowChildren, fields, maxDepth)).be.deepEqual(expectedStructuredFields);
    });

    it('should throw an error if a field level is missing', () => {
      const
        maxDepth = 3,
        typeAllowChildren = ['object'],
        fields = {
          1: [{path: ['aField'], type: 'object'}, {path: ['anotherField'], type: 'object'}],
          3: [{path: ['aField', 'aSubField', 'aSubSubField'], type: 'object'}, {path: ['aField', 'aSubField', 'anotherSubSubField'], type: 'object'}]
        };

      should(() => {
        curateStructuredFields(typeAllowChildren, fields, maxDepth);
      }).throw();
    });

    it('should throw an error if a parent has not the appropriate type', () => {
      const
        maxDepth = 3,
        typeAllowChildren = ['object'],
        fields = {
          1: [{path: ['aField'], type: 'string'}, {path: ['anotherField'], type: 'object'}],
          2: [{path: ['aField', 'aSubField'], type: 'object'}, {path: ['aField', 'anotherSubField'], type: 'object'}]
        };

      should(() => {
        curateStructuredFields(typeAllowChildren, fields, maxDepth);
      }).throw();
    });
  });

  describe('#getParent', () => {
    const
      getParent = Validation.__get__('getParent');

    it('should return the root if the field has one part', () => {
      const
        structuredField = {
          children: {
            foo: 'bar'
          }
        },
        fieldPath = ['foo'];

      should(getParent(structuredField, fieldPath)).be.deepEqual(structuredField);
    });

    it('should return the good parent that corresponds to the parent\'s field path', () => {
      const
        structuredField = {
          children: {
            foo: {
              children: {
                bar: {
                  children: {
                    baz: 'mod'
                  }
                }
              }
            }
          }
        },
        fieldPath = ['foo', 'bar', 'baz'];

      should(getParent(structuredField, fieldPath)).be.deepEqual(structuredField.children.foo.children.bar);
    });

    it('should throw an error if the fieldPath does not fit the structure', () => {
      const
        structuredField = {
          children: {
            foo: {
              children: {
                notBar: {
                  children: {
                    baz: 'mod'
                  }
                }
              }
            }
          }
        },
        fieldPath = ['foo', 'bar', 'baz'];

      should(() => {
        getParent(structuredField, fieldPath);
      }).throw();
    });
  });

  describe('#manageErrorMessage', () => {
    const
      manageErrorMessage = Validation.__get__('manageErrorMessage');

    it('should throw an error if verbose is false and context is not document', () => {
      const
        context = ['aField', 'aSubField'],
        verbose = false,
        message = 'a message',
        errorHolder = [];

      should(() => {
        manageErrorMessage(context, errorHolder, message, verbose);
<<<<<<< HEAD
      }).throw(BadRequestError, { errorName: 'validation.check.failed_field' });
=======
      }).throw(BadRequestError, { id: 'validation.check.failed_field' });
>>>>>>> 5fba725c
    });

    it('should add a message at the begining of the errorHolder when verbose is false and context is document', () => {
      const
        context = 'document',
        verbose = false,
        message = 'a message',
        errorHolder = ['an existing message'];

      should(() => {
        manageErrorMessage(context, errorHolder, message, verbose);
<<<<<<< HEAD
      }).throw(BadRequestError, { errorName: 'validation.check.failed_document' });
=======
      }).throw(BadRequestError, { id: 'validation.check.failed_document' });
>>>>>>> 5fba725c
    });

    it('should add a message in the errorHolder in a verbose way when verbose is true and context is not document', () => {
      const
        context = ['aField', 'aSubField'],
        verbose = true,
        message = 'a message',
        errorHolder = {},
        expectedErrorHolder = {
          fieldScope: {
            children: {
              aField: {
                children: {
                  aSubField: {
                    messages: ['a message']
                  }
                }
              }
            }
          }
        };

      manageErrorMessage(context, errorHolder, message, verbose);

      should(errorHolder).be.deepEqual(expectedErrorHolder);
    });

    it('should add a message in the errorHolder in a verbose way when verbose is true and context is not document', () => {
      const
        context = ['aField', 'aSubField'],
        verbose = true,
        message = 'a message',
        errorHolder = {
          fieldScope: {
            children: {
              aField: {
                children: {
                  aSubField: {
                    messages: ['an existing message']
                  }
                }
              }
            }
          }
        },
        expectedErrorHolder = {
          fieldScope: {
            children: {
              aField: {
                children: {
                  aSubField: {
                    messages: ['an existing message', 'a message']
                  }
                }
              }
            }
          }
        };

      manageErrorMessage(context, errorHolder, message, verbose);

      should(errorHolder).be.deepEqual(expectedErrorHolder);
    });

    it('should add a message in the errorHolder in a verbose way when verbose is true and context is not document', () => {
      const
        context = ['aField', 'aSubField'],
        verbose = true,
        message = 'a message',
        errorHolder = {
          fieldScope: {
            children: {
              aField: {
                children: {
                  anotherSubField: {
                    messages: ['an existing message']
                  }
                },
                messages: ['another existing message']
              }
            }
          }
        },
        expectedErrorHolder = {
          fieldScope: {
            children: {
              aField: {
                children: {
                  aSubField: {
                    messages: ['a message']
                  },
                  anotherSubField: {
                    messages: ['an existing message']
                  }
                },
                messages: ['another existing message']
              }
            }
          }
        };

      manageErrorMessage(context, errorHolder, message, verbose);

      should(errorHolder).be.deepEqual(expectedErrorHolder);
    });

    it('should add the message in the documentScope of the errorHolder when verbose is true and context is document', () => {
      const
        context = 'document',
        verbose = true,
        message = 'a message',
        errorHolder = {},
        expectedErrorHolder = {
          documentScope: ['a message']
        };

      manageErrorMessage(context, errorHolder, message, verbose);

      should(errorHolder).be.deepEqual(expectedErrorHolder);
    });

    it('should add the message in the documentScope of the errorHolder when verbose is true and context is document', () => {
      const
        context = 'document',
        verbose = true,
        message = 'a message',
        errorHolder = {
          documentScope: ['an existing message']
        },
        expectedErrorHolder = {
          documentScope: ['an existing message', 'a message']
        };

      manageErrorMessage(context, errorHolder, message, verbose);

      should(errorHolder).be.deepEqual(expectedErrorHolder);
    });
  });

  describe('#getValidationConfiguration', () => {
    let kuzzle;
    const getValidationConfiguration = Validation.__get__('getValidationConfiguration');

    beforeEach(() => {
      kuzzle = new KuzzleMock();
    });

    it('should return the default configuration if nothing is returned from internal engine', () => {
      kuzzle.config.validation = genericMock;
      kuzzle.internalIndex.search.resolves({hits: []});

      return getValidationConfiguration(kuzzle)
        .then(result => {
          should(result).be.deepEqual(kuzzle.config.validation);
          should(kuzzle.internalIndex.search.callCount).be.eql(1);
          should(kuzzle.internalIndex.search.args[0][0]).be.eql('validations');
        });
    });

    it('should return an empty object if nothing is returned from internal engine and there is no configuration', () => {
      delete kuzzle.config.validation;
      kuzzle.internalIndex.search.resolves({hits: []});

      return getValidationConfiguration(kuzzle)
        .then(result => {
          should(result).be.deepEqual({});
        });
    });

    it('should return a well formed configuration when getting results from internal engine', () => {
      var
        internalEngineResponse = {
          hits: [
            {
              _id: 'anIndex#aCollection',
              _source: {
                index: 'anIndex',
                collection: 'aCollection',
                validation: 'validation1'
              }
            },
            {
              _id: 'anIndex#anotherCollection',
              _source: {
                index: 'anIndex',
                collection: 'anotherCollection',
                validation: 'validation2'
              }
            },
            {
              _id: 'anotherIndex#aCollection',
              _source: {
                index: 'anotherIndex',
                collection: 'aCollection',
                validation: 'validation3'
              }
            },
            {
              _id: 'anotherIndex#anotherCollection',
              _source: {
                index: 'anotherIndex',
                collection: 'anotherCollection',
                validation: 'validation4'
              }
            }
          ]
        },
        expectedConfiguration = {
          anIndex: {
            aCollection: 'validation1',
            anotherCollection: 'validation2'
          },
          anotherIndex: {
            aCollection: 'validation3',
            anotherCollection: 'validation4'
          }
        };

      kuzzle.internalIndex.search.resolves(internalEngineResponse);

      return getValidationConfiguration(kuzzle)
        .then(result => {
          should(result).be.deepEqual(expectedConfiguration);
        });
    });
  });
});<|MERGE_RESOLUTION|>--- conflicted
+++ resolved
@@ -183,11 +183,7 @@
 
       should(() => {
         manageErrorMessage(context, errorHolder, message, verbose);
-<<<<<<< HEAD
-      }).throw(BadRequestError, { errorName: 'validation.check.failed_field' });
-=======
       }).throw(BadRequestError, { id: 'validation.check.failed_field' });
->>>>>>> 5fba725c
     });
 
     it('should add a message at the begining of the errorHolder when verbose is false and context is document', () => {
@@ -199,11 +195,7 @@
 
       should(() => {
         manageErrorMessage(context, errorHolder, message, verbose);
-<<<<<<< HEAD
-      }).throw(BadRequestError, { errorName: 'validation.check.failed_document' });
-=======
       }).throw(BadRequestError, { id: 'validation.check.failed_document' });
->>>>>>> 5fba725c
     });
 
     it('should add a message in the errorHolder in a verbose way when verbose is true and context is not document', () => {
