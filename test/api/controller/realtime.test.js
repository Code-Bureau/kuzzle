'use strict';

const should = require('should');
const RealtimeController = require('../../../lib/api/controller/realtime');
const {
  Request,
  BadRequestError
} = require('kuzzle-common-objects');

const KuzzleMock = require('../../mocks/kuzzle.mock');

const { NativeController } = require('../../../lib/api/controller/base');

describe('RealtimeController', () => {
  let kuzzle;
  let request;
  let realtimeController;

  beforeEach(() => {
    kuzzle = new KuzzleMock();
    realtimeController = new RealtimeController(kuzzle);
    request = new Request(
      {
        index: 'test',
        collection: 'collection',
        controller: 'realtime',
        body: {}
      },
      {
        connection: {id: 'connectionId'},
        user: {_id: '42'},
      });
  });

  describe('#constructor', () => {
    it('should inherit the base constructor', () => {
      should(realtimeController).instanceOf(NativeController);
    });
  });

  describe('#subscribe', () => {
    it('should reject if no index is provided',() => {
      request.input.resource.index = null;

      should(realtimeController.subscribe(request))
        .rejectedWith(BadRequestError, { id: 'api.assert.missing_argument' });
    });

    it('should reject if no collection is provided',() => {
      request.input.resource.collection = null;

      should(realtimeController.subscribe(request))
        .rejectedWith(BadRequestError, { id: 'api.assert.missing_argument' });
    });

    it('should reject if no body is provided',() => {
      request.input.body = null;

      should(realtimeController.subscribe(request))
        .rejectedWith(BadRequestError, { id: 'api.assert.body_required' });
    });

    it('should ask for the proper realtime event', async () => {
      const subscribeResult = { roomId: 'foo', channel: 'bar' };
      const stub = kuzzle.ask
        .withArgs('core:realtime:subscribe', request)
        .resolves(subscribeResult);
      const result = await realtimeController.subscribe(request);

      should(result).be.match(subscribeResult);
      should(stub).calledOnce();
      should(request.input.args.propagate).be.true();
    });

    it('should handle propagate flag only with funnel protocol', async () => {
      const stub = kuzzle.ask.withArgs('core:realtime:subscribe', request);

      request.context.connection.protocol = 'funnel';
      request.input.args.propagate = false;

      await realtimeController.subscribe(request);

      let req = stub.getCall(0).args[1];
      should(req.input.args.propagate).be.false();

      request.context.connection.protocol = 'http';
      request.input.args.propagate = false;

      await realtimeController.subscribe(request);

      req = stub.getCall(1).args[1];
      should(req.input.args.propagate).be.true();
    });

    it('should return nothing if the subscription is not performed', async () => {
      kuzzle.ask.withArgs('core:realtime:subscribe').resolves(null);

      const result = await realtimeController.subscribe(request);

      should(result).be.null();
    });
  });

  describe('#join', () => {
    it('should reject an error if body is not provided',() => {
      request.input.body = null;

      return should(realtimeController.join(request))
        .rejectedWith(BadRequestError, { id: 'api.assert.body_required' });
    });

    it('should throw an error if roomId is not provided',() => {
      return should(realtimeController.join(request))
        .rejectedWith(BadRequestError, { id: 'api.assert.missing_argument' });
    });

    it('should ask for the correct ask event', async () => {
      const expected = { roomId: 'foo', channel: 'bar' };
      request.input.body.roomId = 'foo';

      kuzzle.ask.withArgs('core:realtime:join', request).resolves(expected);

      const result = await realtimeController.join(request);

      should(kuzzle.ask).calledWithMatch('core:realtime:join', request);
      should(result).match(expected);
    });
  });

  describe('#unsubscribe', () => {
    it('should throw an error if body is not provided',() => {
      request.input.body = null;

      return should(realtimeController.unsubscribe(request))
        .rejectedWith(BadRequestError, { id: 'api.assert.body_required' });
    });

    it('should throw an error if roomId is not provided',() => {
      return should(realtimeController.unsubscribe(request))
        .rejectedWith(BadRequestError, { id: 'api.assert.missing_argument' });
    });

    it('should send the correct ask event', async () => {
      request.input.body.roomId = 'foo';

      const result = await realtimeController.unsubscribe(request);

      should(result).be.match({ roomId: 'foo' });
      should(kuzzle.ask)
        .calledWithMatch('core:realtime:unsubscribe', 'connectionId', 'foo');
    });
  });

  describe('#count', () => {
    it('should throw an error if body is not provided',() => {
      request.input.body = null;

      return should(realtimeController.count(request))
        .rejectedWith(BadRequestError, { id: 'api.assert.body_required' });
    });

    it('should throw an error if roomId is not provided',() => {
      return should(realtimeController.count(request))
        .rejectedWith(BadRequestError, { id: 'api.assert.missing_argument' });
    });

    it('should send the correct ask event', async () => {
      const stub = kuzzle.ask
        .withArgs('core:realtime:room:size:get', 'foo')
        .resolves(42);

      request.input.body.roomId = 'foo';

      const result = await realtimeController.count(request);

      should(result).match({ count: 42 });
      should(stub).calledOnce();
    });
  });

  describe('#list', () => {
    it('should ask for the proper realtime event', async () => {
      await realtimeController.list(request);
      should(kuzzle.ask)
<<<<<<< HEAD
        .calledWith('core:realtime:list', request.context);
=======
        .calledWith('core:realtime:list', request.context.user);
>>>>>>> 150d11f8
    });
  });

  describe('#publish', () => {
    beforeEach(() => {
      request.input.resource.index = '%test';
      request.input.resource.collection = 'test-collection';
    });

    it('should resolve to a valid response', async () => {
      const response = await realtimeController.publish(request);

      should(kuzzle.validation.validate).be.calledOnce();

      should(kuzzle.ask).be.calledWithMatch('core:realtime:publish', request);

      should(response).match({published: true});
    });

    it('should add basic metadata to body', async () => {
      await realtimeController.publish(request);

      should(kuzzle.ask).calledWithMatch('core:realtime:publish', request);

      const req = kuzzle.ask
        .withArgs('core:realtime:publish')
        .getCall(0)
        .args[1];

      should(req.input.body._kuzzle_info).be.instanceof(Object);
      should(req.input.body._kuzzle_info.author).be.eql('42');
      should(req.input.body._kuzzle_info.createdAt).be.approximately(Date.now(), 100);
    });

    it('should allow to publish without user in context', async () => {
      request.context.user = undefined;

      const response = await realtimeController.publish(request);

      should(kuzzle.validation.validate).be.calledOnce();

      should(kuzzle.ask).calledWithMatch('core:realtime:publish', request);

      should(response).match({published: true});
    });

  });
});<|MERGE_RESOLUTION|>--- conflicted
+++ resolved
@@ -182,11 +182,7 @@
     it('should ask for the proper realtime event', async () => {
       await realtimeController.list(request);
       should(kuzzle.ask)
-<<<<<<< HEAD
-        .calledWith('core:realtime:list', request.context);
-=======
         .calledWith('core:realtime:list', request.context.user);
->>>>>>> 150d11f8
     });
   });
 
