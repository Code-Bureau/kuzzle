'use strict';

const should = require('should');
const sinon = require('sinon');
<<<<<<< HEAD
=======

>>>>>>> 2c1c8868
const KuzzleMock = require('../../mocks/kuzzle.mock');
const { MockNativeController } = require('../../mocks/controller.mock');
const FunnelController = require('../../../lib/api/funnel');
const {
  Request,
<<<<<<< HEAD
  errors: { NotFoundError }
} = require('kuzzle-common-objects');
=======
  NotFoundError
} = require('../../../index');
>>>>>>> 2c1c8868

describe('funnel.executePluginRequest', () => {
  let kuzzle;
  let originalHandleErrorDump;
  let funnel;

  const pluginGetControllersEvent = 'core:plugin:controllers:get';
  let pluginGetControllersStub;

  beforeEach(() => {
    kuzzle = new KuzzleMock();
    funnel = new FunnelController(kuzzle);
    funnel.controllers.set('testme', new MockNativeController(kuzzle));
    originalHandleErrorDump = funnel.handleErrorDump;
    funnel.handleErrorDump = sinon.stub();
    pluginGetControllersStub = kuzzle.ask
      .withArgs(pluginGetControllersEvent)
      .resolves(new Map());
  });

  it('should fail if an unknown controller is invoked', () => {
    const rq = new Request({controller: 'foo', action: 'bar'});

    return funnel.executePluginRequest(rq)
      .then(() => Promise.reject(new Error('Should not resolve')))
      .catch(err => {
        should(err).be.instanceOf(NotFoundError);
        should(err.id).be.eql('api.process.controller_not_found');
        should(kuzzle.emit).not.be.called();
      });
  });

  it('should execute the request', () => {
    const rq = new Request({controller: 'testme', action: 'succeed'});

    return funnel.executePluginRequest(rq)
      .then(res => {
        should(funnel.controllers.get('testme').succeed)
          .calledOnce()
          .calledWith(rq);
        should(pluginGetControllersStub).be.calledWith(pluginGetControllersEvent);

        should(res).equal(rq);
      });
  });

  it('should dump on errors in whitelist', done => {
    funnel.handleErrorDump = originalHandleErrorDump;
    kuzzle.dump = sinon.stub();
    kuzzle.config.dump.enabled = true;

    const rq = new Request({controller: 'testme', action: 'fail'});

    const callback = () => {
      setTimeout(() => {
        try {
          should(kuzzle.log.error).be.calledOnce();
          should(kuzzle.dump).be.called();
          done();
        } catch (e) {
          done(e);
        }
      }, 50);
    };

    funnel.executePluginRequest(rq)
      .then(() => done(new Error('Should not resolve')))
      .catch (e => {
        if (e === funnel.controllers.get('testme').failResult) {
          return callback();
        }
        done(e);
      });
  });

  it('should not dump on errors if dump is disabled', done => {
    funnel.handleErrorDump = originalHandleErrorDump;
    kuzzle.dump = sinon.stub();
    kuzzle.config.dump.enabled = false;

    const rq = new Request({controller: 'testme', action: 'fail'});

    const callback = () => {
      setTimeout(() => {
        try {
          should(kuzzle.dump).not.be.called();
          done();
        } catch(e) {
          done(e);
        }
      }, 50);
    };

    funnel.executePluginRequest(rq)
      .then(() => done(new Error('Should not resolve')))
      .catch (e => {
        if (e === funnel.controllers.get('testme').failResult) {
          return callback();
        }
        done(e);
      });
  });

});<|MERGE_RESOLUTION|>--- conflicted
+++ resolved
@@ -2,22 +2,14 @@
 
 const should = require('should');
 const sinon = require('sinon');
-<<<<<<< HEAD
-=======
 
->>>>>>> 2c1c8868
 const KuzzleMock = require('../../mocks/kuzzle.mock');
 const { MockNativeController } = require('../../mocks/controller.mock');
 const FunnelController = require('../../../lib/api/funnel');
 const {
   Request,
-<<<<<<< HEAD
-  errors: { NotFoundError }
-} = require('kuzzle-common-objects');
-=======
   NotFoundError
 } = require('../../../index');
->>>>>>> 2c1c8868
 
 describe('funnel.executePluginRequest', () => {
   let kuzzle;
