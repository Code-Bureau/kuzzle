--- conflicted
+++ resolved
@@ -43,11 +43,7 @@
     it('should throw a BadRequestError if the body is missing', () => {
       return should(() => {
         collectionController.updateMapping(request);
-<<<<<<< HEAD
-      }).throw(BadRequestError, { errorName: 'api.assert.body_required' });
-=======
       }).throw(BadRequestError, { id: 'api.assert.body_required' });
->>>>>>> 5fba725c
     });
 
     it('should call updateMapping on publicStorage', async () => {
@@ -122,30 +118,15 @@
     it('should trigger the proper methods and return a valid response', async () => {
       kuzzle.internalIndex.get.resolves({ _source: { some: 'validation' } });
 
-<<<<<<< HEAD
-      return should(collectionController.getSpecifications(request))
-        .be.rejectedWith(
-          PreconditionError,
-          {errorName: 'services.storage.unknown_index'});
-    });
-=======
       const response = await collectionController.getSpecifications(request);
->>>>>>> 5fba725c
 
       should(kuzzle.internalIndex.get).be.calledWithMatch(
         'validations',
         `${index}#${collection}`);
 
-<<<<<<< HEAD
-      return should(collectionController.getSpecifications(request))
-        .be.rejectedWith(
-          PreconditionError,
-          {errorName: 'services.storage.unknown_collection'});
-=======
       should(response).match({
         some: 'validation'
       });
->>>>>>> 5fba725c
     });
 
     it('should give a meaningful message if there is no specifications', () => {
@@ -154,11 +135,7 @@
       return should(collectionController.getSpecifications(request))
         .be.rejectedWith(
           NotFoundError,
-<<<<<<< HEAD
-          {errorName: 'validation.assert.not_found'});
-=======
           {id: 'validation.assert.not_found'});
->>>>>>> 5fba725c
     });
   });
 
@@ -167,18 +144,10 @@
       kuzzle.config.limits.documentsFetchCount = 1;
       request.input.args.from = 0;
       request.input.args.size = 20;
-<<<<<<< HEAD
-      request.input.action = 'searchSpecifications';
-
-      should(() => collectionController.searchSpecifications(request)).throw(
-        SizeLimitError,
-        { errorName: 'services.storage.get_limit_exceeded' });
-=======
 
       should(() => collectionController.searchSpecifications(request)).throw(
         SizeLimitError,
         { id: 'services.storage.get_limit_exceeded' });
->>>>>>> 5fba725c
     });
 
     it('should call internalIndex with the right data', () => {
@@ -221,10 +190,6 @@
 
   describe('#scrollSpecifications', () => {
     it('should throw if no scrollId is provided', () => {
-<<<<<<< HEAD
-      should(() => collectionController.scrollSpecifications(new Request({controller: 'collection', action: 'scrollSpecifications'})))
-        .throw(BadRequestError, {errorName: 'api.assert.missing_argument'});
-=======
       request = new Request({
         controller: 'collection',
         action: 'scrollSpecifications'
@@ -232,7 +197,6 @@
 
       should(() => collectionController.scrollSpecifications(request))
         .throw(BadRequestError, { id: 'api.assert.missing_argument' });
->>>>>>> 5fba725c
     });
 
     it('should call internalIndex with the right data', async () => {
@@ -323,93 +287,16 @@
       };
       kuzzle.validation.validateFormat.resolves({
         isValid: false,
-<<<<<<< HEAD
-        errors: ['bad bad is a bad type!']
-      });
-
-      return collectionController.updateSpecifications(request)
-        .catch(error => {
-          should(kuzzle.internalEngine.refresh).not.be.called();
-          should(kuzzle.validation.curateSpecification).not.be.called();
-          should(kuzzle.internalEngine.createOrReplace).not.be.called();
-
-          should(error).be.an.instanceOf(BadRequestError);
-          should(error.errorName).eql('validation.assert.invalid_specifications');
-          should(error.message).match(/.*\nbad bad is a bad type!/);
-        });
-    });
-
-    it('should create or replace specifications when requested with deprecated way', () => {
-      request.input.resource.index = undefined;
-      request.input.resource.collection = undefined;
-      index = 'myindex';
-      collection = 'mycollection';
-      request.input.body = {
-        myindex: {
-          mycollection: {
-            strict: true,
-            fields: {
-              myField: {
-                mandatory: true,
-                type: 'integer',
-                defaultValue: 42
-              }
-            }
-          }
-        }
-      };
-
-      kuzzle.validation.isValidSpecification.resolves({isValid: true});
-      kuzzle.validation.curateSpecification.resolves();
-=======
         errors: ['zorglub is a bad type !']
       });
 
       const promise = collectionController.updateSpecifications(request);
->>>>>>> 5fba725c
-
-
-<<<<<<< HEAD
-    it('should rejects and do not create or replace specifications if the specs are wrong when requested with deprecated way', () => {
-      request.input.resource.index = undefined;
-      request.input.resource.collection = undefined;
-      index = 'myindex';
-      collection = 'mycollection';
-      request.input.body = {
-        myindex: {
-          mycollection: {
-            strict: true,
-            fields: {
-              myField: {
-                mandatory: true,
-                type: 'bad bad',
-                defaultValue: 42
-              }
-            }
-          }
-        }
-      };
-
-      kuzzle.validation.isValidSpecification.resolves({
-        isValid: false,
-        errors: ['bad bad is a bad type!']
-      });
-
-      return collectionController.updateSpecifications(request)
-        .catch(error => {
-          should(kuzzle.internalEngine.refresh).not.be.called();
-          should(kuzzle.validation.curateSpecification).not.be.called();
-          should(kuzzle.internalEngine.createOrReplace).not.be.called();
-
-          should(error).be.an.instanceOf(BadRequestError);
-          should(error.errorName).eql('validation.assert.invalid_specifications');
-          should(error.message).match(/.*\nbad bad is a bad type!/);
-=======
+
+
       return should(promise).be.rejectedWith(BadRequestError, { id: 'validation.assert.invalid_specifications' })
         .then(() => {
           should(kuzzle.validation.curateSpecification).not.be.called();
           should(kuzzle.internalIndex.createOrReplace).not.be.called();
->>>>>>> 5fba725c
         });
     });
   });
@@ -501,11 +388,7 @@
 
       should(() => collectionController.list(request)).throw(
         BadRequestError,
-<<<<<<< HEAD
-        { errorName: 'api.assert.invalid_argument' });
-=======
         { id: 'api.assert.invalid_argument' });
->>>>>>> 5fba725c
     });
 
     it('should only return stored collections with type = stored', () => {
