'use strict';

const
  should = require('should'),
  rewire = require('rewire'),
  KuzzleMock = require('../../mocks/kuzzle.mock'),
  RedisClientMock = require('../../mocks/services/redisClient.mock'),
  { NativeController } = require('../../../lib/api/controllers/baseController'),
  {
    Request,
    errors: { BadRequestError }
  } = require('kuzzle-common-objects'),
  MemoryStorageController = rewire('../../../lib/api/controllers/memoryStorageController.js');

describe('MemoryStorageController', () => {
  let
    msController,
    called,
    extractArgumentsFromRequest,
    extractArgumentsFromRequestForSet,
    extractArgumentsFromRequestForSort,
    extractArgumentsFromRequestForZAdd,
    extractArgumentsFromRequestForZInterstore,
    request,
    testMapping,
    origMapping,
    kuzzle;

  before(() => {
    const
      wrapped = f => {
        return function () {
          let args = Array.prototype.slice.call(arguments);

          if (called === undefined) {
            called = {};
          }

          called[f.name] = {called: true, args};
          return f(...args);
        };
      };

    testMapping = {
      noarg: null,
      simplearg: {
        key: ['resource', '_id']
      },
      bodyarg: {
        arg: ['body', 'someArg']
      },
      skiparg: {
        arg1: {skip: true, path: ['body', 'missing']},
        arg2: {skip: true, path: ['body', 'someArg']}
      },
      mergearg: {
        arg: {merge: true, path: ['body', 'arrArg']}
      },
      maparg: {
        arg: {
          merge: true,
          path: ['body', 'arrArg2'],
          map: arg => arg.map(e => e.toUpperCase())
        }
      }
    };

    extractArgumentsFromRequest = wrapped(MemoryStorageController.__get__('extractArgumentsFromRequest'));
    extractArgumentsFromRequestForSet = wrapped(MemoryStorageController.__get__('extractArgumentsFromRequestForSet'));
    extractArgumentsFromRequestForSort = wrapped(MemoryStorageController.__get__('extractArgumentsFromRequestForSort'));
    extractArgumentsFromRequestForZAdd = wrapped(MemoryStorageController.__get__('extractArgumentsFromRequestForZAdd'));
    extractArgumentsFromRequestForZInterstore = wrapped(MemoryStorageController.__get__('extractArgumentsFromRequestForZInterstore'));

    MemoryStorageController.__set__({
      extractArgumentsFromRequestForSet: extractArgumentsFromRequestForSet,
      extractArgumentsFromRequestForSort: extractArgumentsFromRequestForSort,
      extractArgumentsFromRequestForZAdd: extractArgumentsFromRequestForZAdd,
      extractArgumentsFromRequestForZInterstore: extractArgumentsFromRequestForZInterstore
    });

    kuzzle = new KuzzleMock();
    kuzzle.cacheEngine.public = new RedisClientMock();
  });

  beforeEach(() => {
    request = new Request({
      _id: 'myKey',
      body: {
        someArg: 'someValue',
        arrArg: [ 'I', 'am', 'sorry', 'Dave' ],
        arrArg2: [ 'All', 'your', 'base', 'are', 'belong', 'to', 'us' ]
      }
    });

    called = {
      extractArgumentsFromRequestForSet: false,
      extractArgumentsFromRequestForSort: false,
      extractArgumentsFromRequestForZAdd: false,
      extractArgumentsFromRequestForZInterstore: false,
      extractArgumentsFromRequestForZRangeByLex: false,
      extractArgumentsFromRequestForZRangeByScore: false
    };

    msController = new MemoryStorageController(kuzzle);
    origMapping = MemoryStorageController.__get__('mapping');
    MemoryStorageController.__set__({mapping: testMapping});
  });

  afterEach(() => {
    MemoryStorageController.__set__({mapping: origMapping});
  });

  describe('#constructor', () => {
    it('should construct the allowed functions', () => {
      const allowed = Object.keys(origMapping);

      should(allowed).not.be.empty();

      allowed.forEach(command => {
        should(msController[command]).be.a.Function();
      });
    });

    it('should inherit the base constructor', () => {
      should(msController).instanceOf(NativeController);
    });

    it('should properly override the isAction method', () => {
      msController._foobar = () => {};
      should(msController._isAction('flushdb')).be.true();
      should(msController._isAction('_foobar')).be.false();
    });
  });

  describe('#extractArgumentsFromRequest', () => {

    it('should return an empty array when the mapping does not list args', () => {
      var result = extractArgumentsFromRequest('noarg', request);

      should(result).be.an.Array();
      should(result).be.empty();
    });

    it('should return the _id on the simple arg', () => {
      var result = extractArgumentsFromRequest('simplearg', request);

      should(result).be.an.Array();
      should(result).length(1);
      should(result[0]).be.exactly('myKey');
    });

    it('should return an arg from the body', () => {
      var result = extractArgumentsFromRequest('bodyarg', request);

      should(result).be.an.Array();
      should(result).length(1);
      should(result[0]).be.exactly('someValue');
    });

    it('should skip an missing argument if asked', () => {
      var result = extractArgumentsFromRequest('skiparg', request);

      should(result).be.an.Array();
      should(result).length(1);
      should(result[0]).be.exactly('someValue');
    });

    it('should merge the arguments if asked', () => {
      var result = extractArgumentsFromRequest('mergearg', request);

      should(result).be.an.Array();
      should(result).length(4);
      should(result).match(['I', 'am', 'sorry', 'Dave']);
    });

    it('should map the argument if asked', () => {
      var result = extractArgumentsFromRequest('maparg', request);

      should(result).be.an.Array();
      should(result).length(7);
      should(result).match(['ALL', 'YOUR', 'BASE', 'ARE', 'BELONG', 'TO', 'US']);
    });

  });

  describe('#extractArgumentsFromRequestForSet', () => {
    it('should be called from extractArgumentsFromRequest when calling "set"', () => {
      request.input.body.value = 'foobar';
      extractArgumentsFromRequest('set', request);

      should(called.extractArgumentsFromRequestForSet.called).be.true();
    });

    it('should handle the _id + value + no option case', () => {
      const
        req = new Request({
          _id: 'myKey',
          body: {
            value: 'bar'
          }
        }),
        result = extractArgumentsFromRequestForSet(req);

      should(result).be.an.Array();
      should(result).length(2);
      should(result[0]).be.exactly('myKey');
      should(result[1]).eql('bar');
    });

    it('should handle optional parameters', () => {
      let
        req = new Request({
          _id: 'myKey',
          body: {
            value: 'bar',
            nx: true,
            px: 123
          }
        }),
        result = extractArgumentsFromRequestForSet(req);

      should(result).be.an.Array();
      should(result).length(5);
      should(result).match(['myKey', 'bar', 'PX', 123, 'NX']);
    });

    it('should throw when there is an invalid or missing value', () => {
      let
        req = new Request({
          _id: 'myKey',
          body: {
          }
        });

      should(() => extractArgumentsFromRequestForSet(req))
<<<<<<< HEAD
        .throw(BadRequestError, { errorName: 'api.assert.invalid_type' });
      req.input.body.value = { foo: 'bar' };
      should(() => extractArgumentsFromRequestForSet(req))
        .throw(BadRequestError, { errorName: 'api.assert.invalid_type' });
=======
        .throw(BadRequestError, { id: 'api.assert.invalid_type' });
      req.input.body.value = { foo: 'bar' };
      should(() => extractArgumentsFromRequestForSet(req))
        .throw(BadRequestError, { id: 'api.assert.invalid_type' });
>>>>>>> 5fba725c
    });

    it('should throw if NX and XX are set together', () => {
      const
        req = new Request({
          _id: 'myKey',
          body: {
            value: 'bar',
            nx: true,
            xx: true
          }
        });

      should(() => extractArgumentsFromRequestForSet(req))
<<<<<<< HEAD
        .throw(BadRequestError, { errorName: 'api.assert.mutually_exclusive'});
=======
        .throw(BadRequestError, { id: 'api.assert.mutually_exclusive'});
>>>>>>> 5fba725c
    });

    it('should throw if EX and PX are set together', () => {
      const
        req = new Request({
          _id: 'myKey',
          body: {
            value: 'bar',
            px: 123,
            ex: 456
          }
        });

      should(() => extractArgumentsFromRequestForSet(req))
<<<<<<< HEAD
        .throw(BadRequestError, { errorName: 'api.assert.mutually_exclusive'});
=======
        .throw(BadRequestError, { id: 'api.assert.mutually_exclusive'});
>>>>>>> 5fba725c
    });
  });

  describe('#extractArgumentsFromRequestForSort', () => {
    it('should be called when extractArgumentsFromRequest is called with the "sort" command', () => {
      extractArgumentsFromRequest('sort', request);

      should(called.extractArgumentsFromRequestForSort.called).be.true();
      should(called.extractArgumentsFromRequestForSort.args).be.eql([request]);
    });

    it('should throw if no id is provided', () => {
      const req = new Request({});

      should(() => extractArgumentsFromRequestForSort(req))
<<<<<<< HEAD
        .throw(BadRequestError, { errorName: 'api.assert.missing_argument' });
=======
        .throw(BadRequestError, { id: 'api.assert.missing_argument' });
>>>>>>> 5fba725c
    });

    it ('should handle the request if no optional parameter is given', () => {
      const
        req = new Request({
          _id: 'myKey'
        }),
        result = extractArgumentsFromRequestForSort(req);

      should(result).be.an.Array();
      should(result).length(1);
      should(result[0]).be.exactly('myKey');
    });

    it('should handle a request with some optional parameters', () => {
      const
        req = new Request({
          _id: 'myKey',
          body: {
            alpha: true,
            direction: 'DESC',
            by: 'pattern',
            limit: [10, 20],
            get: ['pattern1', 'pattern2'],
            store: 'storeParam'
          }
        }),
        result = extractArgumentsFromRequestForSort(req);

      should(result).be.an.Array();
      should(result).length(14);
      should(result).eql(['myKey', 'ALPHA', 'DESC', 'BY', 'pattern', 'LIMIT', 10, 20, 'GET', 'pattern1', 'GET', 'pattern2', 'STORE', 'storeParam']);
    });

    it('should throw if an invalid limit parameter is provided', () => {
      let req = new Request({
        _id: 'myKey',
        body: {
          limit: {offset: 10, count: 20}
        }
      });

      should(() => extractArgumentsFromRequestForSort(req))
<<<<<<< HEAD
        .throw(BadRequestError, { errorName: 'api.assert.invalid_type' });

      req.input.body.limit = [10];
      should(() => extractArgumentsFromRequestForSort(req))
        .throw(BadRequestError, { errorName: 'api.assert.invalid_type' });

      req.input.body.limit = [10, 'foo'];
      should(() => extractArgumentsFromRequestForSort(req))
        .throw(BadRequestError, { errorName: 'api.assert.invalid_type' });

      req.input.body.limit = [null, 20];
      should(() => extractArgumentsFromRequestForSort(req))
        .throw(BadRequestError, { errorName: 'api.assert.invalid_type' });

      req.input.body.limit = [10, [20]];
      should(() => extractArgumentsFromRequestForSort(req))
        .throw(BadRequestError, { errorName: 'api.assert.invalid_type' });
=======
        .throw(BadRequestError, { id: 'api.assert.invalid_type' });

      req.input.body.limit = [10];
      should(() => extractArgumentsFromRequestForSort(req))
        .throw(BadRequestError, { id: 'api.assert.invalid_type' });

      req.input.body.limit = [10, 'foo'];
      should(() => extractArgumentsFromRequestForSort(req))
        .throw(BadRequestError, { id: 'api.assert.invalid_type' });

      req.input.body.limit = [null, 20];
      should(() => extractArgumentsFromRequestForSort(req))
        .throw(BadRequestError, { id: 'api.assert.invalid_type' });

      req.input.body.limit = [10, [20]];
      should(() => extractArgumentsFromRequestForSort(req))
        .throw(BadRequestError, { id: 'api.assert.invalid_type' });
>>>>>>> 5fba725c
    });

    it('should throw if an invalid direction parameter is provided', () => {
      let req = new Request({
        _id: 'myKey',
        body: {
          direction: 'foo'
        }
      });

      should(() => extractArgumentsFromRequestForSort(req))
<<<<<<< HEAD
        .throw(BadRequestError, { errorName: 'api.assert.invalid_argument' });
=======
        .throw(BadRequestError, { id: 'api.assert.invalid_argument' });
>>>>>>> 5fba725c

      req.input.body.direction = 'asc';
      should(() => extractArgumentsFromRequestForSort(req)).not.throw();

      req.input.body.direction = 'DeSc';
      should(() => extractArgumentsFromRequestForSort(req)).not.throw();
    });
  });

  describe('#extractArgumentsFromRequestForZAdd', () => {
    it('should be called from extractArgumentsFromRequest when the command "zadd" is called', () => {
      request.input.body.elements = [{score: 123, member: 'bar'}];
      extractArgumentsFromRequest('zadd', request);

      should(called.extractArgumentsFromRequestForZAdd.called).be.true();
      should(called.extractArgumentsFromRequestForZAdd.args).be.eql([request]);
    });

    it('should extract any given argument', () => {
      const
        req = new Request({
          _id: 'myKey',
          body: {
            nx: true,
            ch: true,
            incr: true,
            elements: [
              { score: 1, member: 'm1' }
            ]
          }
        });

      let result = extractArgumentsFromRequestForZAdd(req);

      should(result).be.an.Array();
      should(result).length(6);
      should(result).eql(['myKey', 'NX', 'CH', 'INCR', 1, 'm1']);

      delete req.input.body.nx;
      delete req.input.body.incr;
      req.input.body.xx = true;
      req.input.body.elements.push({score: 2, member: 'm2'});
      req.input.body.elements.push({score: 3, member: 'm3'});
      result = extractArgumentsFromRequestForZAdd(req);

      should(result).eql(['myKey', 'XX', 'CH', 1, 'm1', 2, 'm2', 3, 'm3']);
    });

    it('should throw if no id is provided', () => {
      const
        req = new Request({
          body: {
            nx: true,
            ch: true,
            incr: true,
            elements: [
              { score: 1, member: 'm1' }
            ]
          }
        });

      should(() => extractArgumentsFromRequestForZAdd(req))
<<<<<<< HEAD
        .throw(BadRequestError, { errorName: 'api.assert.missing_argument' });
=======
        .throw(BadRequestError, { id: 'api.assert.missing_argument' });
>>>>>>> 5fba725c
    });

    it('should throw if an invalid or missing elements parameter is provided', () => {
      const
        req = new Request({
          _id: 'myKey',
          body: {
            nx: true,
            ch: true,
            incr: true,
          }
        });

      should(() => extractArgumentsFromRequestForZAdd(req))
<<<<<<< HEAD
        .throw(BadRequestError, { errorName: 'api.assert.missing_argument'});

      req.input.body.elements = { score: 1, member: 'm1' };
      should(() => extractArgumentsFromRequestForZAdd(req))
        .throw(BadRequestError, { errorName: 'api.assert.invalid_type' });

      req.input.body.elements = [];
      should(() => extractArgumentsFromRequestForZAdd(req))
        .throw(BadRequestError, { errorName: 'api.assert.empty_argument' });

      req.input.body.elements = [{ score: 1}];
      should(() => extractArgumentsFromRequestForZAdd(req))
        .throw(BadRequestError, { errorName: 'api.assert.missing_argument' });

      req.input.body.elements = [{ member: 'm1'}];
      should(() => extractArgumentsFromRequestForZAdd(req))
        .throw(BadRequestError, { errorName: 'api.assert.invalid_type' });

      req.input.body.elements = [{ score: 'foo', member: 'm1'}];
      should(() => extractArgumentsFromRequestForZAdd(req))
        .throw(BadRequestError, { errorName: 'api.assert.invalid_type' });
=======
        .throw(BadRequestError, { id: 'api.assert.missing_argument'});

      req.input.body.elements = { score: 1, member: 'm1' };
      should(() => extractArgumentsFromRequestForZAdd(req))
        .throw(BadRequestError, { id: 'api.assert.invalid_type' });

      req.input.body.elements = [];
      should(() => extractArgumentsFromRequestForZAdd(req))
        .throw(BadRequestError, { id: 'api.assert.empty_argument' });

      req.input.body.elements = [{ score: 1}];
      should(() => extractArgumentsFromRequestForZAdd(req))
        .throw(BadRequestError, { id: 'api.assert.missing_argument' });

      req.input.body.elements = [{ member: 'm1'}];
      should(() => extractArgumentsFromRequestForZAdd(req))
        .throw(BadRequestError, { id: 'api.assert.invalid_type' });

      req.input.body.elements = [{ score: 'foo', member: 'm1'}];
      should(() => extractArgumentsFromRequestForZAdd(req))
        .throw(BadRequestError, { id: 'api.assert.invalid_type' });
>>>>>>> 5fba725c

      req.input.body.elements = [{ score: 1.23, member: 'm1'}];
      should(() => extractArgumentsFromRequestForZAdd(req)).not.throw(BadRequestError);

      req.input.body.elements = [{ score: '1.23', member: 'm1'}];
      should(() => extractArgumentsFromRequestForZAdd(req)).not.throw(BadRequestError);
    });

    it('should throw if both NX and XX parameters are provided', () => {
      const
        req = new Request({
          _id: 'myKey',
          body: {
            nx: true,
            xx: true,
            elements: [
              { score: 1, member: 'm1' }
            ]
          }
        });

      should(() => extractArgumentsFromRequestForZAdd(req))
<<<<<<< HEAD
        .throw(BadRequestError, { errorName: 'api.assert.mutually_exclusive' });
=======
        .throw(BadRequestError, { id: 'api.assert.mutually_exclusive' });
>>>>>>> 5fba725c
    });

    it('should throw if multiple elements are provided with the INCR option set', () => {
      const
        req = new Request({
          _id: 'myKey',
          body: {
            incr: true,
            elements: [
              { score: 1, member: 'm1' },
              { score: 2, member: 'm2' }
            ]
          }
        });

      should(() => extractArgumentsFromRequestForZAdd(req))
<<<<<<< HEAD
        .throw(BadRequestError, { errorName: 'api.assert.too_many_arguments' });
=======
        .throw(BadRequestError, { id: 'api.assert.too_many_arguments' });
>>>>>>> 5fba725c
    });
  });

  describe('#extractArgumentsFromRequestForZInterstore', () => {
    it('should be called from extractArgumentsFromRequest for the "zinterstore" command', () => {
      request.input.body.keys = ['key'];
      extractArgumentsFromRequest('zinterstore', request);

      should(called.extractArgumentsFromRequestForZInterstore.called).be.true();
      should(called.extractArgumentsFromRequestForZInterstore.args).be.eql([request]);
    });

    it('should be called from extractArgumentsFromRequest for the "zuninonstore" command', () => {
      request.input.body.keys = ['key'];
      extractArgumentsFromRequest('zunionstore', request);

      should(called.extractArgumentsFromRequestForZInterstore.called).be.true();
      should(called.extractArgumentsFromRequestForZInterstore.args).be.eql([request]);
    });

    it('should extract any given argument', () => {
      const
        req = new Request({
          _id: 'myKey',
          body: {
            keys: ['key1', 'key2', 'key3'],
            weights: ['weight1', 'weight2'],
            aggregate: 'min'
          }
        }),
        result = extractArgumentsFromRequestForZInterstore(req);

      should(result).be.an.Array();
      should(result).length(10);
      should(result).eql([
        'myKey',
        3,
        'key1',
        'key2',
        'key3',
        'WEIGHTS',
        'weight1',
        'weight2',
        'AGGREGATE',
        'MIN'
      ]);
    });

    it('should throw an error an invalid keys parameter is given', () => {
      const
        req = new Request({
          _id: 'myKey',
          body: {
            keys: 'unvalid value'
          }
        });

      should(() => extractArgumentsFromRequestForZInterstore(req))
<<<<<<< HEAD
        .throw(BadRequestError, { errorName: 'api.assert.invalid_type' });

      req.input.body.keys = [];
      should(() => extractArgumentsFromRequestForZInterstore(req))
        .throw(BadRequestError, { errorName: 'api.assert.empty_argument' });

      delete req.input.body.keys;
      should(() => extractArgumentsFromRequestForZInterstore(req))
        .throw(BadRequestError, { errorName: 'api.assert.missing_argument' });
=======
        .throw(BadRequestError, { id: 'api.assert.invalid_type' });

      req.input.body.keys = [];
      should(() => extractArgumentsFromRequestForZInterstore(req))
        .throw(BadRequestError, { id: 'api.assert.empty_argument' });

      delete req.input.body.keys;
      should(() => extractArgumentsFromRequestForZInterstore(req))
        .throw(BadRequestError, { id: 'api.assert.missing_argument' });
>>>>>>> 5fba725c
    });

    it('should throw if no id is provided', () => {
      const
        req = new Request({
          body: {
            keys: ['key']
          }
        });

      should(() => extractArgumentsFromRequestForZInterstore(req))
<<<<<<< HEAD
        .throw(BadRequestError, { errorName: 'api.assert.missing_argument'});
=======
        .throw(BadRequestError, { id: 'api.assert.missing_argument'});
>>>>>>> 5fba725c
    });

    it('should throw if an invalid aggregate parameter is provided', () => {
      const
        req = new Request({
          _id: 'myKey',
          body: {
            keys: ['key1', 'key2', 'key3'],
            aggregate: 'foo'
          }
        });

      should(() => extractArgumentsFromRequestForZInterstore(req))
<<<<<<< HEAD
        .throw(BadRequestError, { errorName: 'api.assert.invalid_argument' });
=======
        .throw(BadRequestError, { id: 'api.assert.invalid_argument' });
>>>>>>> 5fba725c

      req.input.body.aggregate = 'min';
      should(() => extractArgumentsFromRequestForZInterstore(req)).not.throw();

      req.input.body.aggregate = 'SuM';
      should(() => extractArgumentsFromRequestForZInterstore(req)).not.throw();

      req.input.body.aggregate = 'MAX';
      should(() => extractArgumentsFromRequestForZInterstore(req)).not.throw();
    });

    it('should throw if an invalid weights parameter is provided', () => {
      const
        req = new Request({
          _id: 'myKey',
          body: {
            keys: ['key1', 'key2', 'key3'],
            weights: 'foo'
          }
        });

      should(() => extractArgumentsFromRequestForZInterstore(req))
<<<<<<< HEAD
        .throw(BadRequestError, { errorName: 'api.assert.invalid_type' });
=======
        .throw(BadRequestError, { id: 'api.assert.invalid_type' });
>>>>>>> 5fba725c
    });

    it('should add weights only if the provided array is not empty', () => {
      const
        req = new Request({
          _id: 'myKey',
          body: {
            keys: ['key1', 'key2', 'key3'],
            weights: []
          }
        }),
        result = extractArgumentsFromRequestForZInterstore(req);

      should(result).have.length(5);
      should(result).eql([
        'myKey',
        3,
        'key1',
        'key2',
        'key3',
      ]);
    });


  });

  describe('#generated functions', () => {
    beforeEach(() => {
      MemoryStorageController.__set__({mapping: origMapping});
    });

    it('should return a valid response', () => {
      const req = new Request({
        controller: 'memoryStorage',
        action: 'set',
        _id: 'myKey',
        body: {
          value: 'bar'
        }
      });

      return msController.set(req)
        .then(response => {
          should(response).be.instanceof(Object);
          should(response.name).be.exactly('set');
          should(response.args).length(2);
          should(response.args).be.eql(['myKey', 'bar']);
        });
    });

    it('should throw if a non-skipable parameter is missing', () => {
      const req = new Request({
        controller: 'memoryStorage',
        action: 'expire',
        _id: 'myKey',
        body: {
          foo: 'bar'
          // ms:expire expects a "seconds" parameter
        }
      });

      should(() => msController.expire(req))
<<<<<<< HEAD
        .throw(BadRequestError, { errorName: 'api.assert.missing_argument' });
=======
        .throw(BadRequestError, { id: 'api.assert.missing_argument' });
>>>>>>> 5fba725c
    });

    it('custom mapping checks - geoadd', () => {
      const
        req = new Request({
          _id: 'myKey',
          body: {}
        });

      should(() => msController.geoadd(req))
<<<<<<< HEAD
        .throw(BadRequestError, { errorName: 'api.assert.missing_argument' });

      req.input.body.points = [];
      should(() => msController.geoadd(req))
        .throw(BadRequestError, { errorName: 'api.assert.empty_argument' });

      req.input.body.points = ['foo'];
      should(() => msController.geoadd(req))
        .throw(BadRequestError, { errorName: 'api.assert.invalid_argument' });

      req.input.body.points = [{name: 'foo', lon: '13.361389'}];
      should(() => msController.geoadd(req))
        .throw(BadRequestError, { errorName: 'api.assert.invalid_argument' });

      req.input.body.points = [{name: 'foo', lat: '38.115556'}];
      should(() => msController.geoadd(req))
        .throw(BadRequestError, { errorName: 'api.assert.invalid_argument' });

      req.input.body.points = [{lon: '13.361389', lat: '38.115556'}];
      should(() => msController.geoadd(req))
        .throw(BadRequestError, { errorName: 'api.assert.invalid_argument' });

      req.input.body.points = [{name: 'foo', lon: 'foo', lat: '38.115556'}];
      should(() => msController.geoadd(req))
        .throw(BadRequestError, { errorName: 'api.assert.invalid_type' });

      req.input.body.points = [{name: 'foo', lon: '13.361389', lat: 'bar'}];
      should(() => msController.geoadd(req))
        .throw(BadRequestError, { errorName: 'api.assert.invalid_type' });
=======
        .throw(BadRequestError, { id: 'api.assert.missing_argument' });

      req.input.body.points = [];
      should(() => msController.geoadd(req))
        .throw(BadRequestError, { id: 'api.assert.empty_argument' });

      req.input.body.points = ['foo'];
      should(() => msController.geoadd(req))
        .throw(BadRequestError, { id: 'api.assert.invalid_argument' });

      req.input.body.points = [{name: 'foo', lon: '13.361389'}];
      should(() => msController.geoadd(req))
        .throw(BadRequestError, { id: 'api.assert.invalid_argument' });

      req.input.body.points = [{name: 'foo', lat: '38.115556'}];
      should(() => msController.geoadd(req))
        .throw(BadRequestError, { id: 'api.assert.invalid_argument' });

      req.input.body.points = [{lon: '13.361389', lat: '38.115556'}];
      should(() => msController.geoadd(req))
        .throw(BadRequestError, { id: 'api.assert.invalid_argument' });

      req.input.body.points = [{name: 'foo', lon: 'foo', lat: '38.115556'}];
      should(() => msController.geoadd(req))
        .throw(BadRequestError, { id: 'api.assert.invalid_type' });

      req.input.body.points = [{name: 'foo', lon: '13.361389', lat: 'bar'}];
      should(() => msController.geoadd(req))
        .throw(BadRequestError, { id: 'api.assert.invalid_type' });
>>>>>>> 5fba725c

      req.input.body.points = [
        {name: 'palermo', lon: '13.361389', lat: '38.115556'},
        {name: 'catania', lon: '15.087269', lat: '37.502669'}
      ];

      return msController.geoadd(req)
        .then(response => {
          should(response.name).be.exactly('geoadd');
          should(response.args).be.eql([
            'myKey',
            '13.361389',
            '38.115556',
            'palermo',
            '15.087269',
            '37.502669',
            'catania'
          ]);
        });
    });

    it('custom mapping checks - geohash', () => {
      const
        req = new Request({
          _id: 'myKey',
          members: ['foo', 'bar', 'baz']
        });

      return msController.geohash(req)
        .then(response => {
          should(response.name).be.exactly('geohash');
          should(response.args).be.eql(['myKey', 'foo', 'bar', 'baz']);

          req.input.args.members = 'foo,bar,baz';
          return msController.geohash(req);
        })
        .then(response => {
          should(response.name).be.exactly('geohash');
          should(response.args).be.eql(['myKey', 'foo', 'bar', 'baz']);
        });
    });

    it('custom mapping checks - georadius', () => {
      const
        req = new Request({
          _id: 'myKey',
          lon: 42,
          lat: 13,
          distance: 37,
          unit: 'km',
          options: ['withcoord', 'withdist', 'count', 25, 'asc']
        });

      return msController.georadius(req)
        .then(response => {
          should(response.name).be.exactly('georadius');
          should(response.args).be.eql(['myKey', 42, 13, 37, 'km', 'WITHCOORD', 'WITHDIST', 'COUNT', 25, 'ASC']);

          req.input.args.options = 'withcoord,withdist,count,25,asc';
          return msController.georadius(req);
        })
        .then(response => {
          should(response.name).be.exactly('georadius');
          should(response.args).be.eql(['myKey', 42, 13, 37, 'km', 'WITHCOORD', 'WITHDIST', 'COUNT', '25', 'ASC']);
        });
    });

    it('custom mapping checks - georadiusbymember', () => {
      const
        req = new Request({
          _id: 'myKey',
          member: 'foo',
          distance: 37,
          unit: 'km',
          options: ['withcoord', 'withdist', 'count', 25, 'asc']
        });

      return msController.georadiusbymember(req)
        .then(response => {
          should(response.name).be.exactly('georadiusbymember');
          should(response.args).be.eql(['myKey', 'foo', 37, 'km', 'WITHCOORD', 'WITHDIST', 'COUNT', 25, 'ASC']);

          req.input.args.options = 'withcoord,withdist,count,25,asc';
          return msController.georadiusbymember(req);
        })
        .then(response => {
          should(response.name).be.exactly('georadiusbymember');
          should(response.args).be.eql(['myKey', 'foo', 37, 'km', 'WITHCOORD', 'WITHDIST', 'COUNT', '25', 'ASC']);
        });
    });

    it('custom mapping checks - hmget', () => {
      const
        req = new Request({
          _id: 'myKey',
          fields: ['foo', 'bar', 'baz']
        });

      return msController.hmget(req)
        .then(response => {
          should(response.name).be.exactly('hmget');
          should(response.args).be.eql(['myKey', 'foo', 'bar', 'baz']);

          req.input.args.fields = 'foo,bar,baz';
          return msController.hmget(req);
        })
        .then(response => {
          should(response.name).be.exactly('hmget');
          should(response.args).be.eql(['myKey', 'foo', 'bar', 'baz']);
        });
    });

    it('custom mapping checks - hmset', () => {
      const
        req = new Request({
          _id: 'myKey',
          body: {}
        });

      should(() => msController.hmset(req))
<<<<<<< HEAD
        .throw(BadRequestError, { errorName: 'api.assert.missing_argument' });

      req.input.body.entries = {};
      should(() => msController.hmset(req))
        .throw(BadRequestError, { errorName: 'api.assert.invalid_type' });

      req.input.body.entries = [{field: 'foo'}];
      should(() => msController.hmset(req))
        .throw(BadRequestError, { errorName: 'api.assert.invalid_argument'});

      req.input.body.entries = [{value: 'foo'}];
      should(() => msController.hmset(req))
        .throw(BadRequestError, { errorName: 'api.assert.invalid_argument' });
=======
        .throw(BadRequestError, { id: 'api.assert.missing_argument' });

      req.input.body.entries = {};
      should(() => msController.hmset(req))
        .throw(BadRequestError, { id: 'api.assert.invalid_type' });

      req.input.body.entries = [{field: 'foo'}];
      should(() => msController.hmset(req))
        .throw(BadRequestError, { id: 'api.assert.invalid_argument'});

      req.input.body.entries = [{value: 'foo'}];
      should(() => msController.hmset(req))
        .throw(BadRequestError, { id: 'api.assert.invalid_argument' });
>>>>>>> 5fba725c

      req.input.body.entries = [
        {field: 'foo', value: 'bar'},
        {field: 'baz', value: 'qux'}
      ];

      return msController.hmset(req)
        .then(response => {
          should(response.name).be.exactly('hmset');
          should(response.args).be.eql(['myKey', 'foo', 'bar', 'baz', 'qux']);
        });
    });

    it('custom mapping checks - mget', () => {
      const
        req = new Request({
          keys: ['foo', 'bar', 'baz']
        });

      return msController.mget(req)
        .then(response => {
          should(response.name).be.exactly('mget');
          should(response.args).be.eql([['foo', 'bar', 'baz']]);

          req.input.args.keys = 'foo,bar,baz';
          return msController.mget(req);
        })
        .then(response => {
          should(response.name).be.exactly('mget');
          should(response.args).be.eql([['foo', 'bar', 'baz']]);
        });
    });

    it('custom mapping checks - mset', () => {
      const
        req = new Request({
          body: {
          }
        });

      should(() => msController.mset(req))
<<<<<<< HEAD
        .throw(BadRequestError, { errorName: 'api.assert.missing_argument' });

      req.input.body.entries = {};
      should(() => msController.mset(req))
        .throw(BadRequestError, { errorName: 'api.assert.invalid_type' });

      req.input.body.entries = ['foobar'];
      should(() => msController.mset(req))
        .throw(BadRequestError, { errorName: 'api.assert.invalid_argument' });

      req.input.body.entries = [{key: 'foo'}];
      should(() => msController.mset(req))
        .throw(BadRequestError, { errorName: 'api.assert.invalid_argument' });

      req.input.body.entries = [{value: 'foo'}];
      should(() => msController.mset(req))
        .throw(BadRequestError, { errorName: 'api.assert.invalid_argument' });
=======
        .throw(BadRequestError, { id: 'api.assert.missing_argument' });

      req.input.body.entries = {};
      should(() => msController.mset(req))
        .throw(BadRequestError, { id: 'api.assert.invalid_type' });

      req.input.body.entries = ['foobar'];
      should(() => msController.mset(req))
        .throw(BadRequestError, { id: 'api.assert.invalid_argument' });

      req.input.body.entries = [{key: 'foo'}];
      should(() => msController.mset(req))
        .throw(BadRequestError, { id: 'api.assert.invalid_argument' });

      req.input.body.entries = [{value: 'foo'}];
      should(() => msController.mset(req))
        .throw(BadRequestError, { id: 'api.assert.invalid_argument' });
>>>>>>> 5fba725c

      req.input.body.entries = [
        {key: 'key1', value: 'value1'},
        {key: 'key2', value: 'value2'},
        {key: 'key3', value: 'value3'}
      ];

      return msController.mset(req)
        .then(response => {
          should(response.name).be.exactly('mset');
          should(response.args).be.eql([['key1', 'value1', 'key2', 'value2', 'key3', 'value3']]);
        });
    });

    it('custom mapping checks - scan', () => {
      const
        req = new Request({
          cursor: 0,
          match: ['foobar']
        });

      should(() => msController.scan(req))
<<<<<<< HEAD
        .throw(BadRequestError, { errorName: 'api.assert.invalid_type' });
=======
        .throw(BadRequestError, { id: 'api.assert.invalid_type' });
>>>>>>> 5fba725c

      req.input.args.match = 'foobar';
      req.input.args.count = 'foobar';
      should(() => msController.scan(req))
<<<<<<< HEAD
        .throw(BadRequestError, { errorName: 'api.assert.invalid_type' });
=======
        .throw(BadRequestError, { id: 'api.assert.invalid_type' });
>>>>>>> 5fba725c

      req.input.args.count = 3;

      return msController.scan(req)
        .then(response => {
          should(response.name).be.exactly('scan');
          should(response.args).be.eql([0, 'MATCH', 'foobar', 'COUNT', 3]);
        });
    });

    it('custom mapping checks - sscan', () => {
      const
        req = new Request({
          cursor: 0,
          match: ['foobar'],
          _id: 'key'
        });

      should(() => msController.sscan(req))
<<<<<<< HEAD
        .throw(BadRequestError, { errorName: 'api.assert.invalid_type' });
=======
        .throw(BadRequestError, { id: 'api.assert.invalid_type' });
>>>>>>> 5fba725c

      req.input.args.match = 'foobar';
      req.input.args.count = 'foobar';
      should(() => msController.sscan(req))
<<<<<<< HEAD
        .throw(BadRequestError, { errorName: 'api.assert.invalid_type' });
=======
        .throw(BadRequestError, { id: 'api.assert.invalid_type' });
>>>>>>> 5fba725c

      req.input.args.count = 3;

      return msController.sscan(req)
        .then(response => {
          should(response.name).be.exactly('sscan');
          should(response.args).be.eql(['key', 0, 'MATCH', 'foobar', 'COUNT', 3]);
        });
    });

    it('custom mapping checks - sdiff', () => {
      const
        req = new Request({
          _id: 'key',
          keys: ['foo', 'bar', 'baz']
        });

      return msController.sdiff(req)
        .then(response => {
          should(response.name).be.exactly('sdiff');
          should(response.args).be.eql(['key', 'foo', 'bar', 'baz']);

          req.input.args.keys = 'foo,bar,baz';
          return msController.sdiff(req);
        })
        .then(response => {
          should(response.name).be.exactly('sdiff');
          should(response.args).be.eql(['key', 'foo', 'bar', 'baz']);
        });
    });

    it('custom mapping checks - sunion', () => {
      const
        req = new Request({
          keys: ['foo', 'bar', 'baz']
        });

      return msController.sunion(req)
        .then(response => {
          should(response.name).be.exactly('sunion');
          should(response.args).be.eql(['foo', 'bar', 'baz']);

          req.input.args.keys = 'foo,bar,baz';
          return msController.sunion(req);
        })
        .then(response => {
          should(response.name).be.exactly('sunion');
          should(response.args).be.eql(['foo', 'bar', 'baz']);
        });
    });

    it('custom mapping checks - zrange', () => {
      const
        req = new Request({
          controller: 'memoryStorage',
          action: 'zrange',
          _id: 'myKey',
          start: 'startVal',
          stop: 'stopVal',
          options: ['withscores']
        });

      return msController.zrange(req)
        .then(response => {
          should(response.name).be.exactly('zrange');
          should(response.args).be.eql(['myKey', 'startVal', 'stopVal', 'WITHSCORES']);

          req.input.args.options = 'withscores';
          return msController.zrange(req);
        })
        .then(response => {
          should(response.name).be.exactly('zrange');
          should(response.args).be.eql(['myKey', 'startVal', 'stopVal', 'WITHSCORES']);
        });
    });

    it('custom mapping checks - zrangebylex', () => {
      const
        req = new Request({
          controller: 'memoryStorage',
          action: 'zrangebylex',
          _id: 'myKey',
          min: 'minVal',
          max: 'maxVal',
          limit: [10]
        });

      should(() => msController.zrangebylex(req))
<<<<<<< HEAD
        .throw(BadRequestError, { errorName: 'api.assert.invalid_argument' });
=======
        .throw(BadRequestError, { id: 'api.assert.invalid_argument' });
>>>>>>> 5fba725c
      req.input.args.limit = [10, 20];

      return msController.zrangebylex(req)
        .then(response => {
          should(response).be.instanceof(Object);
          should(response.name).be.exactly('zrangebylex');
          should(response.args).be.eql(['myKey','minVal','maxVal','LIMIT',10,20]);

          const zrevrangeRequest = new Request({
            controller: 'memoryStorage',
            action: 'zrevrangebylex',
            _id: 'myKey',
            min: 'minVal',
            max: 'maxVal',
            limit: '10'
          });

          should(() => msController.zrevrangebylex(zrevrangeRequest))
<<<<<<< HEAD
            .throw(BadRequestError, { errorName: 'api.assert.invalid_argument' });
=======
            .throw(BadRequestError, { id: 'api.assert.invalid_argument' });
>>>>>>> 5fba725c

          zrevrangeRequest.input.args.limit = '10,20';

          return msController.zrevrangebylex(zrevrangeRequest);
        })
        .then(response => {
          should(response).be.instanceof(Object);
          should(response.name).be.exactly('zrevrangebylex');
          should(response.args).be.eql(['myKey','maxVal','minVal','LIMIT','10','20']);
        });
    });

    it('custom mapping checks - zrangebyscore', () => {
      const
        req = new Request({
          controller: 'memoryStorage',
          action: 'zrangebyscore',
          _id: 'myKey',
          min: 'minVal',
          max: 'maxVal',
          options: ['withscores'],
          limit: []
        }),
        expected = [
          'myKey',
          'minVal',
          'maxVal',
          'WITHSCORES',
          'LIMIT',
          10,
          20
        ];

      should(() => msController.zrangebyscore(req))
<<<<<<< HEAD
        .throw(BadRequestError, { errorName: 'api.assert.invalid_argument' });
=======
        .throw(BadRequestError, { id: 'api.assert.invalid_argument' });
>>>>>>> 5fba725c

      req.input.args.limit = [10, 20];

      return msController.zrangebyscore(req)
        .then(response => {
          should(response).be.instanceof(Object);
          should(response.name).be.exactly('zrangebyscore');
          should(response.args).be.eql(expected);

          const zrevrangebyscore = new Request({
            controller: 'memoryStorage',
            action: 'zrevrangebyscore',
            _id: 'myKey',
            min: 'minVal',
            max: 'maxVal',
            options: ['withscores'],
            limit: [10]
          });

          should(() => msController.zrevrangebyscore(zrevrangebyscore))
<<<<<<< HEAD
            .throw(BadRequestError, { errorName: 'api.assert.invalid_argument' });
=======
            .throw(BadRequestError, { id: 'api.assert.invalid_argument' });
>>>>>>> 5fba725c

          zrevrangebyscore.input.args.limit = [10, 20];

          return msController.zrevrangebyscore(zrevrangebyscore);
        })
        .then(response => {
          expected[1] = expected[2];
          expected[2] = 'minVal';

          should(response).be.instanceof(Object);
          should(response.name).be.exactly('zrevrangebyscore');
          should(response.args).be.eql(expected);
        });
    });
  });
});<|MERGE_RESOLUTION|>--- conflicted
+++ resolved
@@ -233,17 +233,10 @@
         });
 
       should(() => extractArgumentsFromRequestForSet(req))
-<<<<<<< HEAD
-        .throw(BadRequestError, { errorName: 'api.assert.invalid_type' });
+        .throw(BadRequestError, { id: 'api.assert.invalid_type' });
       req.input.body.value = { foo: 'bar' };
       should(() => extractArgumentsFromRequestForSet(req))
-        .throw(BadRequestError, { errorName: 'api.assert.invalid_type' });
-=======
-        .throw(BadRequestError, { id: 'api.assert.invalid_type' });
-      req.input.body.value = { foo: 'bar' };
-      should(() => extractArgumentsFromRequestForSet(req))
-        .throw(BadRequestError, { id: 'api.assert.invalid_type' });
->>>>>>> 5fba725c
+        .throw(BadRequestError, { id: 'api.assert.invalid_type' });
     });
 
     it('should throw if NX and XX are set together', () => {
@@ -258,11 +251,7 @@
         });
 
       should(() => extractArgumentsFromRequestForSet(req))
-<<<<<<< HEAD
-        .throw(BadRequestError, { errorName: 'api.assert.mutually_exclusive'});
-=======
         .throw(BadRequestError, { id: 'api.assert.mutually_exclusive'});
->>>>>>> 5fba725c
     });
 
     it('should throw if EX and PX are set together', () => {
@@ -277,11 +266,7 @@
         });
 
       should(() => extractArgumentsFromRequestForSet(req))
-<<<<<<< HEAD
-        .throw(BadRequestError, { errorName: 'api.assert.mutually_exclusive'});
-=======
         .throw(BadRequestError, { id: 'api.assert.mutually_exclusive'});
->>>>>>> 5fba725c
     });
   });
 
@@ -297,11 +282,7 @@
       const req = new Request({});
 
       should(() => extractArgumentsFromRequestForSort(req))
-<<<<<<< HEAD
-        .throw(BadRequestError, { errorName: 'api.assert.missing_argument' });
-=======
         .throw(BadRequestError, { id: 'api.assert.missing_argument' });
->>>>>>> 5fba725c
     });
 
     it ('should handle the request if no optional parameter is given', () => {
@@ -345,43 +326,23 @@
       });
 
       should(() => extractArgumentsFromRequestForSort(req))
-<<<<<<< HEAD
-        .throw(BadRequestError, { errorName: 'api.assert.invalid_type' });
+        .throw(BadRequestError, { id: 'api.assert.invalid_type' });
 
       req.input.body.limit = [10];
       should(() => extractArgumentsFromRequestForSort(req))
-        .throw(BadRequestError, { errorName: 'api.assert.invalid_type' });
+        .throw(BadRequestError, { id: 'api.assert.invalid_type' });
 
       req.input.body.limit = [10, 'foo'];
       should(() => extractArgumentsFromRequestForSort(req))
-        .throw(BadRequestError, { errorName: 'api.assert.invalid_type' });
+        .throw(BadRequestError, { id: 'api.assert.invalid_type' });
 
       req.input.body.limit = [null, 20];
       should(() => extractArgumentsFromRequestForSort(req))
-        .throw(BadRequestError, { errorName: 'api.assert.invalid_type' });
+        .throw(BadRequestError, { id: 'api.assert.invalid_type' });
 
       req.input.body.limit = [10, [20]];
       should(() => extractArgumentsFromRequestForSort(req))
-        .throw(BadRequestError, { errorName: 'api.assert.invalid_type' });
-=======
-        .throw(BadRequestError, { id: 'api.assert.invalid_type' });
-
-      req.input.body.limit = [10];
-      should(() => extractArgumentsFromRequestForSort(req))
-        .throw(BadRequestError, { id: 'api.assert.invalid_type' });
-
-      req.input.body.limit = [10, 'foo'];
-      should(() => extractArgumentsFromRequestForSort(req))
-        .throw(BadRequestError, { id: 'api.assert.invalid_type' });
-
-      req.input.body.limit = [null, 20];
-      should(() => extractArgumentsFromRequestForSort(req))
-        .throw(BadRequestError, { id: 'api.assert.invalid_type' });
-
-      req.input.body.limit = [10, [20]];
-      should(() => extractArgumentsFromRequestForSort(req))
-        .throw(BadRequestError, { id: 'api.assert.invalid_type' });
->>>>>>> 5fba725c
+        .throw(BadRequestError, { id: 'api.assert.invalid_type' });
     });
 
     it('should throw if an invalid direction parameter is provided', () => {
@@ -393,11 +354,7 @@
       });
 
       should(() => extractArgumentsFromRequestForSort(req))
-<<<<<<< HEAD
-        .throw(BadRequestError, { errorName: 'api.assert.invalid_argument' });
-=======
         .throw(BadRequestError, { id: 'api.assert.invalid_argument' });
->>>>>>> 5fba725c
 
       req.input.body.direction = 'asc';
       should(() => extractArgumentsFromRequestForSort(req)).not.throw();
@@ -460,11 +417,7 @@
         });
 
       should(() => extractArgumentsFromRequestForZAdd(req))
-<<<<<<< HEAD
-        .throw(BadRequestError, { errorName: 'api.assert.missing_argument' });
-=======
         .throw(BadRequestError, { id: 'api.assert.missing_argument' });
->>>>>>> 5fba725c
     });
 
     it('should throw if an invalid or missing elements parameter is provided', () => {
@@ -479,29 +432,6 @@
         });
 
       should(() => extractArgumentsFromRequestForZAdd(req))
-<<<<<<< HEAD
-        .throw(BadRequestError, { errorName: 'api.assert.missing_argument'});
-
-      req.input.body.elements = { score: 1, member: 'm1' };
-      should(() => extractArgumentsFromRequestForZAdd(req))
-        .throw(BadRequestError, { errorName: 'api.assert.invalid_type' });
-
-      req.input.body.elements = [];
-      should(() => extractArgumentsFromRequestForZAdd(req))
-        .throw(BadRequestError, { errorName: 'api.assert.empty_argument' });
-
-      req.input.body.elements = [{ score: 1}];
-      should(() => extractArgumentsFromRequestForZAdd(req))
-        .throw(BadRequestError, { errorName: 'api.assert.missing_argument' });
-
-      req.input.body.elements = [{ member: 'm1'}];
-      should(() => extractArgumentsFromRequestForZAdd(req))
-        .throw(BadRequestError, { errorName: 'api.assert.invalid_type' });
-
-      req.input.body.elements = [{ score: 'foo', member: 'm1'}];
-      should(() => extractArgumentsFromRequestForZAdd(req))
-        .throw(BadRequestError, { errorName: 'api.assert.invalid_type' });
-=======
         .throw(BadRequestError, { id: 'api.assert.missing_argument'});
 
       req.input.body.elements = { score: 1, member: 'm1' };
@@ -523,7 +453,6 @@
       req.input.body.elements = [{ score: 'foo', member: 'm1'}];
       should(() => extractArgumentsFromRequestForZAdd(req))
         .throw(BadRequestError, { id: 'api.assert.invalid_type' });
->>>>>>> 5fba725c
 
       req.input.body.elements = [{ score: 1.23, member: 'm1'}];
       should(() => extractArgumentsFromRequestForZAdd(req)).not.throw(BadRequestError);
@@ -546,11 +475,7 @@
         });
 
       should(() => extractArgumentsFromRequestForZAdd(req))
-<<<<<<< HEAD
-        .throw(BadRequestError, { errorName: 'api.assert.mutually_exclusive' });
-=======
         .throw(BadRequestError, { id: 'api.assert.mutually_exclusive' });
->>>>>>> 5fba725c
     });
 
     it('should throw if multiple elements are provided with the INCR option set', () => {
@@ -567,11 +492,7 @@
         });
 
       should(() => extractArgumentsFromRequestForZAdd(req))
-<<<<<<< HEAD
-        .throw(BadRequestError, { errorName: 'api.assert.too_many_arguments' });
-=======
         .throw(BadRequestError, { id: 'api.assert.too_many_arguments' });
->>>>>>> 5fba725c
     });
   });
 
@@ -630,17 +551,6 @@
         });
 
       should(() => extractArgumentsFromRequestForZInterstore(req))
-<<<<<<< HEAD
-        .throw(BadRequestError, { errorName: 'api.assert.invalid_type' });
-
-      req.input.body.keys = [];
-      should(() => extractArgumentsFromRequestForZInterstore(req))
-        .throw(BadRequestError, { errorName: 'api.assert.empty_argument' });
-
-      delete req.input.body.keys;
-      should(() => extractArgumentsFromRequestForZInterstore(req))
-        .throw(BadRequestError, { errorName: 'api.assert.missing_argument' });
-=======
         .throw(BadRequestError, { id: 'api.assert.invalid_type' });
 
       req.input.body.keys = [];
@@ -650,7 +560,6 @@
       delete req.input.body.keys;
       should(() => extractArgumentsFromRequestForZInterstore(req))
         .throw(BadRequestError, { id: 'api.assert.missing_argument' });
->>>>>>> 5fba725c
     });
 
     it('should throw if no id is provided', () => {
@@ -662,11 +571,7 @@
         });
 
       should(() => extractArgumentsFromRequestForZInterstore(req))
-<<<<<<< HEAD
-        .throw(BadRequestError, { errorName: 'api.assert.missing_argument'});
-=======
         .throw(BadRequestError, { id: 'api.assert.missing_argument'});
->>>>>>> 5fba725c
     });
 
     it('should throw if an invalid aggregate parameter is provided', () => {
@@ -680,11 +585,7 @@
         });
 
       should(() => extractArgumentsFromRequestForZInterstore(req))
-<<<<<<< HEAD
-        .throw(BadRequestError, { errorName: 'api.assert.invalid_argument' });
-=======
         .throw(BadRequestError, { id: 'api.assert.invalid_argument' });
->>>>>>> 5fba725c
 
       req.input.body.aggregate = 'min';
       should(() => extractArgumentsFromRequestForZInterstore(req)).not.throw();
@@ -707,11 +608,7 @@
         });
 
       should(() => extractArgumentsFromRequestForZInterstore(req))
-<<<<<<< HEAD
-        .throw(BadRequestError, { errorName: 'api.assert.invalid_type' });
-=======
-        .throw(BadRequestError, { id: 'api.assert.invalid_type' });
->>>>>>> 5fba725c
+        .throw(BadRequestError, { id: 'api.assert.invalid_type' });
     });
 
     it('should add weights only if the provided array is not empty', () => {
@@ -774,11 +671,7 @@
       });
 
       should(() => msController.expire(req))
-<<<<<<< HEAD
-        .throw(BadRequestError, { errorName: 'api.assert.missing_argument' });
-=======
         .throw(BadRequestError, { id: 'api.assert.missing_argument' });
->>>>>>> 5fba725c
     });
 
     it('custom mapping checks - geoadd', () => {
@@ -789,37 +682,6 @@
         });
 
       should(() => msController.geoadd(req))
-<<<<<<< HEAD
-        .throw(BadRequestError, { errorName: 'api.assert.missing_argument' });
-
-      req.input.body.points = [];
-      should(() => msController.geoadd(req))
-        .throw(BadRequestError, { errorName: 'api.assert.empty_argument' });
-
-      req.input.body.points = ['foo'];
-      should(() => msController.geoadd(req))
-        .throw(BadRequestError, { errorName: 'api.assert.invalid_argument' });
-
-      req.input.body.points = [{name: 'foo', lon: '13.361389'}];
-      should(() => msController.geoadd(req))
-        .throw(BadRequestError, { errorName: 'api.assert.invalid_argument' });
-
-      req.input.body.points = [{name: 'foo', lat: '38.115556'}];
-      should(() => msController.geoadd(req))
-        .throw(BadRequestError, { errorName: 'api.assert.invalid_argument' });
-
-      req.input.body.points = [{lon: '13.361389', lat: '38.115556'}];
-      should(() => msController.geoadd(req))
-        .throw(BadRequestError, { errorName: 'api.assert.invalid_argument' });
-
-      req.input.body.points = [{name: 'foo', lon: 'foo', lat: '38.115556'}];
-      should(() => msController.geoadd(req))
-        .throw(BadRequestError, { errorName: 'api.assert.invalid_type' });
-
-      req.input.body.points = [{name: 'foo', lon: '13.361389', lat: 'bar'}];
-      should(() => msController.geoadd(req))
-        .throw(BadRequestError, { errorName: 'api.assert.invalid_type' });
-=======
         .throw(BadRequestError, { id: 'api.assert.missing_argument' });
 
       req.input.body.points = [];
@@ -849,7 +711,6 @@
       req.input.body.points = [{name: 'foo', lon: '13.361389', lat: 'bar'}];
       should(() => msController.geoadd(req))
         .throw(BadRequestError, { id: 'api.assert.invalid_type' });
->>>>>>> 5fba725c
 
       req.input.body.points = [
         {name: 'palermo', lon: '13.361389', lat: '38.115556'},
@@ -970,21 +831,6 @@
         });
 
       should(() => msController.hmset(req))
-<<<<<<< HEAD
-        .throw(BadRequestError, { errorName: 'api.assert.missing_argument' });
-
-      req.input.body.entries = {};
-      should(() => msController.hmset(req))
-        .throw(BadRequestError, { errorName: 'api.assert.invalid_type' });
-
-      req.input.body.entries = [{field: 'foo'}];
-      should(() => msController.hmset(req))
-        .throw(BadRequestError, { errorName: 'api.assert.invalid_argument'});
-
-      req.input.body.entries = [{value: 'foo'}];
-      should(() => msController.hmset(req))
-        .throw(BadRequestError, { errorName: 'api.assert.invalid_argument' });
-=======
         .throw(BadRequestError, { id: 'api.assert.missing_argument' });
 
       req.input.body.entries = {};
@@ -998,7 +844,6 @@
       req.input.body.entries = [{value: 'foo'}];
       should(() => msController.hmset(req))
         .throw(BadRequestError, { id: 'api.assert.invalid_argument' });
->>>>>>> 5fba725c
 
       req.input.body.entries = [
         {field: 'foo', value: 'bar'},
@@ -1040,25 +885,6 @@
         });
 
       should(() => msController.mset(req))
-<<<<<<< HEAD
-        .throw(BadRequestError, { errorName: 'api.assert.missing_argument' });
-
-      req.input.body.entries = {};
-      should(() => msController.mset(req))
-        .throw(BadRequestError, { errorName: 'api.assert.invalid_type' });
-
-      req.input.body.entries = ['foobar'];
-      should(() => msController.mset(req))
-        .throw(BadRequestError, { errorName: 'api.assert.invalid_argument' });
-
-      req.input.body.entries = [{key: 'foo'}];
-      should(() => msController.mset(req))
-        .throw(BadRequestError, { errorName: 'api.assert.invalid_argument' });
-
-      req.input.body.entries = [{value: 'foo'}];
-      should(() => msController.mset(req))
-        .throw(BadRequestError, { errorName: 'api.assert.invalid_argument' });
-=======
         .throw(BadRequestError, { id: 'api.assert.missing_argument' });
 
       req.input.body.entries = {};
@@ -1076,7 +902,6 @@
       req.input.body.entries = [{value: 'foo'}];
       should(() => msController.mset(req))
         .throw(BadRequestError, { id: 'api.assert.invalid_argument' });
->>>>>>> 5fba725c
 
       req.input.body.entries = [
         {key: 'key1', value: 'value1'},
@@ -1099,20 +924,12 @@
         });
 
       should(() => msController.scan(req))
-<<<<<<< HEAD
-        .throw(BadRequestError, { errorName: 'api.assert.invalid_type' });
-=======
-        .throw(BadRequestError, { id: 'api.assert.invalid_type' });
->>>>>>> 5fba725c
+        .throw(BadRequestError, { id: 'api.assert.invalid_type' });
 
       req.input.args.match = 'foobar';
       req.input.args.count = 'foobar';
       should(() => msController.scan(req))
-<<<<<<< HEAD
-        .throw(BadRequestError, { errorName: 'api.assert.invalid_type' });
-=======
-        .throw(BadRequestError, { id: 'api.assert.invalid_type' });
->>>>>>> 5fba725c
+        .throw(BadRequestError, { id: 'api.assert.invalid_type' });
 
       req.input.args.count = 3;
 
@@ -1132,20 +949,12 @@
         });
 
       should(() => msController.sscan(req))
-<<<<<<< HEAD
-        .throw(BadRequestError, { errorName: 'api.assert.invalid_type' });
-=======
-        .throw(BadRequestError, { id: 'api.assert.invalid_type' });
->>>>>>> 5fba725c
+        .throw(BadRequestError, { id: 'api.assert.invalid_type' });
 
       req.input.args.match = 'foobar';
       req.input.args.count = 'foobar';
       should(() => msController.sscan(req))
-<<<<<<< HEAD
-        .throw(BadRequestError, { errorName: 'api.assert.invalid_type' });
-=======
-        .throw(BadRequestError, { id: 'api.assert.invalid_type' });
->>>>>>> 5fba725c
+        .throw(BadRequestError, { id: 'api.assert.invalid_type' });
 
       req.input.args.count = 3;
 
@@ -1234,11 +1043,7 @@
         });
 
       should(() => msController.zrangebylex(req))
-<<<<<<< HEAD
-        .throw(BadRequestError, { errorName: 'api.assert.invalid_argument' });
-=======
         .throw(BadRequestError, { id: 'api.assert.invalid_argument' });
->>>>>>> 5fba725c
       req.input.args.limit = [10, 20];
 
       return msController.zrangebylex(req)
@@ -1257,11 +1062,7 @@
           });
 
           should(() => msController.zrevrangebylex(zrevrangeRequest))
-<<<<<<< HEAD
-            .throw(BadRequestError, { errorName: 'api.assert.invalid_argument' });
-=======
             .throw(BadRequestError, { id: 'api.assert.invalid_argument' });
->>>>>>> 5fba725c
 
           zrevrangeRequest.input.args.limit = '10,20';
 
@@ -1296,11 +1097,7 @@
         ];
 
       should(() => msController.zrangebyscore(req))
-<<<<<<< HEAD
-        .throw(BadRequestError, { errorName: 'api.assert.invalid_argument' });
-=======
         .throw(BadRequestError, { id: 'api.assert.invalid_argument' });
->>>>>>> 5fba725c
 
       req.input.args.limit = [10, 20];
 
@@ -1321,11 +1118,7 @@
           });
 
           should(() => msController.zrevrangebyscore(zrevrangebyscore))
-<<<<<<< HEAD
-            .throw(BadRequestError, { errorName: 'api.assert.invalid_argument' });
-=======
             .throw(BadRequestError, { id: 'api.assert.invalid_argument' });
->>>>>>> 5fba725c
 
           zrevrangebyscore.input.args.limit = [10, 20];
 
