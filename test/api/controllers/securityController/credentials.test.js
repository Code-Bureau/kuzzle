'use strict';

const
  rewire = require('rewire'),
  should = require('should'),
  sinon = require('sinon'),
  KuzzleMock = require('../../../mocks/kuzzle.mock'),
  {
    Request,
    errors: { NotFoundError }
  } = require('kuzzle-common-objects'),
  SecurityController = rewire('../../../../lib/api/controllers/securityController');

describe('Test: security controller - credentials', () => {
  let
    kuzzle,
    request,
    securityController;

  beforeEach(() => {
    kuzzle = new KuzzleMock();
    securityController = new SecurityController(kuzzle);
    kuzzle.pluginsManager.listStrategies.returns(['someStrategy']);
  });

  describe('#createCredentials', () => {
    it('should call the plugin create method', () => {
      const methodStub = sinon.stub().resolves({foo: 'bar'});
      request = new Request({
        controller: 'security',
        action: 'createCredentials',
        strategy: 'someStrategy',
        body: {
          some: 'credentials'
        },
        _id: 'someUserId',
      });
      kuzzle.pluginsManager.getStrategyMethod.returns(methodStub);

      return securityController.createCredentials(request)
        .then(result => {
          should(result).be.deepEqual({foo: 'bar'});
          should(kuzzle.pluginsManager.getStrategyMethod).be.calledTwice();
          should(kuzzle.pluginsManager.getStrategyMethod.firstCall.args[0]).be.eql('someStrategy');
          should(kuzzle.pluginsManager.getStrategyMethod.firstCall.args[1]).be.eql('validate');
          should(kuzzle.pluginsManager.getStrategyMethod.secondCall.args[0]).be.eql('someStrategy');
          should(kuzzle.pluginsManager.getStrategyMethod.secondCall.args[1]).be.eql('create');
          should(methodStub).be.calledTwice();
          should(methodStub.firstCall.args[0]).be.eql(request);
          should(methodStub.firstCall.args[1]).be.deepEqual({some: 'credentials'});
          should(methodStub.firstCall.args[2]).be.eql('someUserId');
          should(methodStub.firstCall.args[3]).be.eql('someStrategy');
          should(methodStub.secondCall.args[0]).be.eql(request);
          should(methodStub.secondCall.args[1]).be.deepEqual({some: 'credentials'});
          should(methodStub.secondCall.args[2]).be.eql('someUserId');
          should(methodStub.secondCall.args[3]).be.eql('someStrategy');
        });
    });

    it('should fail if the user does not already exist', () => {
      request = new Request({
        controller: 'security',
        action: 'createCredentials',
        strategy: 'someStrategy',
        body: {
          some: 'credentials'
        },
        _id: 'someUserId',
      });

      kuzzle.repositories.user.load.resolves(null);

      return should(securityController.createCredentials(request))
<<<<<<< HEAD
        .rejectedWith(NotFoundError, { errorName: 'security.user.not_found' });
=======
        .rejectedWith(NotFoundError, { id: 'security.user.not_found' });
>>>>>>> 5fba725c
    });
  });

  describe('#updateCredentials', () => {
    it('should call the plugin update method', () => {
      const methodStub = sinon.stub().resolves({foo: 'bar'});
      request = new Request({
        controller: 'security',
        action: 'createCredentials',
        strategy: 'someStrategy',
        body: {
          some: 'credentials'
        },
        _id: 'someUserId',
      });
      kuzzle.pluginsManager.getStrategyMethod.returns(methodStub);

      return securityController.updateCredentials(request)
        .then(result => {
          should(result).be.deepEqual({foo: 'bar'});
          should(kuzzle.pluginsManager.getStrategyMethod).be.calledTwice();
          should(kuzzle.pluginsManager.getStrategyMethod.firstCall.args[0]).be.eql('someStrategy');
          should(kuzzle.pluginsManager.getStrategyMethod.firstCall.args[1]).be.eql('validate');
          should(kuzzle.pluginsManager.getStrategyMethod.secondCall.args[0]).be.eql('someStrategy');
          should(kuzzle.pluginsManager.getStrategyMethod.secondCall.args[1]).be.eql('update');
          should(methodStub).be.calledTwice();
          should(methodStub.firstCall.args[0]).be.eql(request);
          should(methodStub.firstCall.args[1]).be.deepEqual({some: 'credentials'});
          should(methodStub.firstCall.args[2]).be.eql('someUserId');
          should(methodStub.firstCall.args[3]).be.eql('someStrategy');
          should(methodStub.secondCall.args[0]).be.eql(request);
          should(methodStub.secondCall.args[1]).be.deepEqual({some: 'credentials'});
          should(methodStub.secondCall.args[2]).be.eql('someUserId');
          should(methodStub.secondCall.args[3]).be.eql('someStrategy');
        });
    });

    it('should fail if the user does not already exist', () => {
      request = new Request({
        controller: 'security',
        action: 'updateCredentials',
        strategy: 'someStrategy',
        body: {
          some: 'credentials'
        },
        _id: 'someUserId',
      });

      kuzzle.repositories.user.load.resolves(null);
      return should(securityController.updateCredentials(request))
<<<<<<< HEAD
        .rejectedWith(NotFoundError, { errorName: 'security.user.not_found' });
=======
        .rejectedWith(NotFoundError, { id: 'security.user.not_found' });
>>>>>>> 5fba725c
    });
  });

  describe('#hasCredentials', () => {
    it('should call the plugin exists method', () => {
      const methodStub = sinon.stub().resolves({foo: 'bar'});
      request = new Request({
        controller: 'security',
        action: 'hasCredentials',
        strategy: 'someStrategy',
        _id: 'someUserId',
      });
      kuzzle.pluginsManager.getStrategyMethod.returns(methodStub);

      return securityController.hasCredentials(request)
        .then(result => {
          should(result).be.deepEqual({foo: 'bar'});
          should(kuzzle.pluginsManager.getStrategyMethod).be.calledOnce();
          should(kuzzle.pluginsManager.getStrategyMethod.firstCall.args[0]).be.eql('someStrategy');
          should(kuzzle.pluginsManager.getStrategyMethod.firstCall.args[1]).be.eql('exists');
          should(methodStub).be.calledOnce();
          should(methodStub.firstCall.args[0]).be.eql(request);
          should(methodStub.firstCall.args[1]).be.eql('someUserId');
          should(methodStub.firstCall.args[2]).be.eql('someStrategy');
        });
    });
  });

  describe('#validateCredentials', () => {
    it('should call the plugin validate method', () => {
      const methodStub = sinon.stub().resolves({foo: 'bar'});
      request = new Request({
        controller: 'security',
        action: 'validateCredentials',
        strategy: 'someStrategy',
        body: {
          some: 'credentials'
        },
        _id: 'someUserId',
      });
      kuzzle.pluginsManager.getStrategyMethod.returns(methodStub);

      return securityController.validateCredentials(request)
        .then(result => {
          should(result).be.deepEqual({foo: 'bar'});
          should(kuzzle.pluginsManager.getStrategyMethod).be.calledOnce();
          should(kuzzle.pluginsManager.getStrategyMethod.firstCall.args[0]).be.eql('someStrategy');
          should(kuzzle.pluginsManager.getStrategyMethod.firstCall.args[1]).be.eql('validate');
          should(methodStub).be.calledOnce();
          should(methodStub.firstCall.args[0]).be.eql(request);
          should(methodStub.firstCall.args[1]).be.deepEqual({some: 'credentials'});
          should(methodStub.firstCall.args[2]).be.eql('someUserId');
          should(methodStub.firstCall.args[3]).be.eql('someStrategy');
        });
    });
  });

  describe('#deleteCredentials', () => {
    it('should call the plugin delete method', () => {
      const methodStub = sinon.stub().resolves({foo: 'bar'});
      request = new Request({
        controller: 'security',
        action: 'deleteCredentials',
        strategy: 'someStrategy',
        _id: 'someUserId'
      });
      kuzzle.pluginsManager.getStrategyMethod.returns(methodStub);

      return securityController.deleteCredentials(request)
        .then(result => {
          should(result).be.deepEqual({acknowledged: true});
          should(kuzzle.pluginsManager.getStrategyMethod).be.calledOnce();
          should(kuzzle.pluginsManager.getStrategyMethod.firstCall.args[0]).be.eql('someStrategy');
          should(kuzzle.pluginsManager.getStrategyMethod.firstCall.args[1]).be.eql('delete');
          should(methodStub).be.calledOnce();
          should(methodStub.firstCall.args[0]).be.eql(request);
          should(methodStub.firstCall.args[1]).be.eql('someUserId');
          should(methodStub.firstCall.args[2]).be.eql('someStrategy');
        });
    });
  });

  describe('#getCredentials', () => {
    it('should call the plugin getInfo method if it is provided', () => {
      const methodStub = sinon.stub().resolves({foo: 'bar'});
      request = new Request({
        controller: 'security',
        action: 'getCredentials',
        strategy: 'someStrategy',
        _id: 'someUserId',
      });
      kuzzle.pluginsManager.hasStrategyMethod.returns(true);
      kuzzle.pluginsManager.getStrategyMethod.returns(methodStub);

      return securityController.getCredentials(request)
        .then(result => {
          should(result).be.deepEqual({foo: 'bar'});
          should(kuzzle.pluginsManager.hasStrategyMethod).be.calledOnce();
          should(kuzzle.pluginsManager.hasStrategyMethod.firstCall.args[0]).be.eql('someStrategy');
          should(kuzzle.pluginsManager.hasStrategyMethod.firstCall.args[1]).be.eql('getInfo');
          should(kuzzle.pluginsManager.getStrategyMethod).be.calledOnce();
          should(kuzzle.pluginsManager.getStrategyMethod.firstCall.args[0]).be.eql('someStrategy');
          should(kuzzle.pluginsManager.getStrategyMethod.firstCall.args[1]).be.eql('getInfo');
          should(methodStub).be.calledOnce();
          should(methodStub.firstCall.args[0]).be.eql(request);
          should(methodStub.firstCall.args[1]).be.eql('someUserId');
          should(methodStub.firstCall.args[2]).be.eql('someStrategy');
        });
    });

    it('should resolve to an empty object if getInfo method is not provided', () => {
      const methodStub = sinon.stub().resolves({foo: 'bar'});
      request = new Request({
        controller: 'security',
        action: 'getCredentials',
        strategy: 'someStrategy',
        _id: 'someUserId',
      });
      kuzzle.pluginsManager.hasStrategyMethod.returns(false);
      kuzzle.pluginsManager.getStrategyMethod.returns(methodStub);

      return securityController.getCredentials(request)
        .then(result => {
          should(result).be.deepEqual({});
          should(kuzzle.pluginsManager.hasStrategyMethod).be.calledOnce();
          should(kuzzle.pluginsManager.hasStrategyMethod.firstCall.args[0]).be.eql('someStrategy');
          should(kuzzle.pluginsManager.hasStrategyMethod.firstCall.args[1]).be.eql('getInfo');
          should(kuzzle.pluginsManager.getStrategyMethod.callCount).be.eql(0);
        });
    });
  });

  describe('#getCredentialsById', () => {
    it('should call the plugin getById method if it is provided', () => {
      const methodStub = sinon.stub().resolves({foo: 'bar'});
      request = new Request({
        controller: 'security',
        action: 'getCredentials',
        strategy: 'someStrategy',
        _id: 'someUserId',
      });
      kuzzle.pluginsManager.hasStrategyMethod.returns(true);
      kuzzle.pluginsManager.getStrategyMethod.returns(methodStub);

      return securityController.getCredentialsById(request)
        .then(result => {
          should(result).be.deepEqual({foo: 'bar'});
          should(kuzzle.pluginsManager.hasStrategyMethod).be.calledOnce();
          should(kuzzle.pluginsManager.hasStrategyMethod.firstCall.args[0]).be.eql('someStrategy');
          should(kuzzle.pluginsManager.hasStrategyMethod.firstCall.args[1]).be.eql('getById');
          should(kuzzle.pluginsManager.getStrategyMethod).be.calledOnce();
          should(kuzzle.pluginsManager.getStrategyMethod.firstCall.args[0]).be.eql('someStrategy');
          should(kuzzle.pluginsManager.getStrategyMethod.firstCall.args[1]).be.eql('getById');
          should(methodStub).be.calledOnce();
          should(methodStub.firstCall.args[0]).be.eql(request);
          should(methodStub.firstCall.args[1]).be.eql('someUserId');
          should(methodStub.firstCall.args[2]).be.eql('someStrategy');
        });
    });

    it('should resolve to an empty object if getById method is not provided', () => {
      const methodStub = sinon.stub().resolves({foo: 'bar'});
      request = new Request({
        controller: 'security',
        action: 'getCredentials',
        strategy: 'someStrategy',
        _id: 'someUserId',
      });
      kuzzle.pluginsManager.hasStrategyMethod.returns(false);
      kuzzle.pluginsManager.getStrategyMethod.returns(methodStub);

      return securityController.getCredentialsById(request)
        .then(result => {
          should(result).be.deepEqual({});
          should(kuzzle.pluginsManager.hasStrategyMethod).be.calledOnce();
          should(kuzzle.pluginsManager.hasStrategyMethod.firstCall.args[0]).be.eql('someStrategy');
          should(kuzzle.pluginsManager.hasStrategyMethod.firstCall.args[1]).be.eql('getById');
          should(kuzzle.pluginsManager.getStrategyMethod.callCount).be.eql(0);
        });
    });
  });

  describe('#getCredentialFields', () => {
    it('should return the list of a strategy\'s fields', () => {
      request = new Request({
        controller: 'security',
        action: 'getCredentialFields',
        strategy: 'someStrategy'
      });
      kuzzle.pluginsManager.getStrategyFields.returns(['aField', 'anotherField']);

      return securityController.getCredentialFields(request)
        .then(result => {
          should(result).be.deepEqual(['aField', 'anotherField']);
          should(kuzzle.pluginsManager.getStrategyFields).be.calledOnce();
          should(kuzzle.pluginsManager.getStrategyFields.firstCall.args[0]).be.eql('someStrategy');
        });
    });
  });

  describe('#getAllCredentialFields', () => {
    it('should return the list of all strategies\' fields', () => {
      request = new Request({
        controller: 'security',
        action: 'getAllCredentialFields',
        strategy: 'someStrategy'
      });
      kuzzle.pluginsManager.listStrategies.returns(['someStrategy', 'someOtherStrategy']);
      kuzzle.pluginsManager.getStrategyFields.returns(['aField', 'anotherField']);

      return securityController.getAllCredentialFields(request)
        .then(result => {
          should(result).be.deepEqual({
            someStrategy: ['aField', 'anotherField'],
            someOtherStrategy: ['aField', 'anotherField']
          });
          should(kuzzle.pluginsManager.getStrategyFields).be.calledTwice();
          should(kuzzle.pluginsManager.getStrategyFields.firstCall.args[0]).be.eql('someStrategy');
          should(kuzzle.pluginsManager.getStrategyFields.secondCall.args[0]).be.eql('someOtherStrategy');
        });
    });
  });
});<|MERGE_RESOLUTION|>--- conflicted
+++ resolved
@@ -71,11 +71,7 @@
       kuzzle.repositories.user.load.resolves(null);
 
       return should(securityController.createCredentials(request))
-<<<<<<< HEAD
-        .rejectedWith(NotFoundError, { errorName: 'security.user.not_found' });
-=======
         .rejectedWith(NotFoundError, { id: 'security.user.not_found' });
->>>>>>> 5fba725c
     });
   });
 
@@ -126,11 +122,7 @@
 
       kuzzle.repositories.user.load.resolves(null);
       return should(securityController.updateCredentials(request))
-<<<<<<< HEAD
-        .rejectedWith(NotFoundError, { errorName: 'security.user.not_found' });
-=======
         .rejectedWith(NotFoundError, { id: 'security.user.not_found' });
->>>>>>> 5fba725c
     });
   });
 
