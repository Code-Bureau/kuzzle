var
  q = require('q'),
  should = require('should'),
  sinon = require('sinon'),
  params = require('rc')('kuzzle'),
  Kuzzle = require.main.require('lib/api/Kuzzle'),
  RequestObject = require.main.require('lib/api/core/models/requestObject'),
  ResponseObject = require.main.require('lib/api/core/models/responseObject');

require('sinon-as-promised')(q.Promise);

describe('Test: security controller - users', function () {
  var
<<<<<<< HEAD
    persistOptions,
    kuzzle;
=======
    kuzzle,
    sandbox;
>>>>>>> d0c2dd55

  before(() => {
    kuzzle = new Kuzzle();
    kuzzle.start(params, {dummy: true})
      .then(function () {
        // Mock
        kuzzle.services.list.readEngine.search = () => {
          if (error) {
            return q.reject(new Error(''));
          }

          return q({
            hits: [{_id: 'admin', _source: { profile: 'admin' }}],
            total: 1
          });
        };

        kuzzle.repositories.user.load = id => {
          if (error) {
            return q.reject(new Error(''));
          }
          if (id === 'anonymous') {
            return kuzzle.repositories.user.anonymous();
          }
          if (id === 'admin') {
            return kuzzle.repositories.user.admin();
          }

          return q(null);
        };

        kuzzle.repositories.user.persist = (user, opts) => {
          persistOptions = opts;
          return q(user);
        };

        kuzzle.repositories.user.deleteFromDatabase = () => {
          if (error) {
            return q.reject(new Error(''));
          }
          return q({_id: 'test'});
        };

        done();
      });
  });

  beforeEach(function () {
<<<<<<< HEAD
    persistOptions = {};
=======
    sandbox = sinon.sandbox.create();
  });

  afterEach(() => {
    sandbox.restore();
>>>>>>> d0c2dd55
  });

  describe('#getUser', function () {
    it('should reject the promise if no id is given', () => {
      return should(kuzzle.funnel.controllers.security.getUser(new RequestObject({})))
<<<<<<< HEAD
        .be.rejectedWith(BadRequestError);
    });

    it('should return an hydrated responseObject', done => {
      kuzzle.funnel.controllers.security.getUser(new RequestObject({
=======
        .be.rejected();
    });

    it('should return an hydrated responseObject', () => {
      sandbox.stub(kuzzle.repositories.user, 'load').resolves({_id: -1, profile: {_id: 'anonymous'}});
      return kuzzle.funnel.controllers.security.getUser(new RequestObject({
>>>>>>> d0c2dd55
        body: { _id: 'anonymous' }
      }))
        .then(response => {
          should(response).be.an.instanceOf(ResponseObject);
          should(response.data.body._id).be.exactly(-1);
          should(response.data.body._source.profile).not.be.empty().Object();
          should(response.data.body._source.profile._id).be.exactly('anonymous');
        });
    });

    it('should reject with NotFoundError when the user is not found', () => {
<<<<<<< HEAD
=======
      sandbox.stub(kuzzle.repositories.user, 'load').resolves(null);
>>>>>>> d0c2dd55
      var promise = kuzzle.funnel.controllers.security.getUser(new RequestObject({
        body: { _id: 'i.dont.exist' }
      }));

      return should(promise).be.rejected();
    });
  });

  describe('#searchUsers', function () {
<<<<<<< HEAD
    it('should return a valid responseObject', done => {
      kuzzle.funnel.controllers.security.searchUsers(new RequestObject({
=======
    it('should return a valid responseObject', () => {
      sandbox.stub(kuzzle.repositories.user, 'search').resolves({hits: [{_id: 'admin', _source: {profile: 'admin'}}]});
      return kuzzle.funnel.controllers.security.searchUsers(new RequestObject({
>>>>>>> d0c2dd55
        body: {
          filter: {},
          from: 0,
          size: 200
        }
      }))
        .then(response => {
          should(response).be.an.instanceOf(ResponseObject);
          should(response.data.body).match({hits: [{_id: 'admin'}], total: 1});
        });
    });

<<<<<<< HEAD
    it('should return some unhydrated users when asked', done => {
      kuzzle.funnel.controllers.security.searchUsers(new RequestObject({
=======
    it('should return some unhydrated users when asked', () => {
      sandbox.stub(kuzzle.repositories.user, 'search').resolves({hits: [{_id: 'admin', _source: {profile: 'admin'}}]});
      return kuzzle.funnel.controllers.security.searchUsers(new RequestObject({
>>>>>>> d0c2dd55
        body: { hydrate: false }
      }))
        .then(response => {
          should(response).be.an.instanceOf(ResponseObject);
          response.data.body.hits.every(doc => {
            should(doc._source.profile).be.a.String();
          });
        });
    });

    it('should reject with a response object in case of error', () => {
      sandbox.stub(kuzzle.repositories.user, 'search').rejects();
      return should(kuzzle.funnel.controllers.security.searchUsers(new RequestObject({
        body: {hydrate: false}
      }))).be.rejected();
    });
  });

  describe('#deleteUser', function () {
<<<<<<< HEAD
    it('should return a valid responseObject', done => {
      kuzzle.funnel.controllers.security.deleteUser(new RequestObject({
=======
    it('should return a valid responseObject', () => {
      sandbox.stub(kuzzle.repositories.user, 'delete').resolves();
      return kuzzle.funnel.controllers.security.deleteUser(new RequestObject({
>>>>>>> d0c2dd55
        body: { _id: 'test' }
      }))
        .then(response => {
          should(response).be.an.instanceOf(ResponseObject);
          should(response.status).be.exactly(200);
        });
    });

    it('should not resolve the promise when no id is given', () => {
      return should(kuzzle.funnel.controllers.security.deleteUser(new RequestObject({})))
<<<<<<< HEAD
        .be.rejectedWith(BadRequestError);
=======
        .be.rejected();
    });

    it('should reject with a response object in case of error', () => {
      sandbox.stub(kuzzle.repositories.user, 'delete').rejects();
      return should(kuzzle.funnel.controllers.security.deleteUser(new RequestObject({
        body: {_id: 'test'}
      }))).be.rejected();
>>>>>>> d0c2dd55
    });
  });

  describe('#createUser', function () {
<<<<<<< HEAD
    it('should return a valid a valid response', done => {
      kuzzle.funnel.controllers.security.createUser(new RequestObject({
=======
    it('should return a valid a valid response', () => {
      var mock = sandbox.mock(kuzzle.repositories.user).expects('persist').once().resolves({_id: 'test'});
      sandbox.stub(kuzzle.repositories.user, 'hydrate').resolves();

      return kuzzle.funnel.controllers.security.createUser(new RequestObject({
>>>>>>> d0c2dd55
        body: { _id: 'test', name: 'John Doe', profile: 'anonymous' }
      }))
        .then(response => {
          mock.verify();
          should(response).be.an.instanceOf(ResponseObject);
<<<<<<< HEAD
          should(persistOptions.database.method).be.exactly('create');

          done();
        })
        .catch(error => { done(error); });
    });

    it('should compute a user id if none is provided', done => {
      kuzzle.funnel.controllers.security.createUser(new RequestObject({
=======
          should(mock.getCall(0).args[1]).match({database: {method: 'create'}});
        });
    });

    it('should compute a user id if none is provided', () => {
      var
        mockPersist = sandbox.mock(kuzzle.repositories.user).expects('persist').once().resolves({_id: 'test'}),
        mockHydrate = sandbox.mock(kuzzle.repositories.user).expects('hydrate').once().resolves();

      return kuzzle.funnel.controllers.security.createUser(new RequestObject({
>>>>>>> d0c2dd55
        body: { name: 'John Doe', profile: 'anonymous' }
      }))
        .then(response => {
          mockHydrate.verify();
          mockPersist.verify();
          should(response).be.an.instanceOf(ResponseObject);
<<<<<<< HEAD
          should(persistOptions.database.method).be.exactly('create');
          should(response.data.body._id).match(/^[0-9a-f]{8}-[0-9a-f]{4}-4[0-9a-f]{3}-[89ab][0-9a-f]{3}-[0-9a-f]{12}$/);

          done();
        })
        .catch(error => { done(error); });
=======
          should(mockPersist.getCall(0).args[1]).match({database: {method: 'create'}});
          should(mockHydrate.getCall(0).args[1]._id).match(/^[0-9a-f]{8}-[0-9a-f]{4}-4[0-9a-f]{3}-[89ab][0-9a-f]{3}-[0-9a-f]{12}$/);
        });
>>>>>>> d0c2dd55
    });

    it('should reject the promise if no profile is given', () => {
      return should(kuzzle.funnel.controllers.security.createUser(new RequestObject({
        body: {}
      })))
        .be.rejected();
    });
  });

  describe('#updateUser', function () {
<<<<<<< HEAD
    it('should return a valid ResponseObject', done => {
      kuzzle.funnel.controllers.security.updateUser(new RequestObject({
        body: { _id: 'anonymous', foo: 'bar' }
=======
    it('should return a valid ResponseObject', () => {
      var mock = sandbox.mock(kuzzle.repositories.user).expects('persist').once().resolves({_id: 'test'});

      sandbox.stub(kuzzle.repositories.user, 'load').resolves({});

      return kuzzle.funnel.controllers.security.updateUser(new RequestObject({
        _id: 'test',
        body: { foo: 'bar' }
>>>>>>> d0c2dd55
      }))
        .then(response => {
          mock.verify();
          should(response).be.an.instanceOf(ResponseObject);
<<<<<<< HEAD
          should(persistOptions.database.method).be.exactly('update');
          should(response.data.body._id).be.exactly('anonymous');

          done();
        })
        .catch(error => { done(error); });
=======
          should(mock.getCall(0).args[1]).match({database: {method: 'update'}});
          should(response.data.body._id).be.exactly('test');
        });
>>>>>>> d0c2dd55
    });

    it('should reject the promise if no id is given', () => {
      return should(kuzzle.funnel.controllers.security.updateUser(new RequestObject({
        body: {}
      })))
        .be.rejected();
    });
  });

  describe('#createOrReplaceUser', function () {
<<<<<<< HEAD
    it('should return a valid responseObject', done => {
      kuzzle.funnel.controllers.security.createOrReplaceUser(new RequestObject({
=======
    it('should return a valid responseObject', () => {
      sandbox.stub(kuzzle.repositories.user, 'hydrate').resolves();
      sandbox.stub(kuzzle.repositories.user, 'persist').resolves({_id: 'test'});

      return kuzzle.funnel.controllers.security.createOrReplaceUser(new RequestObject({
>>>>>>> d0c2dd55
        body: {
          _id: 'test',
          profile: 'admin'
        }
      }))
        .then(response => {
          should(response).be.an.instanceOf(ResponseObject);
          should(response.status).be.exactly(200);
        });
    });

    it('should reject the promise if no profile is given', () => {
      return should(kuzzle.funnel.controllers.security.createOrReplaceUser(new RequestObject({
        _id: 'test'
      })))
        .be.rejected();
    });
  });
});<|MERGE_RESOLUTION|>--- conflicted
+++ resolved
@@ -11,13 +11,8 @@
 
 describe('Test: security controller - users', function () {
   var
-<<<<<<< HEAD
-    persistOptions,
-    kuzzle;
-=======
     kuzzle,
     sandbox;
->>>>>>> d0c2dd55
 
   before(() => {
     kuzzle = new Kuzzle();
@@ -66,34 +61,22 @@
   });
 
   beforeEach(function () {
-<<<<<<< HEAD
-    persistOptions = {};
-=======
     sandbox = sinon.sandbox.create();
   });
 
   afterEach(() => {
     sandbox.restore();
->>>>>>> d0c2dd55
   });
 
   describe('#getUser', function () {
     it('should reject the promise if no id is given', () => {
       return should(kuzzle.funnel.controllers.security.getUser(new RequestObject({})))
-<<<<<<< HEAD
-        .be.rejectedWith(BadRequestError);
-    });
-
-    it('should return an hydrated responseObject', done => {
-      kuzzle.funnel.controllers.security.getUser(new RequestObject({
-=======
         .be.rejected();
     });
 
     it('should return an hydrated responseObject', () => {
       sandbox.stub(kuzzle.repositories.user, 'load').resolves({_id: -1, profile: {_id: 'anonymous'}});
       return kuzzle.funnel.controllers.security.getUser(new RequestObject({
->>>>>>> d0c2dd55
         body: { _id: 'anonymous' }
       }))
         .then(response => {
@@ -105,10 +88,7 @@
     });
 
     it('should reject with NotFoundError when the user is not found', () => {
-<<<<<<< HEAD
-=======
       sandbox.stub(kuzzle.repositories.user, 'load').resolves(null);
->>>>>>> d0c2dd55
       var promise = kuzzle.funnel.controllers.security.getUser(new RequestObject({
         body: { _id: 'i.dont.exist' }
       }));
@@ -118,14 +98,9 @@
   });
 
   describe('#searchUsers', function () {
-<<<<<<< HEAD
-    it('should return a valid responseObject', done => {
-      kuzzle.funnel.controllers.security.searchUsers(new RequestObject({
-=======
     it('should return a valid responseObject', () => {
       sandbox.stub(kuzzle.repositories.user, 'search').resolves({hits: [{_id: 'admin', _source: {profile: 'admin'}}]});
       return kuzzle.funnel.controllers.security.searchUsers(new RequestObject({
->>>>>>> d0c2dd55
         body: {
           filter: {},
           from: 0,
@@ -138,14 +113,9 @@
         });
     });
 
-<<<<<<< HEAD
-    it('should return some unhydrated users when asked', done => {
-      kuzzle.funnel.controllers.security.searchUsers(new RequestObject({
-=======
     it('should return some unhydrated users when asked', () => {
       sandbox.stub(kuzzle.repositories.user, 'search').resolves({hits: [{_id: 'admin', _source: {profile: 'admin'}}]});
       return kuzzle.funnel.controllers.security.searchUsers(new RequestObject({
->>>>>>> d0c2dd55
         body: { hydrate: false }
       }))
         .then(response => {
@@ -165,14 +135,9 @@
   });
 
   describe('#deleteUser', function () {
-<<<<<<< HEAD
-    it('should return a valid responseObject', done => {
-      kuzzle.funnel.controllers.security.deleteUser(new RequestObject({
-=======
     it('should return a valid responseObject', () => {
       sandbox.stub(kuzzle.repositories.user, 'delete').resolves();
       return kuzzle.funnel.controllers.security.deleteUser(new RequestObject({
->>>>>>> d0c2dd55
         body: { _id: 'test' }
       }))
         .then(response => {
@@ -183,9 +148,6 @@
 
     it('should not resolve the promise when no id is given', () => {
       return should(kuzzle.funnel.controllers.security.deleteUser(new RequestObject({})))
-<<<<<<< HEAD
-        .be.rejectedWith(BadRequestError);
-=======
         .be.rejected();
     });
 
@@ -194,37 +156,20 @@
       return should(kuzzle.funnel.controllers.security.deleteUser(new RequestObject({
         body: {_id: 'test'}
       }))).be.rejected();
->>>>>>> d0c2dd55
     });
   });
 
   describe('#createUser', function () {
-<<<<<<< HEAD
-    it('should return a valid a valid response', done => {
-      kuzzle.funnel.controllers.security.createUser(new RequestObject({
-=======
     it('should return a valid a valid response', () => {
       var mock = sandbox.mock(kuzzle.repositories.user).expects('persist').once().resolves({_id: 'test'});
       sandbox.stub(kuzzle.repositories.user, 'hydrate').resolves();
 
       return kuzzle.funnel.controllers.security.createUser(new RequestObject({
->>>>>>> d0c2dd55
         body: { _id: 'test', name: 'John Doe', profile: 'anonymous' }
       }))
         .then(response => {
           mock.verify();
           should(response).be.an.instanceOf(ResponseObject);
-<<<<<<< HEAD
-          should(persistOptions.database.method).be.exactly('create');
-
-          done();
-        })
-        .catch(error => { done(error); });
-    });
-
-    it('should compute a user id if none is provided', done => {
-      kuzzle.funnel.controllers.security.createUser(new RequestObject({
-=======
           should(mock.getCall(0).args[1]).match({database: {method: 'create'}});
         });
     });
@@ -235,25 +180,15 @@
         mockHydrate = sandbox.mock(kuzzle.repositories.user).expects('hydrate').once().resolves();
 
       return kuzzle.funnel.controllers.security.createUser(new RequestObject({
->>>>>>> d0c2dd55
         body: { name: 'John Doe', profile: 'anonymous' }
       }))
         .then(response => {
           mockHydrate.verify();
           mockPersist.verify();
           should(response).be.an.instanceOf(ResponseObject);
-<<<<<<< HEAD
-          should(persistOptions.database.method).be.exactly('create');
-          should(response.data.body._id).match(/^[0-9a-f]{8}-[0-9a-f]{4}-4[0-9a-f]{3}-[89ab][0-9a-f]{3}-[0-9a-f]{12}$/);
-
-          done();
-        })
-        .catch(error => { done(error); });
-=======
           should(mockPersist.getCall(0).args[1]).match({database: {method: 'create'}});
           should(mockHydrate.getCall(0).args[1]._id).match(/^[0-9a-f]{8}-[0-9a-f]{4}-4[0-9a-f]{3}-[89ab][0-9a-f]{3}-[0-9a-f]{12}$/);
         });
->>>>>>> d0c2dd55
     });
 
     it('should reject the promise if no profile is given', () => {
@@ -265,11 +200,6 @@
   });
 
   describe('#updateUser', function () {
-<<<<<<< HEAD
-    it('should return a valid ResponseObject', done => {
-      kuzzle.funnel.controllers.security.updateUser(new RequestObject({
-        body: { _id: 'anonymous', foo: 'bar' }
-=======
     it('should return a valid ResponseObject', () => {
       var mock = sandbox.mock(kuzzle.repositories.user).expects('persist').once().resolves({_id: 'test'});
 
@@ -278,23 +208,13 @@
       return kuzzle.funnel.controllers.security.updateUser(new RequestObject({
         _id: 'test',
         body: { foo: 'bar' }
->>>>>>> d0c2dd55
       }))
         .then(response => {
           mock.verify();
           should(response).be.an.instanceOf(ResponseObject);
-<<<<<<< HEAD
-          should(persistOptions.database.method).be.exactly('update');
-          should(response.data.body._id).be.exactly('anonymous');
-
-          done();
-        })
-        .catch(error => { done(error); });
-=======
           should(mock.getCall(0).args[1]).match({database: {method: 'update'}});
           should(response.data.body._id).be.exactly('test');
         });
->>>>>>> d0c2dd55
     });
 
     it('should reject the promise if no id is given', () => {
@@ -306,16 +226,11 @@
   });
 
   describe('#createOrReplaceUser', function () {
-<<<<<<< HEAD
-    it('should return a valid responseObject', done => {
-      kuzzle.funnel.controllers.security.createOrReplaceUser(new RequestObject({
-=======
     it('should return a valid responseObject', () => {
       sandbox.stub(kuzzle.repositories.user, 'hydrate').resolves();
       sandbox.stub(kuzzle.repositories.user, 'persist').resolves({_id: 'test'});
 
       return kuzzle.funnel.controllers.security.createOrReplaceUser(new RequestObject({
->>>>>>> d0c2dd55
         body: {
           _id: 'test',
           profile: 'admin'
