'use strict';

var
  rewire = require('rewire'),
  should = require('should'),
  sinon = require('sinon'),
  sandbox = sinon.sandbox.create(),
  KuzzleMock = require('../../../mocks/kuzzle.mock'),
  Request = require('kuzzle-common-objects').Request,
  BadRequestError = require('kuzzle-common-objects').errors.BadRequestError,
  NotFoundError = require('kuzzle-common-objects').errors.NotFoundError,
  SecurityController = rewire('../../../../lib/api/controllers/securityController');

describe('Test: security controller - profiles', () => {
  var
    kuzzle,
    request,
    securityController;

  before(() => {
    kuzzle = new KuzzleMock();
    securityController = new SecurityController(kuzzle);
  });

  beforeEach(() => {
    request = new Request({controller: 'security'});
    kuzzle.internalEngine.get = sandbox.stub().returns(Promise.resolve({}));
    kuzzle.internalEngine.getMapping = sinon.stub().returns(Promise.resolve({internalIndex: {mappings: {profiles: {properties: {}}}}}));
    kuzzle.repositories.profile.buildProfileFromRequest = sandbox.stub().returns(Promise.resolve());
    kuzzle.repositories.profile.hydrate = sandbox.stub().returns(Promise.resolve());
  });

  afterEach(() => {
    sandbox.restore();
  });

  describe('#updateProfileMapping', () => {
    var foo = {foo: 'bar'};

    it('should throw a BadRequestError if the body is missing', () => {
      return should(() => {
        securityController.updateProfileMapping(request);
      }).throw(BadRequestError);
    });

    it('should update the profile mapping', () => {
      request.input.body = foo;
      return securityController.updateProfileMapping(request)
        .then(response => {
          should(kuzzle.internalEngine.updateMapping).be.calledOnce();
          should(kuzzle.internalEngine.updateMapping).be.calledWith('profiles', request.input.body);

          should(response).be.instanceof(Object);
          should(response).match(foo);
        });
    });
  });


  describe('#getProfileMapping', () => {
    it('should fulfill with a response object', () => {
      return securityController.getProfileMapping(request)
        .then(response => {
          should(kuzzle.internalEngine.getMapping).be.calledOnce();
          should(kuzzle.internalEngine.getMapping).be.calledWith({index: kuzzle.internalEngine.index, type: 'profiles'});

          should(response).be.instanceof(Object);
          should(response).match({mapping: {}});
        });
    });
  });

  describe('#createOrReplaceProfile', () => {
    it('should resolve to an object on a createOrReplaceProfile call', () => {
      kuzzle.repositories.profile.validateAndSaveProfile = sandbox.stub().returns(Promise.resolve({_id: 'test', _source: {}}));

      return securityController.createOrReplaceProfile(new Request({_id: 'test', body: {policies: [{roleId: 'role1'}]}}))
        .then(response => {
          should(response).be.instanceof(Object);
          should(response._id).be.exactly('test');
        });
    });

    it('should reject with an object in case of error', () => {
      var error = new Error('Mocked error');

      kuzzle.repositories.profile.validateAndSaveProfile = sandbox.stub().returns(Promise.reject(error));

      return should(securityController.createOrReplaceProfile(new Request({_id: 'test', body: {policies: ['role1']}})))
        .be.rejectedWith(error);
    });
  });

  describe('#createProfile', () => {
    it('should reject when a profile already exists with the id', () => {
      var error = new Error('Mocked error');
      kuzzle.repositories.profile.validateAndSaveProfile = sandbox.stub().returns(Promise.reject(error));

      return should(securityController.createProfile(new Request({_id: 'test',body: {policies: ['role1']}})))
        .be.rejectedWith(error);
    });

    it('should resolve to an object on a createProfile call', () => {
      kuzzle.repositories.profile.validateAndSaveProfile = sandbox.stub().returns(Promise.resolve({_id: 'test', _source: {}}));

      return should(securityController.createProfile(new Request({_id: 'test', body: {policies: [{roleId:'role1'}]}})))
        .be.fulfilled();
    });

    it('should throw an error if creating a profile with bad roles property form', () => {
      return should(() => {
        securityController.createOrReplaceProfile(new Request({_id: 'badTest', body: {roleId: 'test', policies: 'not-an-array-roleIds'}}));
      }).throw(BadRequestError);
    });
  });

  describe('#getProfile', () => {
    it('should resolve to an object on a getProfile call', () => {
      kuzzle.repositories.profile.loadProfile = sandbox.stub().returns(Promise.resolve({_id: 'test', _source: {}}));

      return securityController.getProfile(new Request({_id: 'test'}))
        .then(response => {
          should(response).be.instanceof(Object);
          should(response._id).be.exactly('test');
        });
    });

    it('should throw an error on a getProfile call without id', () => {
      return should(() => {
        securityController.getProfile(new Request({_id: ''}));
      }).throw(BadRequestError);
    });

    it('should reject NotFoundError on a getProfile call with a bad id', () => {
      kuzzle.repositories.profile.loadProfile = sandbox.stub().returns(Promise.resolve(null));
      return should(securityController.getProfile(new Request({_id: 'test'}))).be.rejectedWith(NotFoundError);
    });
  });

  describe('#mGetProfile', () => {
    it('should throw an error on a mGetProfile call without ids', () => {
      return should(() => {
        securityController.mGetProfile(new Request({body: {}}));
      }).throw(BadRequestError);
    });

    it('should reject with an object in case of error', () => {
      var error = new Error('Mocked error');

      kuzzle.repositories.profile.loadMultiFromDatabase = sandbox.stub().returns(Promise.reject(error));

      return should(securityController.mGetProfile(new Request({body: {ids: ['test']}}))).be.rejectedWith(error);
    });

<<<<<<< HEAD
    it('should resolve to an object on a mGetProfile call', () => {
      sandbox.stub(kuzzle.repositories.profile, 'loadMultiFromDatabase').returns(Promise.resolve([{_id: 'test', policies: [{roleId: 'role'}]}]));
=======
    it('should resolve to an object on a mGetProfiles call', () => {
      kuzzle.repositories.profile.loadMultiFromDatabase = sandbox.stub().returns(Promise.resolve([{_id: 'test', policies: [{roleId: 'role'}]}]));
>>>>>>> b92412ba

      return securityController.mGetProfile(new Request({body: {ids: ['test']}}))
        .then(response => {
          should(response).be.instanceof(Object);
          should(response.hits).be.an.Array();
          should(response.hits).not.be.empty();
          should(response.hits[0]).be.an.Object();
          should(response.hits[0]._source.policies).be.an.Array();
          should(response.hits[0]._source.policies[0]).be.an.Object();
          should(response.hits[0]._source.policies[0].roleId).be.an.String();
        });
    });

<<<<<<< HEAD
    it('should resolve to an object with roles on a mGetProfile call with hydrate', () => {
      sandbox.stub(kuzzle.repositories.profile, 'loadMultiFromDatabase').returns(Promise.resolve([{_id: 'test', _source: {}}]));
=======
    it('should resolve to an object with roles on a mGetProfiles call with hydrate', () => {
      kuzzle.repositories.profile.loadMultiFromDatabase = sandbox.stub().returns(Promise.resolve([{_id: 'test', _source: {}}]));
>>>>>>> b92412ba

      return securityController.mGetProfile(new Request({
        body: {ids: ['test'], hydrate: true}
      }))
        .then(response => {
          should(response).be.instanceof(Object);
          should(response.hits).be.an.Array();
          should(response.hits).not.be.empty();
          should(response.hits[0]).be.an.Object();
        });
    });
  });

  describe('#searchProfiles', () => {
    it('should return an object containing an array of profiles on searchProfile call', () => {
      kuzzle.repositories.profile.searchProfiles = sandbox.stub().returns(Promise.resolve({hits: [{_id: 'test'}]}));

      return securityController.searchProfiles(new Request({
        body: {}
      }))
        .then(response => {
          should(response).be.instanceof(Object);
          should(response.hits).be.an.Array();
          should(response.hits[0]._id).be.exactly('test');
        });
    });

    it('should return a object containing an array of profiles on searchProfile call with hydrate', () => {
      kuzzle.repositories.profile.searchProfiles = sandbox.stub().returns(Promise.resolve({total: 1, hits: [{_id: 'test', policies: [ {roleId: 'default'} ]}]}));

      return securityController.searchProfiles(new Request({body: {policies: ['role1']}}))
        .then(response => {
          should(response).be.instanceof(Object);
          should(response.hits).be.an.Array();
          should(response.hits[0]._id).be.exactly('test');
          should(response.hits[0]._source.policies).be.an.Array();
          should(response.hits[0]._source.policies[0].roleId).be.exactly('default');
        });
    });

    it('should reject an error in case of error', () => {
      var error = new Error('Mocked error');

      kuzzle.repositories.profile.searchProfiles = sandbox.stub().returns(Promise.reject(error));

      return should(securityController.searchProfiles(new Request({body: {policies: ['foo']}}))).be.rejectedWith(error);
    });
  });

  describe('#updateProfile', () => {
    it('should return a valid response', () => {
      kuzzle.repositories.profile.loadProfile = sandbox.stub().returns(Promise.resolve({}));
      kuzzle.repositories.profile.validateAndSaveProfile = sandbox.stub().returns(Promise.resolve({_id: 'test'}));

      return securityController.updateProfile(new Request({_id: 'test', body: {foo: 'bar'}}))
        .then(response => {
          should(response).be.instanceof(Object);
          should(response._id).be.exactly('test');
        });
    });

    it('should throw an error if no id is given', () => {
      return should(() => {
        securityController.updateProfile(new Request({body: {}}));
      }).throw(BadRequestError);
    });
  });

  describe('#deleteProfile', () => {
    it('should return an object with on deleteProfile call', () => {
      kuzzle.repositories.profile.deleteProfile = sandbox.stub().returns(Promise.resolve({_id: 'test'}));

      return securityController.deleteProfile(new Request({_id: 'test'}))
        .then(response => {
          should(response).be.instanceof(Object);
          should(response._id).be.exactly('test');
        });
    });

    it('should reject with an error in case of error', () => {
      var error = new Error('Mocked error');

      kuzzle.repositories.profile.deleteProfile = sandbox.stub().returns(Promise.reject(error));

      return should(securityController.deleteProfile(new Request({_id: 'test'}))).be.rejectedWith(error);
    });
  });

  describe('#getProfileRights', () => {
    it('should resolve to an object on a getProfileRights call', () => {
      kuzzle.repositories.profile.loadProfile = profileId => {
        return Promise.resolve({
          _id: profileId,
          _source: {},
          getRights: () => {
            return {
              rights1: {
                controller: 'read', action: 'get', index: 'foo', collection: 'bar',
                value: 'allowed'
              },
              rights2: {
                controller: 'write', action: 'delete', index: '*', collection: '*',
                value: 'conditional'
              }
            };
          }
        });
      };

      return securityController.getProfileRights(new Request({_id: 'test'}))
        .then(response => {
          var filteredItem;

          should(response).be.instanceof(Object);
          should(response.hits).be.an.Array();
          should(response.hits).length(2);

          filteredItem = response.hits.filter(item => {
            return item.controller === 'read' &&
                    item.action === 'get' &&
                    item.index === 'foo' &&
                    item.collection === 'bar';
          });
          should(filteredItem).length(1);
          should(filteredItem[0].value).be.equal('allowed');

          filteredItem = response.hits.filter(item => {
            return item.controller === 'write' &&
                    item.action === 'delete' &&
                    item.index === '*' &&
                    item.collection === '*';
          });
          should(filteredItem).length(1);
          should(filteredItem[0].value).be.equal('conditional');
        });
    });

    it('should throw an error on a getProfileRights call without id', () => {
      return should(() => {
        securityController.getProfileRights(new Request({_id: ''}));
      }).throw();
    });

    it('should reject NotFoundError on a getProfileRights call with a bad id', () => {
      kuzzle.repositories.profile.loadProfile = sandbox.stub().returns(Promise.resolve(null));

      return should(securityController.getProfileRights(new Request({_id: 'test'}))).be.rejectedWith(NotFoundError);
    });
  });

  describe('#mDeleteProfile', () => {
    it('should call forward to mDelete', () => {
      SecurityController.__with__({
        mDelete: sinon.spy()
      })(() => {
        const
          mDelete = SecurityController.__get__('mDelete'),
          request = new Request({
            foo: 'bar'
          });

        securityController.mDeleteProfile(request);

        should(mDelete)
          .be.calledOnce()
          .be.calledWith(kuzzle, 'profile', request);
      });
    });
  });
});<|MERGE_RESOLUTION|>--- conflicted
+++ resolved
@@ -1,7 +1,4 @@
-'use strict';
-
 var
-  rewire = require('rewire'),
   should = require('should'),
   sinon = require('sinon'),
   sandbox = sinon.sandbox.create(),
@@ -9,7 +6,7 @@
   Request = require('kuzzle-common-objects').Request,
   BadRequestError = require('kuzzle-common-objects').errors.BadRequestError,
   NotFoundError = require('kuzzle-common-objects').errors.NotFoundError,
-  SecurityController = rewire('../../../../lib/api/controllers/securityController');
+  SecurityController = require('../../../../lib/api/controllers/securityController');
 
 describe('Test: security controller - profiles', () => {
   var
@@ -137,10 +134,10 @@
     });
   });
 
-  describe('#mGetProfile', () => {
-    it('should throw an error on a mGetProfile call without ids', () => {
-      return should(() => {
-        securityController.mGetProfile(new Request({body: {}}));
+  describe('#mGetProfiles', () => {
+    it('should throw an error on a mGetProfiles call without ids', () => {
+      return should(() => {
+        securityController.mGetProfiles(new Request({body: {}}));
       }).throw(BadRequestError);
     });
 
@@ -149,18 +146,13 @@
 
       kuzzle.repositories.profile.loadMultiFromDatabase = sandbox.stub().returns(Promise.reject(error));
 
-      return should(securityController.mGetProfile(new Request({body: {ids: ['test']}}))).be.rejectedWith(error);
-    });
-
-<<<<<<< HEAD
-    it('should resolve to an object on a mGetProfile call', () => {
-      sandbox.stub(kuzzle.repositories.profile, 'loadMultiFromDatabase').returns(Promise.resolve([{_id: 'test', policies: [{roleId: 'role'}]}]));
-=======
+      return should(securityController.mGetProfiles(new Request({body: {ids: ['test']}}))).be.rejectedWith(error);
+    });
+
     it('should resolve to an object on a mGetProfiles call', () => {
       kuzzle.repositories.profile.loadMultiFromDatabase = sandbox.stub().returns(Promise.resolve([{_id: 'test', policies: [{roleId: 'role'}]}]));
->>>>>>> b92412ba
-
-      return securityController.mGetProfile(new Request({body: {ids: ['test']}}))
+
+      return securityController.mGetProfiles(new Request({body: {ids: ['test']}}))
         .then(response => {
           should(response).be.instanceof(Object);
           should(response.hits).be.an.Array();
@@ -172,15 +164,10 @@
         });
     });
 
-<<<<<<< HEAD
-    it('should resolve to an object with roles on a mGetProfile call with hydrate', () => {
-      sandbox.stub(kuzzle.repositories.profile, 'loadMultiFromDatabase').returns(Promise.resolve([{_id: 'test', _source: {}}]));
-=======
     it('should resolve to an object with roles on a mGetProfiles call with hydrate', () => {
       kuzzle.repositories.profile.loadMultiFromDatabase = sandbox.stub().returns(Promise.resolve([{_id: 'test', _source: {}}]));
->>>>>>> b92412ba
-
-      return securityController.mGetProfile(new Request({
+
+      return securityController.mGetProfiles(new Request({
         body: {ids: ['test'], hydrate: true}
       }))
         .then(response => {
@@ -329,7 +316,7 @@
     });
   });
 
-  describe('#mDeleteProfile', () => {
+  describe('#mDeleteProfiles', () => {
     it('should call forward to mDelete', () => {
       SecurityController.__with__({
         mDelete: sinon.spy()
