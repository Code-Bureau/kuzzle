var
  should = require('should'),
  params = require('rc')('kuzzle'),
  Kuzzle = require.main.require('lib/api/Kuzzle'),
  RequestObject = require.main.require('lib/api/core/models/requestObject'),
  ResponseObject = require.main.require('lib/api/core/models/responseObject');

describe('Test: admin controller', function () {
  var
    kuzzle,
    requestObject = new RequestObject({ controller: 'admin' }, { index: '%test', collection: 'unit-test-adminController' }, 'unit-test');

  before(function (done) {
    kuzzle = new Kuzzle();
    kuzzle.start(params, {dummy: true})
      .then(function () {
        kuzzle.repositories.role.validateAndSaveRole = role => {
          return Promise.resolve({
            _index: '%kuzzle',
            _type: 'roles',
            _id: role._id,
            created: true
          });
        };

        done();
      });
  });

  it('should activate a hook on a delete collection call', function (done) {
    this.timeout(50);

    kuzzle.once('data:deleteCollection', function (obj) {
      try {
        should(obj).be.exactly(requestObject);
        done();
      }
      catch (e) {
        done(e);
      }
    });

    kuzzle.funnel.admin.deleteCollection(requestObject)
      .catch(function (error) {
        done(error);
      });
  });

  it('should activate a hook on a put mapping call', function (done) {
    this.timeout(50);

    kuzzle.once('data:putMapping', function (obj) {
      try {
        should(obj).be.exactly(requestObject);
        done();
      }
      catch (e) {
        done(e);
      }
    });

    kuzzle.funnel.admin.putMapping(requestObject)
      .catch(function (error) {
        done(error);
      });
  });

  it('should return a mapping when requested', function () {
    var r = kuzzle.funnel.admin.getMapping(requestObject);
    return should(r).be.rejected();
  });

  it('should activate a hook on a get mapping call', function (done) {
    this.timeout(50);

    kuzzle.once('data:getMapping', function (obj) {
      try {
        should(obj).be.exactly(requestObject);
        done();
      }
      catch (e) {
        done(e);
      }
    });

    kuzzle.funnel.admin.getMapping(requestObject);
  });

  it('should trigger a hook on a getStats call', function (done) {
    this.timeout(50);

    kuzzle.once('data:getStats', function (obj) {
      try {
        should(obj).be.exactly(requestObject);
        done();
      }
      catch (e) {
        done(e);
      }
    });

    kuzzle.funnel.admin.getStats(requestObject);
  });

  it('should trigger a hook on a getLastStats call', function (done) {
    this.timeout(50);

    kuzzle.once('data:getLastStats', function (obj) {
      try {
        should(obj).be.exactly(requestObject);
        done();
      }
      catch (e) {
        done(e);
      }
    });

    kuzzle.funnel.admin.getLastStats(requestObject);
  });

  it('should trigger a hook on a getAllStats call', function (done) {
    this.timeout(50);

    kuzzle.once('data:getAllStats', function (obj) {
      try {
        should(obj).be.exactly(requestObject);
        done();
      }
      catch (e) {
        done(e);
      }
    });

    kuzzle.funnel.admin.getAllStats(requestObject);
  });

  it('should trigger a hook on a truncateCollection call', function (done) {
    this.timeout(50);

    kuzzle.once('data:truncateCollection', obj => {
      try {
        should(obj).be.exactly(requestObject);
        done();
      }
      catch (e) {
        done(e);
      }
    });

    kuzzle.funnel.admin.truncateCollection(requestObject);
  });

<<<<<<< HEAD
=======
  it('should resolve to a responseObject on a putRole call', done => {
    kuzzle.funnel.admin.putRole(new RequestObject({
      body: { _id: 'test', indexes: {} }
    }))
      .then(result => {
        should(result).be.an.instanceOf(ResponseObject);
        should(result.data.body._id).be.exactly('test');
        done();
      })
      .catch(error => {
        done(error);
      });
  });

>>>>>>> 299e016b
  it('should trigger a hook on a deleteIndexes call', function (done) {
    this.timeout(50);

    kuzzle.once('data:deleteIndexes', function (obj) {
      try {
        should(obj).be.exactly(requestObject);
        done();
      }
      catch (e) {
        done(e);
      }
    });

    kuzzle.funnel.admin.deleteIndexes(requestObject);
  });

  it('should trigger a hook on a createIndex call', function (done) {
    this.timeout(50);

    kuzzle.once('data:createIndex', function (obj) {
      try {
        should(obj).be.exactly(requestObject);
        done();
      }
      catch (e) {
        done(e);
      }
    });

    kuzzle.funnel.admin.createIndex(requestObject);
  });

  it('should trigger a hook on a deleteIndex call', function (done) {
    this.timeout(50);

    kuzzle.once('data:deleteIndex', function (obj) {
      try {
        should(obj).be.exactly(requestObject);
        done();
      }
      catch (e) {
        done(e);
      }
    });

    kuzzle.funnel.admin.deleteIndex(requestObject);
  });

  describe('#removeRooms', function () {
    it('should trigger a plugin hook', function (done) {
      this.timeout(50);

      kuzzle.once('subscription:removeRooms', obj => {
        try {
          should(obj).be.exactly(requestObject);
          done();
        }
        catch (e) {
          done(e);
        }
      });

      kuzzle.funnel.admin.removeRooms(requestObject);
    });

    it('should resolve to a promise', function () {
      return should(kuzzle.funnel.admin.removeRooms(requestObject)).be.rejected();
    });
  });
});<|MERGE_RESOLUTION|>--- conflicted
+++ resolved
@@ -150,8 +150,6 @@
     kuzzle.funnel.admin.truncateCollection(requestObject);
   });
 
-<<<<<<< HEAD
-=======
   it('should resolve to a responseObject on a putRole call', done => {
     kuzzle.funnel.admin.putRole(new RequestObject({
       body: { _id: 'test', indexes: {} }
@@ -166,7 +164,6 @@
       });
   });
 
->>>>>>> 299e016b
   it('should trigger a hook on a deleteIndexes call', function (done) {
     this.timeout(50);
 
