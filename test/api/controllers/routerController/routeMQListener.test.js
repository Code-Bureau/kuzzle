--- conflicted
+++ resolved
@@ -25,10 +25,7 @@
 
   before(function (done) {
     var
-<<<<<<< HEAD
-=======
       error,
->>>>>>> d0c2dd55
       mockupFunnel = function (requestObject, context, callback) {
         forwardedObject = new ResponseObject(requestObject, {});
 
@@ -41,12 +38,8 @@
           }
         }
         else {
-<<<<<<< HEAD
-          callback(new Error('rejected'));
-=======
           error = new Error('rejected');
           callback(error, new ResponseObject(requestObject, error));
->>>>>>> d0c2dd55
         }
       },
       mockupSendMessage = replyChannel => {
