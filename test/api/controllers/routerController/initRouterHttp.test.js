/*
 * This file tests the initRouterHttp function, which creates HTTP routes
 * for the Kuzzle REST API.
 */

var
  should = require('should'),
  winston = require('winston'),
  http = require('http'),
  q = require('q'),
  params = require('rc')('kuzzle'),
  Kuzzle = require.main.require('lib/api/Kuzzle'),
  rewire = require('rewire'),
  RouterController = rewire('../../../../lib/api/controllers/routerController'),
  RequestObject = require.main.require('lib/api/core/models/requestObject');

require('should-promised');

/*
 * This function helps keeping tests simple and clear while ensuring that
 * responses are well-formed.
 */
function parseHttpResponse(response) {
  var
    deferred = q.defer(),
    data = '';

  response.on('data', function (chunk) {
    data += chunk;
  });

  response.on('end', function () {
    var result;

    try {
      result = JSON.parse(data);
    }
    catch (e) {
      deferred.reject(e);
    }

    deferred.resolve(result);
  });

  return deferred.promise;
}


describe('Test: routerController.initRouterHttp', function () {
  var
    kuzzle,
    server,
    router,
    options = {
      hostname: 'localhost',
      port: 6666
    };

  /*
   * In order to test the presence of these routes, we need first to create a
   * listening server, and then use the initRouterHttp function to create these.
   *
   * We rewire the 'executeFromRest' function into a mockup that will answer
   * with the params passed to it by initRouterHttp, so we can also test if
   * the answer is correctly constructed.
   */
  before(function (done) {
    kuzzle = new Kuzzle();
    kuzzle.log = new (winston.Logger)({transports: [new (winston.transports.Console)({level: 'silent'})]});

    var mockResponse = function (params, request, response) {
      if (!params.action) {
        params.action = request.params.action;
      }

      response.writeHead(200, {'Content-Type': 'application/json'});
      response.end(JSON.stringify(params));
    };

    kuzzle.start(params, {dummy: true})
      .then(function () {
        RouterController.__set__('executeFromRest', mockResponse);

        router = new RouterController(kuzzle);
        router.initRouterHttp();

        server = http.createServer(function (request, response) {
          router.routeHttp(request, response);
        });

        server.listen(options.port);

        done();
      });
  });

  after(function () {
    server.close();
  });

  it('should reply with a Hello World on a simple GET query', function (done) {
    http.get('http://' + options.hostname + ':' + options.port + '/api', function (response) {
      parseHttpResponse(response)
        .then(function (result) {
          should(result.error).be.null();
          should(result.result).be.exactly('Hello from Kuzzle :)');
          done();
        })
        .catch(function (error) {
          done(error);
        });
    });
  });

  it('should create a route for document creation', function (done) {
    var request;

    options.method = 'POST';
    options.path= '/api/collection';

    request = http.request(options, function (response) {
      parseHttpResponse(response)
        .then(function (result) {
          should(response.statusCode).be.exactly(200);
          should(result.controller).be.exactly('write');
          should(result.action).be.exactly('create');
          done();
        })
        .catch(function (error) {
          done(error);
        });
    });

    request.write('foobar');
    request.end();
  });

  it('should create a route for document retrieving', function (done) {
    http.get('http://' + options.hostname + ':' + options.port + '/api/collection/documentID', function (response) {
      parseHttpResponse(response)
        .then(function (result) {
          should(response.statusCode).be.exactly(200);
          should(result.controller).be.exactly('read');
          should(result.action).be.exactly('get');
          done();
        })
        .catch(function (error) {
          done(error);
        });
    });
  });

  it('should create a route for document searches', function (done) {
    var request;

    options.method = 'POST';
    options.path= '/api/collection/_search';

    request = http.request(options, function (response) {
      parseHttpResponse(response)
        .then(function (result) {
          should(response.statusCode).be.exactly(200);
          should(result.controller).be.exactly('read');
          should(result.action).be.exactly('search');
          done();
        })
        .catch(function (error) {
          done(error);
        });
    });

    request.write('foobar');
    request.end();
  });

  it('should create a route for createOrUpdate actions', function (done) {
    var request;

    options.method = 'PUT';
    options.path= '/api/collection/documentID';

    request = http.request(options, function (response) {
      parseHttpResponse(response)
        .then(function (result) {
          should(response.statusCode).be.exactly(200);
          should(result.controller).be.exactly('write');
          should(result.action).be.exactly('createOrUpdate');
          done();
        })
        .catch(function (error) {
          done(error);
        });
    });

    request.write('foobar');
    request.end();
  });

  it('should create a route for document updates', function (done) {
    var request;

    options.method = 'PUT';
    options.path= '/api/collection/documentID/_update';

    request = http.request(options, function (response) {
      parseHttpResponse(response)
        .then(function (result) {
          should(response.statusCode).be.exactly(200);
          should(result.controller).be.exactly('write');
          should(result.action).be.exactly('update');
          done();
        })
        .catch(function (error) {
          done(error);
        });
    });

    request.write('foobar');
    request.end();
  });

  it('should create a route for document counting', function (done) {
    var request;

    options.method = 'POST';
    options.path= '/api/collection/_count';

    request = http.request(options, function (response) {
      parseHttpResponse(response)
        .then(function (result) {
          should(response.statusCode).be.exactly(200);
          should(result.controller).be.exactly('read');
          should(result.action).be.exactly('count');
          done();
        })
        .catch(function (error) {
          done(error);
        });
    });

    request.write('foobar');
    request.end();
  });

  it('should create a route for document deletion, using a document ID', function (done) {
    var request;

    options.method = 'DELETE';
    options.path= '/api/collection/documentID';

    request = http.request(options, function (response) {
      parseHttpResponse(response)
        .then(function (result) {
          should(response.statusCode).be.exactly(200);
          should(result.controller).be.exactly('write');
          should(result.action).be.exactly('delete');
          done();
        })
        .catch(function (error) {
          done(error);
        });
    });

    request.write('foobar');
    request.end();
  });

  it('should create a route for document deletion, using a query', function (done) {
    var request;

    options.method = 'DELETE';
    options.path= '/api/collection/_query';

    request = http.request(options, function (response) {
      parseHttpResponse(response)
        .then(function (result) {
          should(response.statusCode).be.exactly(200);
          should(result.controller).be.exactly('write');
          should(result.action).be.exactly('deleteByQuery');
          done();
        })
        .catch(function (error) {
          done(error);
        });
    });

    request.write('foobar');
    request.end();
  });

  it('should create a route for collection deletion', function (done) {
    var request;

    options.method = 'DELETE';
    options.path= '/api/collection';

    request = http.request(options, function (response) {
      parseHttpResponse(response)
        .then(function (result) {
          should(response.statusCode).be.exactly(200);
          should(result.controller).be.exactly('admin');
          should(result.action).be.exactly('deleteCollection');
          done();
        })
        .catch(function (error) {
          done(error);
        });
    });

    request.write('foobar');
    request.end();
  });

  it('should create a route for collection mapping creation', function (done) {
    var request;

    options.method = 'PUT';
    options.path= '/api/collection/_mapping';

    request = http.request(options, function (response) {
      parseHttpResponse(response)
        .then(function (result) {
          should(response.statusCode).be.exactly(200);
          should(result.controller).be.exactly('admin');
          should(result.action).be.exactly('putMapping');
          done();
        })
        .catch(function (error) {
          done(error);
        });
    });

    request.write('foobar');
    request.end();
  });

  it('should create a route for collection mapping retrieval', function (done) {
    var request;

    options.method = 'GET';
    options.path= '/api/collection/_mapping';

    request = http.request(options, function (response) {
      parseHttpResponse(response)
        .then(function (result) {
          should(response.statusCode).be.exactly(200);
          should(result.controller).be.exactly('admin');
          should(result.action).be.exactly('getMapping');
          done();
        })
        .catch(function (error) {
          done(error);
        });
    });

    request.write('foobar');
    request.end();
  });

  it('should create a route for bulk imports on a specific collection', function (done) {
    var request;

    options.method = 'POST';
    options.path= '/api/collection/_bulk';

    request = http.request(options, function (response) {
      parseHttpResponse(response)
        .then(function (result) {
          should(response.statusCode).be.exactly(200);
          should(result.controller).be.exactly('bulk');
          should(result.action).be.exactly('import');
          done();
        })
        .catch(function (error) {
          done(error);
        });
    });

    request.write('foobar');
    request.end();
  });

  it('should create a route for global bulk imports', function (done) {
    var request;

    options.method = 'POST';
    options.path= '/api/_bulk';

    request = http.request(options, function (response) {
      parseHttpResponse(response)
        .then(function (result) {
          should(response.statusCode).be.exactly(200);
          should(result.controller).be.exactly('bulk');
          should(result.action).be.exactly('import');
          done();
        })
        .catch(function (error) {
          done(error);
        });
    });

    request.write('foobar');
    request.end();
  });

  it('should create a route for document deletion using PUT', function (done) {
    var request;

    options.method = 'PUT';
    options.path= '/api/collection/documentID/_delete';

    request = http.request(options, function (response) {
      parseHttpResponse(response)
        .then(function (result) {
          should(response.statusCode).be.exactly(200);
          should(result.controller).be.exactly('write');
          should(result.action).be.exactly('delete');
          done();
        })
        .catch(function (error) {
          done(error);
        });
    });

    request.write('foobar');
    request.end();
  });

  it('should create a route for document creation using alternative path', function (done) {
    var request;

    options.method = 'PUT';
    options.path= '/api/collection/documentID/_create';

    request = http.request(options, function (response) {
      parseHttpResponse(response)
        .then(function (result) {
          should(response.statusCode).be.exactly(200);
          should(result.controller).be.exactly('write');
          should(result.action).be.exactly('create');
          done();
        })
        .catch(function (error) {
          done(error);
        });
    });

    request.write('foobar');
    request.end();
  });

  it('should create a route for createOrUpdate actions using alternative path', function (done) {
    var request;

    options.method = 'PUT';
    options.path= '/api/collection/documentID/_createOrUpdate';

    request = http.request(options, function (response) {
      parseHttpResponse(response)
        .then(function (result) {
          should(response.statusCode).be.exactly(200);
          should(result.controller).be.exactly('write');
          should(result.action).be.exactly('createOrUpdate');
          done();
        })
        .catch(function (error) {
          done(error);
        });
    });

    request.write('foobar');
    request.end();
  });

  it('should not create a route for code coverage by default', function (done) {
    server.close();

    delete process.env.FEATURE_COVERAGE;

    router.initRouterHttp();

    server = http.createServer(function (request, response) {
      router.routeHttp(request, response);
    });

    server.listen(options.port);

    http.get('http://' + options.hostname + ':' + options.port + '/coverage', function (response) {
      should(response.statusCode).be.exactly(404);
      done();
    });
  });

  it('should create a route for code coverage when Kuzzle is started with FEATURE_COVERAGE=1', function (done) {
    server.close();

    process.env.FEATURE_COVERAGE = 1;

    router.initRouterHttp();

    server = http.createServer(function (request, response) {
      router.routeHttp(request, response);
    });

    server.listen(options.port);

    http.get('http://' + options.hostname + ':' + options.port + '/coverage', function (response) {
      should(response.statusCode).be.exactly(200);
      done();
    });
  });

<<<<<<< HEAD
  it('should create a route for the getStats command', function (done) {
    var request;

    options.method = 'GET';
    options.path= '/api/_getStats';

    request = http.request(options, function (response) {
      parseHttpResponse(response)
        .then(function (result) {
          should(response.statusCode).be.exactly(200);
          should(result.controller).be.exactly('admin');
          should(result.action).be.exactly('getStats');
          done();
        })
        .catch(function (error) {
          done(error);
        });
    });

    request.write('foobar');
    request.end();
  });


  it('should create a route for the getAllStats command', function (done) {
    var request;

    options.method = 'GET';
    options.path= '/api/_getAllStats';

    request = http.request(options, function (response) {
      parseHttpResponse(response)
        .then(function (result) {
          should(response.statusCode).be.exactly(200);
          should(result.controller).be.exactly('admin');
          should(result.action).be.exactly('getAllStats');
          done();
        })
        .catch(function (error) {
          done(error);
        });
    });

    request.write('foobar');
    request.end();
=======
  it('should create a route for the listCollection command', function (done) {
    http.get('http://' + options.hostname + ':' + options.port + '/api/_listCollections', function (response) {
      parseHttpResponse(response)
        .then(result => {
          should(response.statusCode).be.exactly(200);
          should(result.controller).be.exactly('read');
          should(result.action).be.exactly('listCollections');
          done();
        })
        .catch(error => done(error));
    });
>>>>>>> 1e4e67fc
  });
});<|MERGE_RESOLUTION|>--- conflicted
+++ resolved
@@ -510,7 +510,6 @@
     });
   });
 
-<<<<<<< HEAD
   it('should create a route for the getStats command', function (done) {
     var request;
 
@@ -556,7 +555,8 @@
 
     request.write('foobar');
     request.end();
-=======
+  });
+
   it('should create a route for the listCollection command', function (done) {
     http.get('http://' + options.hostname + ':' + options.port + '/api/_listCollections', function (response) {
       parseHttpResponse(response)
@@ -568,6 +568,5 @@
         })
         .catch(error => done(error));
     });
->>>>>>> 1e4e67fc
   });
 });