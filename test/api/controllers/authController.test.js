const
  sinon = require('sinon'),
  should = require('should'),
  jwt = require('jsonwebtoken'),
  Bluebird = require('bluebird'),
  AuthController = require('../../../lib/api/controllers/authController'),
  KuzzleMock = require('../../mocks/kuzzle.mock'),
  Token = require('../../../lib/api/core/models/security/token'),
  User = require('../../../lib/api/core/models/security/user'),
  {
    Request,
    errors: {
      UnauthorizedError,
      BadRequestError,
      InternalError: KuzzleInternalError,
      PluginImplementationError
    }
  } = require('kuzzle-common-objects'),
  { NativeController } = require('../../../lib/api/controllers/baseController');

describe('Test the auth controller', () => {
  let
    request,
    kuzzle,
    user,
    authController;

  beforeEach(() => {
    kuzzle = new KuzzleMock();
    kuzzle.config.security.jwt.secret = 'test-secret';

    user = new User();
    kuzzle.passport.authenticate.returns(Bluebird.resolve(user));
    kuzzle.pluginsManager.strategies.mockup = {};
    request = new Request({
      controller: 'auth',
      action: 'login',
      strategy: 'mockup',
      body: {
        username: 'jdoe'
      },
      foo: 'bar'
    });

    authController = new AuthController(kuzzle);

    return authController.init();
  });

  describe('#constructor', () => {
    it('should inherit the base constructor', () => {
      should(authController).instanceOf(NativeController);
    });
  });

  describe('#constructor', () => {
    it('should inherit the base constructor', () => {
      should(authController).instanceOf(NativeController);
    });
  });

  describe('#login', () => {
    it('should resolve to a valid jwt token if authentication succeed', () => {
      const token = new Token({
        _id: 'foobar#bar',
        jwt: 'bar',
        userId: 'foobar',
        expiresAt: 4567,
        ttl: 1234
      });

      kuzzle.repositories.token.generateToken.resolves(token);
      kuzzle.tokenManager.getConnectedUserToken.resolves(null);

      return authController.login(request)
        .then(response => {
          should(kuzzle.pipe).calledWith('auth:strategyAuthenticated', {strategy: 'mockup', content: user});
          should(response).match({
            _id: 'foobar',
            jwt: 'bar',
            expiresAt: 4567,
            ttl: 1234
          });
          should(kuzzle.repositories.token.generateToken)
            .be.calledWith(user, request.context.connection.id, {});
        });
    });

    it('should refresh the token if it already exists', async () => {
      const
        existingToken = new Token({
          _id: 'foobar#foo',
          jwt: 'foo',
          userId: 'foobar',
          expiresAt: 4567,
          ttl: 1234
        }),
        token = new Token({
          _id: 'foobar#bar',
          jwt: 'bar',
          userId: 'foobar',
          expiresAt: 4567,
          ttl: 1234
        });

      kuzzle.repositories.token.generateToken.resolves(token);
      kuzzle.tokenManager.getConnectedUserToken.returns(existingToken);

      await authController.login(request);

      should(kuzzle.tokenManager.getConnectedUserToken).be.called();
      should(kuzzle.tokenManager.refresh).be.calledWith(existingToken, token);
    });

    it('should modify the result according to auth:strategyAuthenticated pipe events', () => {
      kuzzle.pipe
        .withArgs('auth:strategyAuthenticated')
        .returns({strategy: 'foobar', content: {foo: 'bar'}});

      return authController.login(request)
        .then(response => {
          should(kuzzle.pipe).calledWith(
            'auth:strategyAuthenticated',
            {strategy: 'mockup', content: user});
          should(response).match({foo: 'bar'});
          should(kuzzle.repositories.token.generateToken).not.be.called();
        });
    });

    it('should handle strategy\'s headers and status code in case of multi-step authentication strategy', () => {
      const redir = {headers: {Location: 'http://github.com'}, statusCode: 302};

      kuzzle.passport.authenticate.resolves(redir);

      return authController.login(request)
        .then(response => {
          should(kuzzle.pipe).not.be.called();
          should(response.headers.Location).be.equal('http://github.com');
          should(response.statusCode).be.equal(302);
          should(request.status).be.equal(302);
          should(request.response).match({status: 302, result: response, headers: {Location: 'http://github.com'}});
          should(kuzzle.repositories.token.generateToken).not.be.called();
        });
    });

    it('should call passport.authenticate with input body and query string', () => {
      return authController.login(request)
        .then(() => {
          should(kuzzle.passport.authenticate)
            .be.calledOnce()
            .be.calledWithMatch({
              body: { username: 'jdoe' },
              query: { foo: 'bar' }
            });
        });
    });

    it('should throw if no strategy is specified', () => {
      delete request.input.args.strategy;

      return should(() => {authController.login(request);})
        .throw(BadRequestError, {
<<<<<<< HEAD
          errorName: 'api.assert.missing_argument',
=======
          id: 'api.assert.missing_argument',
>>>>>>> 5fba725c
          message: 'Missing argument "strategy".'
        });
    });

    it('should be able to set authentication expiration', () => {
      const token = new Token({
        _id: 'foobar#bar',
        jwt: 'bar',
        userId: 'foobar',
        expiresAt: 4567,
        ttl: 1234
      });

      kuzzle.repositories.token.generateToken.resolves(token);

      request.input.args.expiresIn = '1s';

      return authController.login(request)
        .then(response => {
          should(response).match({
            _id: 'foobar',
            jwt: 'bar',
            expiresAt: 4567,
            ttl: 1234
          });
          should(kuzzle.repositories.token.generateToken)
            .be.calledWith(user, request.context.connection.id, {expiresIn: '1s'});
        });
    });

    it('should reject if authentication fails', () => {
      kuzzle.passport.authenticate.rejects(new Error('error'));

      return should(authController.login(request)).be.rejected();
    });

    it('should reject in case of unknown strategy', () => {
      request.input.args.strategy = 'foobar';

      should(() => authController.login(request)).throw(BadRequestError, {
<<<<<<< HEAD
        errorName: 'security.credentials.unknown_strategy'
=======
        id: 'security.credentials.unknown_strategy'
>>>>>>> 5fba725c
      });
    });
  });

  describe('#logout', () => {
    beforeEach(() => {
      const
        signedToken = jwt.sign({_id: 'admin'}, kuzzle.config.security.jwt.secret, {algorithm: kuzzle.config.security.jwt.algorithm}),
        t = new Token({
          _id: 'foo#' + signedToken,
          userId: 'foo',
          jwt: signedToken
        });

      request = new Request({
        controller: 'auth',
        action: 'logout',
        jwt: signedToken
      }, {
        connectionId: 'papagaya',
        token: t,
        user: { _id: 'foo' }
      });
    });

    it('should expire token', () => {
      return authController.logout(request)
        .then(response => {
          should(kuzzle.repositories.token.expire).calledWith(request.context.token);
          should(response.responseObject).be.instanceof(Object);
        });
    });

    it('should expire all tokens at once', () => {
      request.input.args.global = true;
      return authController.logout(request)
        .then(() => {
          should(kuzzle.repositories.token.deleteByUserId).calledWith('foo');
        });
    });

    it('should emit an error if the token cannot be expired', () => {
      const error = new Error('Mocked error');
      kuzzle.repositories.token.expire.rejects(error);

      return should(authController.logout(request)).be.rejectedWith(error);
    });

    it('should throw if invoked by an anonymous user', () => {
      request.context.user._id = '-1';

      should(() => authController.logout(request)).throw(
        UnauthorizedError,
<<<<<<< HEAD
        {errorName: 'security.rights.unauthorized'});
=======
        {id: 'security.rights.unauthorized'});
>>>>>>> 5fba725c
    });
  });

  describe('#getCurrentUser', () => {
    it('should return the user given in the context', () => {
      const req = new Request({body: {}}, {token: {userId: 'admin'}, user: {_id: 'admin'}});

      return authController.getCurrentUser(req)
        .then(response => {
          should(response).match(req.context.user);
        });
    });

    it('should a PluginImplementationError if a plugin throws a non-KuzzleError error', () => {
      const req = new Request({body: {}}, {token: {userId: 'admin'}, user: {_id: 'admin'}});

      kuzzle.pluginsManager.listStrategies.returns(['foo']);
      kuzzle.pluginsManager.getStrategyMethod.returns(() => Bluebird.reject(new Error('bar')));

      return should(authController.getCurrentUser(req)).be.rejectedWith(PluginImplementationError);
    });
  });

  describe('#checkToken', () => {
    let testToken;

    beforeEach(() => {
      request = new Request({action: 'checkToken', controller: 'auth', body: {token: 'foobar'}}, {});
      testToken = new Token({expiresAt: 42});
    });

    it('should throw an error if no token is provided', () => {
      return should(() => {
        authController.checkToken(new Request({body: {}}));
      }).throw(BadRequestError, {
<<<<<<< HEAD
        errorName: 'api.assert.missing_argument',
=======
        id: 'api.assert.missing_argument',
>>>>>>> 5fba725c
        message: 'Missing argument "body.token".'
      });
    });

    it('should return a valid response if the token is valid', () => {
      kuzzle.repositories.token.verifyToken.returns(Bluebird.resolve(testToken));

      return authController.checkToken(request)
        .then(response => {
          should(response).be.instanceof(Object);
          should(response.valid).be.true();
          should(response.state).be.undefined();
          should(response.expiresAt).be.eql(testToken.expiresAt);
          should(kuzzle.repositories.token.verifyToken).calledWith(request.input.body.token);
        });
    });

    it('should return a valid response if the token is not valid', () => {
      kuzzle.repositories.token.verifyToken.rejects(new UnauthorizedError('foobar'));

      return authController.checkToken(request)
        .then(response => {
          should(response).be.instanceof(Object);
          should(response.valid).be.false();
          should(response.state).be.eql('foobar');
          should(response.expiresAt).be.undefined();
          should(kuzzle.repositories.token.verifyToken).calledWith(request.input.body.token);
        });
    });

    it('should return a rejected promise if an error occurs', () => {
      const error = new KuzzleInternalError('Foobar');
      kuzzle.repositories.token.verifyToken.rejects(error);

      return should(authController.checkToken(request)).be.rejectedWith(error);
    });
  });

  describe('#refreshToken', () => {
    it('should throw if the user is not authenticated', () => {
      return should(() => authController.refreshToken(new Request(
        {},
        {token: {userId: 'anonymous', _id: '-1'}, user: {_id: '-1'}}
      )))
        .throw(
          UnauthorizedError,
<<<<<<< HEAD
          {errorName: 'security.rights.unauthorized'});
=======
          {id: 'security.rights.unauthorized'});
>>>>>>> 5fba725c
    });

    it('should throw if the token has already been refreshed', () => {
      return should(() => authController.refreshToken(new Request(
        {},
        {
          token: {userId: 'foo', _id: 'bar', refreshed: true},
          user: {_id: 'bar'}
        }
      )))
<<<<<<< HEAD
        .throw(UnauthorizedError, {errorName: 'security.token.invalid' });
=======
        .throw(UnauthorizedError, {id: 'security.token.invalid' });
>>>>>>> 5fba725c
    });

    it('should provide a new jwt and expire the current one after the grace period', () => {
      const newToken = {
        _id: '_id',
        jwt: 'new-token',
        userId: 'userId',
        ttl: 'ttl',
        expiresAt: 42
      };

      kuzzle.repositories.token.generateToken.resolves(newToken);

      const req = new Request(
        { expiresIn: '42h' },
        {
          token: {
            userId: 'user',
            _id: '_id',
            jwt: 'jwt',
            refreshed: false
          },
          user: {
            _id: 'user'
          }
        }
      );

      return authController.refreshToken(req)
        .then(response => {
          should(response).eql({
            _id: 'userId',
            jwt: 'new-token',
            expiresAt: 42,
            ttl: 'ttl'
          });

          should(req.context.token.refreshed).be.true();

          should(kuzzle.repositories.token.persistToCache)
            .be.calledWith(
              req.context.token,
              {ttl: kuzzle.config.security.jwt.gracePeriod / 1000});

          should(kuzzle.repositories.token.generateToken)
            .be.calledWith(
              { _id: 'user' },
              req.context.connection.id,
              { expiresIn: '42h' }
            );

          should(kuzzle.tokenManager.refresh)
            .calledWith(req.context.token, newToken);
        });
    });

  });

  describe('#updateSelf', () => {
    const opts = {database: {method: 'update'}};

    it('should return a valid response', () => {
      return authController.updateSelf(new Request(
        {body: {foo: 'bar'}},
        {token: {userId: 'admin', _id: 'admin'}, user: {_id: 'admin'}}
      ))
        .then(response => {
          should(response).be.instanceof(Object);
          should(kuzzle.repositories.user.persist).calledWith({_id: 'admin', foo: 'bar'}, opts);
        });
    });

    it('should throw an error if profile is specified', () => {
      should(() => {
        authController.updateSelf(new Request(
          {body: {foo: 'bar', profileIds: ['test']}},
          {token: {userId: 'admin', _id: 'admin'}, user: {_id: 'admin'}}
        ));
      }).throw(BadRequestError, {
<<<<<<< HEAD
        errorName: 'api.assert.forbidden_argument',
=======
        id: 'api.assert.forbidden_argument',
>>>>>>> 5fba725c
        message: 'The argument "body.profileIds" is not allowed by this API action.'});
    });

    it('should throw an error if _id is specified in the body', () => {
      should(() => {
        authController.updateSelf(new Request(
          {body: {foo: 'bar', _id: 'test'}},
          {token: {userId: 'admin', _id: 'admin'}, user: {_id: 'admin'}}
        ));
      }).throw(BadRequestError, {
<<<<<<< HEAD
        errorName: 'api.assert.forbidden_argument',
=======
        id: 'api.assert.forbidden_argument',
>>>>>>> 5fba725c
        message: 'The argument "body._id" is not allowed by this API action.'
      });
    });

    it('should throw an error if current user is anonymous', () => {
      const r = new Request(
        { body: {foo: 'bar'} },
        { token: {userId: '-1'}, user: {_id: '-1'} });

      should(() => authController.updateSelf(r)).throw(
        UnauthorizedError,
<<<<<<< HEAD
        {errorName: 'security.rights.unauthorized'});
=======
        {id: 'security.rights.unauthorized'});
>>>>>>> 5fba725c
    });
  });

  describe('#getMyRights', () => {
    const req = new Request({body: {}}, {token: {userId: 'test'}, user: {
      _id: 'test',
      getRights: () => {
        return Bluebird.resolve({
          rights1: {controller: 'read', action: 'get', index: 'foo', collection: 'bar', value: 'allowed'},
          rights2: {controller: 'write', action: 'delete', index: '*', collection: '*', value: 'conditional'}
        });
      }
    }});

    it('should be able to get current user\'s rights', () => {
      return authController.getMyRights(req)
        .then(response => {
          should(response).be.instanceof(Object);
          should(response.hits).be.an.Array();
          should(response.hits).length(2);

          let filteredItem = response.hits.filter(item => {
            return item.controller === 'read' &&
              item.action === 'get' &&
              item.index === 'foo' &&
              item.collection === 'bar';
          });
          should(filteredItem).length(1);
          should(filteredItem[0].value).be.equal('allowed');

          filteredItem = response.hits.filter(item => {
            return item.controller === 'write' &&
              item.action === 'delete' &&
              item.index === '*' &&
              item.collection === '*';
          });
          should(filteredItem).length(1);
          should(filteredItem[0].value).be.equal('conditional');
        });
    });
  });

  describe('#getAuthenticationStrategies', () => {
    it('should return a valid response', () => {
      should(kuzzle.pluginsManager.listStrategies).be.a.Function();

      return authController.getStrategies()
        .then(result => {
          should(kuzzle.pluginsManager.listStrategies).calledOnce();
          should(result).be.instanceof(Array).of.length(0);
        });
    });
  });

  describe('Credentials', () => {
    describe('#createMyCredentials', () => {
      it('should call the plugin create method', () => {
        const methodStub = sinon.stub().returns(Promise.resolve({foo: 'bar'}));
        request = new Request({
          controller: 'security',
          action: 'createCredentials',
          strategy: 'someStrategy',
          body: {
            some: 'credentials'
          }
        }, {
          user: {
            _id: 'someUserId'
          }
        });
        kuzzle.pluginsManager.listStrategies.returns(['someStrategy']);
        kuzzle.pluginsManager.getStrategyMethod.returns(methodStub);

        return authController.createMyCredentials(request)
          .then(result => {
            should(result).be.deepEqual({foo: 'bar'});
            should(kuzzle.pluginsManager.getStrategyMethod).be.calledTwice();
            should(kuzzle.pluginsManager.getStrategyMethod.firstCall.args[0]).be.eql('someStrategy');
            should(kuzzle.pluginsManager.getStrategyMethod.firstCall.args[1]).be.eql('create');
            should(kuzzle.pluginsManager.getStrategyMethod.secondCall.args[0]).be.eql('someStrategy');
            should(kuzzle.pluginsManager.getStrategyMethod.secondCall.args[1]).be.eql('validate');
            should(methodStub).be.calledTwice();
            should(methodStub.firstCall.args[0]).be.eql(request);
            should(methodStub.firstCall.args[1]).be.deepEqual({some: 'credentials'});
            should(methodStub.firstCall.args[2]).be.eql('someUserId');
            should(methodStub.firstCall.args[3]).be.eql('someStrategy');
            should(methodStub.secondCall.args[0]).be.eql(request);
            should(methodStub.secondCall.args[1]).be.deepEqual({some: 'credentials'});
            should(methodStub.secondCall.args[2]).be.eql('someUserId');
            should(methodStub.secondCall.args[3]).be.eql('someStrategy');
          });
      });

      it('should throw a PluginImplementationError if a non-KuzzleError is received', () => {
        request = new Request({
          controller: 'security',
          action: 'createCredentials',
          strategy: 'someStrategy',
          body: {
            some: 'credentials'
          }
        }, {
          user: {
            _id: 'someUserId'
          }
        });

        kuzzle.pluginsManager.listStrategies.returns(['someStrategy']);
        kuzzle.pluginsManager.getStrategyMethod.returns(() => Bluebird.reject(new Error('foo')));

        return should(authController.createMyCredentials(request)).be.rejectedWith(PluginImplementationError);
      });
    });

    describe('#updateMyCredentials', () => {
      it('should call the plugin update method', () => {
        const methodStub = sinon.stub().returns(Promise.resolve({foo: 'bar'}));
        request = new Request({
          controller: 'security',
          action: 'createCredentials',
          strategy: 'someStrategy',
          body: {
            some: 'credentials'
          }
        }, {
          user: {
            _id: 'someUserId'
          }
        });
        kuzzle.pluginsManager.listStrategies.returns(['someStrategy']);
        kuzzle.pluginsManager.getStrategyMethod.returns(methodStub);

        return authController.updateMyCredentials(request)
          .then(result => {
            should(result).be.deepEqual({foo: 'bar'});
            should(kuzzle.pluginsManager.getStrategyMethod).be.calledTwice();
            should(kuzzle.pluginsManager.getStrategyMethod.firstCall.args[0]).be.eql('someStrategy');
            should(kuzzle.pluginsManager.getStrategyMethod.firstCall.args[1]).be.eql('update');
            should(kuzzle.pluginsManager.getStrategyMethod.secondCall.args[0]).be.eql('someStrategy');
            should(kuzzle.pluginsManager.getStrategyMethod.secondCall.args[1]).be.eql('validate');
            should(methodStub).be.calledTwice();
            should(methodStub.firstCall.args[0]).be.eql(request);
            should(methodStub.firstCall.args[1]).be.deepEqual({some: 'credentials'});
            should(methodStub.firstCall.args[2]).be.eql('someUserId');
            should(methodStub.firstCall.args[3]).be.eql('someStrategy');
            should(methodStub.secondCall.args[0]).be.eql(request);
            should(methodStub.secondCall.args[1]).be.deepEqual({some: 'credentials'});
            should(methodStub.secondCall.args[2]).be.eql('someUserId');
            should(methodStub.secondCall.args[3]).be.eql('someStrategy');
          });
      });

      it('should throw a PluginImplementationError if a non-KuzzleError is thrown', () => {
        request = new Request({
          controller: 'security',
          action: 'createCredentials',
          strategy: 'someStrategy',
          body: {
            some: 'credentials'
          }
        }, {
          user: {
            _id: 'someUserId'
          }
        });
        kuzzle.pluginsManager.listStrategies.returns(['someStrategy']);
        kuzzle.pluginsManager.getStrategyMethod.returns(() => Bluebird.reject(new Error('foo')));

        return should(authController.updateMyCredentials(request)).be.rejectedWith(PluginImplementationError);
      });
    });

    describe('#credentialsExist', () => {
      it('should call the plugin exists method', () => {
        const methodStub = sinon.stub().returns(Promise.resolve({foo: 'bar'}));
        request = new Request({
          controller: 'security',
          action: 'hasCredentials',
          strategy: 'someStrategy'
        }, {
          user: {
            _id: 'someUserId'
          }
        });
        kuzzle.pluginsManager.listStrategies = sinon.stub().returns(['someStrategy']);
        kuzzle.pluginsManager.getStrategyMethod = sinon.stub().returns(methodStub);

        return authController.credentialsExist(request)
          .then(result => {
            should(result).be.deepEqual({foo: 'bar'});
            should(kuzzle.pluginsManager.getStrategyMethod).be.calledOnce();
            should(kuzzle.pluginsManager.getStrategyMethod.firstCall.args[0]).be.eql('someStrategy');
            should(kuzzle.pluginsManager.getStrategyMethod.firstCall.args[1]).be.eql('exists');
            should(methodStub).be.calledOnce();
            should(methodStub.firstCall.args[0]).be.eql(request);
            should(methodStub.firstCall.args[1]).be.eql('someUserId');
            should(methodStub.firstCall.args[2]).be.eql('someStrategy');
          });
      });

      it('should throw a PluginImplementationError if a non-KuzzleError is thrown by a plugin', () => {
        request = new Request({
          controller: 'security',
          action: 'hasCredentials',
          strategy: 'someStrategy'
        }, {
          user: {
            _id: 'someUserId'
          }
        });
        kuzzle.pluginsManager.listStrategies.returns(['someStrategy']);
        kuzzle.pluginsManager.getStrategyMethod.returns(() => Bluebird.reject(new Error('foo')));

        return should(authController.credentialsExist(request)).be.rejectedWith(PluginImplementationError);
      });
    });

    describe('#validateMyCredentials', () => {
      it('should call the plugin validate method', () => {
        const methodStub = sinon.stub().returns(Promise.resolve({foo: 'bar'}));
        request = new Request({
          controller: 'security',
          action: 'validateCredentials',
          strategy: 'someStrategy',
          body: {
            some: 'credentials'
          }
        }, {
          user: {
            _id: 'someUserId'
          }
        });
        kuzzle.pluginsManager.listStrategies.returns(['someStrategy']);
        kuzzle.pluginsManager.getStrategyMethod.returns(methodStub);

        return authController.validateMyCredentials(request)
          .then(result => {
            should(result).be.deepEqual({foo: 'bar'});
            should(kuzzle.pluginsManager.getStrategyMethod).be.calledOnce();
            should(kuzzle.pluginsManager.getStrategyMethod.firstCall.args[0]).be.eql('someStrategy');
            should(kuzzle.pluginsManager.getStrategyMethod.firstCall.args[1]).be.eql('validate');
            should(methodStub).be.calledOnce();
            should(methodStub.firstCall.args[0]).be.eql(request);
            should(methodStub.firstCall.args[1]).be.deepEqual({some: 'credentials'});
            should(methodStub.firstCall.args[2]).be.eql('someUserId');
            should(methodStub.firstCall.args[3]).be.eql('someStrategy');
          });
      });

      it('should throw a PluginImplementationError if a non-KuzzleError is thrown by a plugin', () => {
        request = new Request({
          controller: 'security',
          action: 'validateCredentials',
          strategy: 'someStrategy',
          body: {
            some: 'credentials'
          }
        }, {
          user: {
            _id: 'someUserId'
          }
        });

        kuzzle.pluginsManager.listStrategies.returns(['someStrategy']);
        kuzzle.pluginsManager.getStrategyMethod.returns(() => Bluebird.reject(new Error('foo')));

        return should(authController.validateMyCredentials(request)).be.rejectedWith(PluginImplementationError);
      });
    });

    describe('#deleteMyCredentials', () => {
      it('should call the plugin delete method', () => {
        const methodStub = sinon.stub().returns(Promise.resolve({foo: 'bar'}));
        request = new Request({
          controller: 'security',
          action: 'deleteCredentials',
          strategy: 'someStrategy'
        }, {
          user: {
            _id: 'someUserId'
          }
        });
        kuzzle.pluginsManager.listStrategies.returns(['someStrategy']);
        kuzzle.pluginsManager.getStrategyMethod.returns(methodStub);

        return authController.deleteMyCredentials(request)
          .then(result => {
            should(result).be.deepEqual({acknowledged: true});
            should(kuzzle.pluginsManager.getStrategyMethod).be.calledOnce();
            should(kuzzle.pluginsManager.getStrategyMethod.firstCall.args[0]).be.eql('someStrategy');
            should(kuzzle.pluginsManager.getStrategyMethod.firstCall.args[1]).be.eql('delete');
            should(methodStub).be.calledOnce();
            should(methodStub.firstCall.args[0]).be.eql(request);
            should(methodStub.firstCall.args[1]).be.eql('someUserId');
            should(methodStub.firstCall.args[2]).be.eql('someStrategy');
          });
      });

      it('should throw a PluginImplementationError if a non-KuzzleError is thrown by a plugin', () => {
        request = new Request({
          controller: 'security',
          action: 'deleteCredentials',
          strategy: 'someStrategy'
        }, {
          user: {
            _id: 'someUserId'
          }
        });

        kuzzle.pluginsManager.listStrategies.returns(['someStrategy']);
        kuzzle.pluginsManager.getStrategyMethod.returns(() => Bluebird.reject(new Error('foo')));

        return should(authController.deleteMyCredentials(request)).be.rejectedWith(PluginImplementationError);
      });
    });

    describe('#getMyCredentials', () => {
      it('should call the plugin getInfo method if it is provided', () => {
        const methodStub = sinon.stub().returns(Promise.resolve({foo: 'bar'}));
        request = new Request({
          controller: 'security',
          action: 'getCredentials',
          strategy: 'someStrategy'
        }, {
          user: {
            _id: 'someUserId'
          }
        });
        kuzzle.pluginsManager.listStrategies.returns(['someStrategy']);
        kuzzle.pluginsManager.hasStrategyMethod.returns(true);
        kuzzle.pluginsManager.getStrategyMethod.returns(methodStub);

        return authController.getMyCredentials(request)
          .then(result => {
            should(result).be.deepEqual({foo: 'bar'});
            should(kuzzle.pluginsManager.hasStrategyMethod).be.calledOnce();
            should(kuzzle.pluginsManager.hasStrategyMethod.firstCall.args[0]).be.eql('someStrategy');
            should(kuzzle.pluginsManager.hasStrategyMethod.firstCall.args[1]).be.eql('getInfo');
            should(kuzzle.pluginsManager.getStrategyMethod).be.calledOnce();
            should(kuzzle.pluginsManager.getStrategyMethod.firstCall.args[0]).be.eql('someStrategy');
            should(kuzzle.pluginsManager.getStrategyMethod.firstCall.args[1]).be.eql('getInfo');
            should(methodStub).be.calledOnce();
            should(methodStub.firstCall.args[0]).be.eql(request);
            should(methodStub.firstCall.args[1]).be.eql('someUserId');
            should(methodStub.firstCall.args[2]).be.eql('someStrategy');
          });
      });

      it('should resolve to an empty object if getInfo method is not provided', () => {
        const methodStub = sinon.stub().returns(Promise.resolve({foo: 'bar'}));
        request = new Request({
          controller: 'security',
          action: 'getCredentials',
          strategy: 'someStrategy'
        }, {
          user: {
            _id: 'someUserId'
          }
        });
        kuzzle.pluginsManager.listStrategies.returns(['someStrategy']);
        kuzzle.pluginsManager.hasStrategyMethod.returns(false);
        kuzzle.pluginsManager.getStrategyMethod.returns(methodStub);

        return authController.getMyCredentials(request)
          .then(result => {
            should(result).be.deepEqual({});
            should(kuzzle.pluginsManager.hasStrategyMethod).be.calledOnce();
            should(kuzzle.pluginsManager.hasStrategyMethod.firstCall.args[0]).be.eql('someStrategy');
            should(kuzzle.pluginsManager.hasStrategyMethod.firstCall.args[1]).be.eql('getInfo');
            should(kuzzle.pluginsManager.getStrategyMethod.callCount).be.eql(0);
          });
      });

      it('should throw a PluginImplementationError if a non-KuzzleError is thrown by a plugin', () => {
        request = new Request({
          controller: 'security',
          action: 'getCredentials',
          strategy: 'someStrategy'
        }, {
          user: {
            _id: 'someUserId'
          }
        });

        kuzzle.pluginsManager.listStrategies.returns(['someStrategy']);
        kuzzle.pluginsManager.hasStrategyMethod.returns(true);
        kuzzle.pluginsManager.getStrategyMethod.returns(() => Bluebird.reject(new Error('foo')));

        return should(authController.getMyCredentials(request)).be.rejectedWith(PluginImplementationError);
      });
    });
  });
});<|MERGE_RESOLUTION|>--- conflicted
+++ resolved
@@ -160,11 +160,7 @@
 
       return should(() => {authController.login(request);})
         .throw(BadRequestError, {
-<<<<<<< HEAD
-          errorName: 'api.assert.missing_argument',
-=======
           id: 'api.assert.missing_argument',
->>>>>>> 5fba725c
           message: 'Missing argument "strategy".'
         });
     });
@@ -205,11 +201,7 @@
       request.input.args.strategy = 'foobar';
 
       should(() => authController.login(request)).throw(BadRequestError, {
-<<<<<<< HEAD
-        errorName: 'security.credentials.unknown_strategy'
-=======
         id: 'security.credentials.unknown_strategy'
->>>>>>> 5fba725c
       });
     });
   });
@@ -263,11 +255,7 @@
 
       should(() => authController.logout(request)).throw(
         UnauthorizedError,
-<<<<<<< HEAD
-        {errorName: 'security.rights.unauthorized'});
-=======
         {id: 'security.rights.unauthorized'});
->>>>>>> 5fba725c
     });
   });
 
@@ -303,11 +291,7 @@
       return should(() => {
         authController.checkToken(new Request({body: {}}));
       }).throw(BadRequestError, {
-<<<<<<< HEAD
-        errorName: 'api.assert.missing_argument',
-=======
         id: 'api.assert.missing_argument',
->>>>>>> 5fba725c
         message: 'Missing argument "body.token".'
       });
     });
@@ -354,11 +338,7 @@
       )))
         .throw(
           UnauthorizedError,
-<<<<<<< HEAD
-          {errorName: 'security.rights.unauthorized'});
-=======
           {id: 'security.rights.unauthorized'});
->>>>>>> 5fba725c
     });
 
     it('should throw if the token has already been refreshed', () => {
@@ -369,11 +349,7 @@
           user: {_id: 'bar'}
         }
       )))
-<<<<<<< HEAD
-        .throw(UnauthorizedError, {errorName: 'security.token.invalid' });
-=======
         .throw(UnauthorizedError, {id: 'security.token.invalid' });
->>>>>>> 5fba725c
     });
 
     it('should provide a new jwt and expire the current one after the grace period', () => {
@@ -453,11 +429,7 @@
           {token: {userId: 'admin', _id: 'admin'}, user: {_id: 'admin'}}
         ));
       }).throw(BadRequestError, {
-<<<<<<< HEAD
-        errorName: 'api.assert.forbidden_argument',
-=======
         id: 'api.assert.forbidden_argument',
->>>>>>> 5fba725c
         message: 'The argument "body.profileIds" is not allowed by this API action.'});
     });
 
@@ -468,11 +440,7 @@
           {token: {userId: 'admin', _id: 'admin'}, user: {_id: 'admin'}}
         ));
       }).throw(BadRequestError, {
-<<<<<<< HEAD
-        errorName: 'api.assert.forbidden_argument',
-=======
         id: 'api.assert.forbidden_argument',
->>>>>>> 5fba725c
         message: 'The argument "body._id" is not allowed by this API action.'
       });
     });
@@ -484,11 +452,7 @@
 
       should(() => authController.updateSelf(r)).throw(
         UnauthorizedError,
-<<<<<<< HEAD
-        {errorName: 'security.rights.unauthorized'});
-=======
         {id: 'security.rights.unauthorized'});
->>>>>>> 5fba725c
     });
   });
 
