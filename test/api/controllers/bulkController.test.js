--- conflicted
+++ resolved
@@ -3,10 +3,7 @@
   BulkController = require('../../../lib/api/controllers/bulkController'),
   { Request } = require('kuzzle-common-objects'),
   KuzzleMock = require('../../mocks/kuzzle.mock'),
-<<<<<<< HEAD
-=======
   mockAssertions = require('../../mocks/mockAssertions'),
->>>>>>> 5fba725c
   { NativeController } = require('../../../lib/api/controllers/baseController');
 
 describe('Test the bulk controller', () => {
