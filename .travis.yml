--- conflicted
+++ resolved
@@ -14,7 +14,7 @@
       - plugins/available/kuzzle-plugin-auth-passport-local/node_modules
       - plugins/available/kuzzle-plugin-logger/node_modules
   env: &integration-tests-env
-    - NODE_LTS=8
+    - NODE_LTS=10
     - DOCKER_PROXY_TAG=$(if [ "${TRAVIS_BRANCH}" != "master" ]; then echo ":develop"; fi)
     - DOCKER_COMPOSE_TEST=test
   install:
@@ -69,15 +69,11 @@
       os: linux
       sudo: required
       language: node_js
-<<<<<<< HEAD
 
       cache: npm
 
       node_js: 10
 
-=======
-      node_js: 10
->>>>>>> 7acd8747
       install:
         - npm ci --silent
       script:
@@ -101,13 +97,6 @@
       script:
         - bash .ci/sonar.sh
 
-<<<<<<< HEAD
-# ---------------------------------------
-# Integration tests
-# ---------------------------------------
-    - stage: Integration tests
-      if: type = pull_request OR (type = push AND branch =~ ^master|.*-dev|.*-stable$) OR type = cron
-=======
     - stage: Unit Tests & Linters
       name: Dead link check
       cache:
@@ -123,47 +112,14 @@
     # ---------------------------------------
     # Integration tests
     # ---------------------------------------
-    - <<: *integration-tests
-      stage: Integration tests
-      if: branch =~ /^master|[0-9]+-(dev|stable)$/
-      name: Node.js 6
-      env:
-        - *integration-tests-env
-        - NODE_LTS=6
-
 
     - <<: *integration-tests
       stage: Integration tests
       if: type = cron
-      name: Node.js 8
-      env:
-        - *integration-tests-env
-
-
-    - <<: *integration-tests
-      stage: Integration tests
-      if: type = cron
->>>>>>> 7acd8747
       name: Node.js 10
       env:
         - *integration-tests-env
         - NODE_LTS=10
-<<<<<<< HEAD
-        - DOCKER_PROXY_TAG=$(if [ "${TRAVIS_BRANCH" != "master" ]; then echo ":develop"; fi)
-
-      before_install:
-        - sudo sysctl -w vm.max_map_count=262144
-
-      script:
-        - docker-compose -f .ci/test.yml run kuzzle
-
-
-
-# ---------------------------------------
-# Cross-platform tests
-# ---------------------------------------
-=======
->>>>>>> 7acd8747
 
     # ---------------------------------------
     # Cross-platform tests
@@ -172,18 +128,10 @@
       name: Linux ARMHF
       stage: Cross-platform tests
       env:
-<<<<<<< HEAD
-        - NODE_LTS=10
-        - DOCKER_PROXY_TAG=$(if [ "${TRAVIS_BRANCH}" != "master" ]; then echo ":develop"; fi)
-
-      before_install:
-        - sudo sysctl -w vm.max_map_count=262144
-=======
         - *integration-tests-env
         - ARM=armhf
         - DOCKER_COMPOSE_TEST=test-$ARM
       before_script:
->>>>>>> 7acd8747
         - docker run --rm --privileged multiarch/qemu-user-static:register
         - docker run --rm -it -v "$(pwd)":/mnt kuzzleio/sdk-cross:node8-$ARM ./.ci/scripts/install-$ARM-deps.sh
 
@@ -191,45 +139,12 @@
       name: Linux ARM64
       stage: Cross-platform tests
       env:
-<<<<<<< HEAD
-        - NODE_LTS=10
-        - DOCKER_PROXY_TAG=$(if [ "${TRAVIS_BRANCH}" != "master" ]; then echo ":develop"; fi)
-
-      before_install:
-        - sudo sysctl -w vm.max_map_count=262144
-=======
         - *integration-tests-env
         - ARM=aarch64
         - DOCKER_COMPOSE_TEST=test-$ARM
       before_script:
->>>>>>> 7acd8747
         - docker run --rm --privileged multiarch/qemu-user-static:register
         - docker run --rm -it -v "$(pwd)":/mnt kuzzleio/sdk-cross:node8-$ARM ./.ci/scripts/install-$ARM-deps.sh
-
-    # ---------------------------------------
-    # Redis Tests
-    # ---------------------------------------
-    - <<: *integration-tests
-      name: Redis 3
-      stage: Redis tests
-      env:
-<<<<<<< HEAD
-        - NODE_LTS=10
-=======
-        - *integration-tests-env
->>>>>>> 7acd8747
-        - REDIS_VERSION=3.2
-
-    - <<: *integration-tests
-      name: Redis 4
-      stage: Redis tests
-      env:
-<<<<<<< HEAD
-        - NODE_LTS=10
-=======
-        - *integration-tests-env
->>>>>>> 7acd8747
-        - REDIS_VERSION=4.0.14
 
     # ---------------------------------------
     # Deployments
@@ -241,14 +156,7 @@
       sudo: required
       language: node_js
       node_js: 10
-<<<<<<< HEAD
-
-      script:
-        - echo "Deploying Kuzzle on NPM"
-
-=======
       script: echo "Deploying Kuzzle to NPM.js"
->>>>>>> 7acd8747
       deploy:
         provider: npm
         email: support@kuzzle.io
