--- conflicted
+++ resolved
@@ -9,12 +9,8 @@
   node_js: 12
   services: docker
   cache:
-<<<<<<< HEAD
-    directories: node_modules
-=======
     directories:
       - node_modules
->>>>>>> 20042489
   env: &integration-tests-env
     - DOCKER_COMPOSE_TEST=test
   install:
