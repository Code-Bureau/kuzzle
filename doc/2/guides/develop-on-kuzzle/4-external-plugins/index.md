--- conflicted
+++ resolved
@@ -12,11 +12,7 @@
 
 Plugins are **intended to be reused** between several applications by proposing generic features.
 
-<<<<<<< HEAD
-There are 2 categories of functionalities for plugins:
-=======
-Plugins allow you to achieve three main goals:
->>>>>>> 6f6cbaff
+Plugins allow you to achieve two main goals:
  - extension and modification of the API
  - integration of an authentication strategy
 
@@ -73,5 +69,5 @@
 ```
 
 ::: info
-Existing Kuzzle plugins can be found under the [kuzzle-plugin](https://github.com/topics/kuzzle-plugin) Github topic.
+Existing Kuzzle plugins may be found under the [kuzzle-plugin](https://github.com/topics/kuzzle-plugin) Github topic.
 :::