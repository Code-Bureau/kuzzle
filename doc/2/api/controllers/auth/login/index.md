--- conflicted
+++ resolved
@@ -52,11 +52,7 @@
 
 ### Optional:
 
-<<<<<<< HEAD
-- `expiresIn`: set the expiration duration (default: depends on [Kuzzle configuration file](/core/2/guides/advanced/8-configuration/))
-=======
 - `expiresIn`: set the expiration duration (default: depends on [Kuzzle configuration file](/core/2/guides/advanced/8-configuration))
->>>>>>> 165cd603
   - if a raw number is provided (not enclosed between quotes), then the expiration delay is in milliseconds. Example: `86400000`
   - if this value is a string, then its content is parsed by the [ms](https://www.npmjs.com/package/ms) library. Examples: `"6d"`, `"10h"`
 
@@ -76,15 +72,8 @@
 
 The result contains the following properties:
 
-<<<<<<< HEAD
-- `_id`: user's [kuid](/core/2/guides/kuzzle-depth/authentication#the-kuzzle-user-identifier)
-- `jwt`: encrypted JSON Web Token. It must then be provided:
-  - (HTTP) in the [Authorization header](https://developer.mozilla.org/en-US/docs/Web/HTTP/Headers/Authorization) (type: `Bearer`) 
-  - (Other native protocols) in the `jwt` property of the [request payload](/core/2/api/payloads/request)
-=======
 - `_id`: user's [kuid](/core/2/guides/main-concepts/5-authentication#kuzzle-user-identifier-kuid)
 - `jwt`: encrypted JSON Web Token, that must then be sent in the [requests headers](/core/2/guides/main-concepts/5-authentication#authentication-token) or in the [query](/core/2/guides/main-concepts/3-querying)
->>>>>>> 165cd603
 - `expiresAt`: token expiration date, in Epoch-millis (UTC)
 - `ttl`: token time to live, in milliseconds
 
