# Managing Kuzzle service

The Kuzzle service is launched by [kuzzle](kuzzle) command line.


```
$ kuzzle install
```

will install plugins declared in `config/defaultPlugins.json` and in `config/customPlugins.json`

```
$ kuzzle start
```

will launch internally [./commands/kuzzle-start.js](./commands/kuzzle-start.js)

For features like watch mode, multi-thread support from [pm2](https://www.npmjs.com/package/pm2), you can use [app-start.js](../app-start.js)

# Enable/Disable services

You can enable services in a running Kuzzle without restarting it with a simple command line:

```
$ kuzzle enable <service> --pid <PID|all>
```

Where:

* service is the Kuzzle service name you want to activate (for instance: mqBroker)
* PID is the processus ID of the Kuzzle server or worker you want to control. Use 'all' if you want to broadcast a service activation to a Kuzzle server and all its workers.

You can disable a service with:

```
$ kuzzle disable <service> --pid <PID|all>
```

**Note:** All services containing a toggle() method can be activated or deactivated on the fly. Some vital services can't be togglable. 

# Create the first administrative user account

You will need it to connect to the back-office

```
$ kuzzle createFirstAdmin
```

will guide you through the creation process of the first admin user and fix the rights to other user types if needed.
<<<<<<< HEAD

=======

# Reset Kuzzle

```
$ kuzzle likeAvirgin --pid <PID|all>
```

will allow you to reset Kuzzle and restore it as if it is freshly installed.


## Reset and add fixtures or mappings

You can perform a reset followed by a fixtures and/or mappings import by doing:

```
$ kuzzle likeAvirgin --fixtures /path/to/the/fixtures/file.json --mappings /path/to/the/mappings/file.json
```

# Getting help

You can, of course, get some help by using the --help option. 

Try those: 

```
$ kuzzle --help
$ kuzzle start --help
$ kuzzle likeAvirgin --help
```
>>>>>>> d0c2dd55
**Note:** This command is interactive and let you choose to reset the roles rights or not.

# Contributing

As an example, to implement your custom "kuzzle stop" action:

* create kuzzle-stop.js,
* modify kuzzle accordingly.<|MERGE_RESOLUTION|>--- conflicted
+++ resolved
@@ -47,9 +47,6 @@
 ```
 
 will guide you through the creation process of the first admin user and fix the rights to other user types if needed.
-<<<<<<< HEAD
-
-=======
 
 # Reset Kuzzle
 
@@ -79,7 +76,6 @@
 $ kuzzle start --help
 $ kuzzle likeAvirgin --help
 ```
->>>>>>> d0c2dd55
 **Note:** This command is interactive and let you choose to reset the roles rights or not.
 
 # Contributing
